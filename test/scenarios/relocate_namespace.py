--- conflicted
+++ resolved
@@ -29,17 +29,10 @@
     http = http_admin.ClusterAccess([("localhost", p.http_port) for p in processes])
     primary_dc = http.add_datacenter()
     secondary_dc = http.add_datacenter()
-<<<<<<< HEAD
     servers = http.servers.keys()
     http.move_server_to_datacenter(servers[0], primary_dc)
     http.move_server_to_datacenter(servers[1], secondary_dc)
-    ns = scenario_common.prepare_table_for_workload(http, primary = primary_dc)
-=======
-    machines = http.machines.keys()
-    http.move_server_to_datacenter(machines[0], primary_dc)
-    http.move_server_to_datacenter(machines[1], secondary_dc)
     ns = scenario_common.prepare_table_for_workload(http, primary=primary_dc)
->>>>>>> 42d97525
     http.wait_until_blueprint_satisfied(ns)
     cluster.check()
     http.check_no_issues()
