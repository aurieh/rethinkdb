desc: Tests RQL control flow structures
tests:

    # Setup
    - cd: r.db('test').table_create('test1')
      ot: ({'created':1})
      def: tbl = r.db('test').table('test1')

    - cd: r.db('test').table_create('test2')
      ot: ({'created':1})
      def: tbl2 = r.db('test').table('test2')

    ## FunCall

    - py: "r.expr(1).do(lambda v: v * 2)"
      js: r.expr(1).do(function(v) { return v.mul(2); })
      rb: r.expr(1).do{|v| v * 2 }
      ot: 2

    - py: "r.expr([0, 1, 2]).do(lambda v: v.append(3))"
      js: r([0, 1, 2]).do(function(v) { return v.append(3); })
      rb: r([0, 1, 2]).do{ |v| v.append(3) }
      ot: [0, 1, 2, 3]

    - py: "r.do(1, 2, lambda x, y: x + y)"
      js: r.do(1, 2, function(x, y) { return x.add(y); })
      rb: r.do(1, 2) {|x, y| x + y}
      ot: 3

    - py: "r.do(lambda: 1)"
      js: r.do(function() { return 1; })
      rb: r.do{1}
      ot: 1

    # do error cases
    - py: "r.do(1, 2, lambda x: x)"
      js: r.do(1, 2, function(x) { return x; })
      rb: r.do(1, 2) {|x| x}
      ot: err("RqlRuntimeError", 'Expected 1 argument(s) but found 2.', [1])

    - py: "r.do(1, 2, 3, lambda x, y: x + y)"
      js: r.do(1, 2, 3, function(x, y) { return x.add(y); })
      rb: r.do(1, 2, 3) {|x, y| x + y}
      ot: err("RqlRuntimeError", 'Expected 2 argument(s) but found 3.', [1])

    - cd: "r.do(1)"
      ot: 1

    - js: r.do(1, function(x) {})
      cd: []
<<<<<<< HEAD
      ot: err("RqlDriverError", 'Unknown datum value `undefined`, did you forget a `return`?', [1])

    - js: r.do(1, function(x) { return undefined; })
      cd: []
      ot: err("RqlDriverError", 'Unknown datum value `undefined`, did you forget a `return`?', [1])
=======
      ot: err("RqlDriverError", 'Annonymous function returned `undefined`. Did you forget a `return`?', [1])

    - js: r.do(1, function(x) { return undefined; })
      cd: []
      ot: err("RqlDriverError", 'Annonymous function returned `undefined`. Did you forget a `return`?', [1])
>>>>>>> 941ba094

    - cd: r.do()
      py: [] # Case handled by native python error
      ot: err("RqlDriverError", 'Expected 1 or more argument(s) but found 0.', [1])


    # FunCall errors

    - py: "r.expr('abc').do(lambda v: v.append(3))"
      js: r('abc').do(function(v) { return v.append(3); })
      rb: r('abc').do{ |v| v.append(3) }
      ot: err("RqlRuntimeError", "Expected type ARRAY but found STRING.", [1, 0])

    - py: "r.expr('abc').do(lambda v: v + 3)"
      js: r('abc').do(function(v) { return v.add(3); })
      rb: r('abc').do{ |v| v + 3 }
      ot: err("RqlRuntimeError", "Expected type STRING but found NUMBER.", [1, 1])

    - py: "r.expr('abc').do(lambda v: v + 'def') + 3"
      js: r('abc').do(function(v) { return v.add('def'); }).add(3)
      rb: r('abc').do{ |v| v + 'def' } + 3
      ot: err("RqlRuntimeError", "Expected type STRING but found NUMBER.", [1])

    - py: "r.expr(0).do(lambda a,b: a + b)"
      js: r(0).do(function(a,b) { return a.add(b); })
      rb: r(0).do{ |a, b| a + b }
      ot: err("RqlRuntimeError", 'Expected 2 argument(s) but found 1.', [1])

    - py: "r.do(1, 2, lambda a: a)"
      js: r.do(1,2, function(a) { return a; })
      rb: r.do(1, 2) { |a| a }
      ot: err("RqlRuntimeError", 'Expected 1 argument(s) but found 2.', [1])

    - cd: r.expr(5).do(r.row)
      rb: r(5).do{ |row| row }
      ot: 5

    ## Branch

    - cd: r.branch(True, 1, 2)
      ot: 1
    - cd: r.branch(False, 1, 2)
      ot: 2
    - cd: r.branch(1, 'c', False)
      ot: ("c")
    - cd: r.branch(null, {}, [])
      ot: ([])

    - cd: r.branch(r.db('test'), 1, 2)
      ot: err("RqlRuntimeError", "Expected type DATUM but found DATABASE.", [])
    - cd: r.branch(r.db('test').table('test1'), 1, 2)
      ot: err("RqlRuntimeError", "Expected type DATUM but found TABLE.", [])
    - cd: r.branch(r.error("a"), 1, 2)
      ot: err("RqlRuntimeError", "a", [])

    - cd: r.branch([], 1, 2)
      ot: 1
    - cd: r.branch({}, 1, 2)
      ot: 1
    - cd: r.branch("a", 1, 2)
      ot: 1
    - cd: r.branch(1.2, 1, 2)
      ot: 1

    # r.error()
    - cd: r.error('Hello World')
      ot: err("RqlRuntimeError", "Hello World", [0])

<<<<<<< HEAD
    # r.error() negative cases
    - cd: r.error()
      py: [] # Here we rely on a native python error
      rb: []
      ot: err("RqlDriverError", "Expected 1 argument(s) but found 0.", [0])

    - cd: r.error('foo', 'bar')
      py: [] # Here we rely on a native python error
      rb: []
      ot: err("RqlDriverError", "Expected 1 argument(s) but found 2.", [0])

=======
>>>>>>> 941ba094
    - cd: r.error(5) # we might want to allow this eventually
      ot: err("RqlRuntimeError", "Expected type STRING but found NUMBER.", [0])

    # For kicks, let's test arity checking in map and filter (Python driver doesn't require this)
    - js: r.expr([1, 2, 3]).map()
      cd: []
      ot: err("RqlDriverError", "Expected 1 argument(s) but found 0.", [0])
    - js: r.expr([1, 2, 3]).map(1, 2)
      cd: []
      ot: err("RqlDriverError", "Expected 1 argument(s) but found 2.", [0])
    - js: r.expr([1, 2, 3]).filter()
      cd: []
      ot: err("RqlDriverError", "Expected 1 argument(s) but found 0.", [0])
    - js: r.expr([1, 2, 3]).filter(1, 2)
      cd: []
      ot: err("RqlDriverError", "Expected 1 argument(s) but found 2.", [0])

    # r.js()
    - cd: r.js('1 + 1')
      ot: 2

    - cd: r.js('1 + 1; 2 + 2')
      ot: 4

    - cd: r.do(1, 2, r.js('(function(a, b) { return a + b; })'))
      ot: 3

    - cd: r.expr(1).do(r.js('(function(x) { return x + 1; })'))
      ot: 2

    - cd: r.expr('foo').do(r.js('(function(x) { return x + "bar"; })'))
      ot: "'foobar'"

    # js timeout optarg shouldn't be triggered
    - py: r.js('1 + 2', timeout=1.2)
      js: r.js('1 + 2', {timeout:1.2})
      ot: 3

    # Should timeout after the default of 5 seconds
    - cd: r.js('while(true) {}')
      ot: err("RqlRuntimeError", "JavaScript query `while(true) {}` timed out after 5 seconds.", [0])

    - py: r.js('while(true) {}', timeout=1.3)
      js: r.js('while(true) {}', {timeout:1.3})
      rb: r.js('while(true) {}', :timeout => 1.3)
      ot: err("RqlRuntimeError", "JavaScript query `while(true) {}` timed out after 1.3 seconds.", [0])

    - py: r.js('while(true) {}', timeout=8)
      js: r.js('while(true) {}', {timeout:8})
      rb: r.js('while(true) {}', :timeout => 8)
      ot: err("RqlRuntimeError", "JavaScript query `while(true) {}` timed out after 8 seconds.", [0])

    # js error cases
    - cd: r.js('(function() { return 1; })')
      ot: err("RqlRuntimeError", "Query result must be of type DATUM or STREAM (got FUNCTION).", [0])

    - cd: r.js('function() { return 1; }')
      ot: 'err("RqlRuntimeError", "SyntaxError: Unexpected token (", [0])'

    # Play with the number of arguments in the JS function
    - cd: r.do(1, 2, r.js('(function(a) { return a; })'))
      ot: 1

    - cd: r.do(1, 2, r.js('(function(a, b, c) { return a; })'))
      ot: 1

    - cd: r.do(1, 2, r.js('(function(a, b, c) { return c; })'))
      ot: err("RqlRuntimeError", "Cannot convert javascript `undefined` to JSON.", [0])

    - cd: r.expr([1, 2, 3]).filter(r.js('(function(a) { return a >= 2; })'))
      ot: ([2, 3])

    - cd: r.expr([1, 2, 3]).map(r.js('(function(a) { return a + 1; })'))
      ot: ([2, 3, 4])

    - cd: r.expr([1, 2, 3]).map(r.js('1'))
      ot: err("RqlRuntimeError", "Expected type FUNCTION but found DATUM.", [0])

    - cd: r.expr([1, 2, 3]).filter(r.js('(function(a) {})'))
      ot: err("RqlRuntimeError", "Cannot convert javascript `undefined` to JSON.", [0])

    # What happens if we pass static values to things that expect functions
    - cd: r.expr([1, 2, 3]).map(1)
      ot: err("RqlRuntimeError", "Expected type FUNCTION but found DATUM.", [0])

    - cd: r.expr([1, 2, 3]).filter('foo')
      ot: ([1, 2, 3])
    - cd: r.expr([1, 2, 4]).filter([])
      ot: ([1, 2, 4])
    - cd: r.expr([1, 2, 3]).filter(null)
      ot: ([])

    - py: r.expr([1, 2, 4]).filter(False)
      js: r.expr([1, 2, 4]).filter(false)
      rb: r([1, 2, 4]).filter(false)
      ot: ([])

<<<<<<< HEAD
=======
    - cd: r.expr([1, 2, 4]).filter([])
      ot: err("RqlRuntimeError", "FILTER must be passed either an OBJECT or a predicate (got ARRAY).", [0])

>>>>>>> 941ba094
    # forEach
    - cd: tbl.count()
      ot: 0

    # Insert three elements
    - js: r([1, 2, 3]).forEach(function (row) { return tbl.insert({ id:row }) })
      py: r.expr([1, 2, 3]).for_each(lambda row:tbl.insert({ 'id':row }))
      rb: r([1, 2, 3]).for_each{ |row| tbl.insert({ :id => row }) }
      ot: ({'deleted':0.0,'replaced':0.0,'unchanged':0.0,'errors':0.0,'skipped':0.0,'inserted':3})

    - cd: tbl.count()
      ot: 3

    # Update each row to add additional attribute
    - js: r([1, 2, 3]).forEach(function (row) { return tbl.update({ foo:row }) })
      py: r.expr([1,2,3]).for_each(lambda row:tbl.update({'foo':row}))
      rb: r.expr([1,2,3]).for_each{ |row| tbl.update({ :foo => row }) }
      ot: ({'deleted':0.0,'replaced':9,'unchanged':0.0,'errors':0.0,'skipped':0.0,'inserted':0.0})

    # Insert three more elements (and error on three)
    - js: r([1, 2, 3]).forEach(function (row) { return [tbl.insert({ id:row }), tbl.insert({ id:row.mul(10) })] })
      py: r.expr([1,2,3]).for_each(lambda row:[tbl.insert({ 'id':row }), tbl.insert({ 'id':row*10 })])
      rb: r.expr([1,2,3]).for_each{ |row| [tbl.insert({ :id => row}), tbl.insert({ :id => row*10})] }
      ot: ({'first_error':'Duplicate primary key.','deleted':0.0,'replaced':0.0,'unchanged':0.0,'errors':3,'skipped':0.0,'inserted':3})

    - cd: tbl.count()
      ot: 6

    - cd: r.expr([1, 2, 3]).for_each( tbl2.insert({}) )
      ot: ({'deleted':0.0,'replaced':0.0,'generated_keys':arrlen(3,uuid()),'unchanged':0.0,'errors':0.0,'skipped':0.0,'inserted':3})

    # We have six elements, update them 6*2*3=36 times
    - js: r([1, 2, 3]).forEach(function (row) { return [tbl.update({ foo:row }), tbl.update({ bar:row })] })
      py: r.expr([1,2,3]).for_each(lambda row:[tbl.update({'foo':row}), tbl.update({'bar':row})])
      rb: r.expr([1,2,3]).for_each{ |row| [tbl.update({:foo => row}), tbl.update({:bar => row})]}
      ot: ({'deleted':0.0,'replaced':36,'unchanged':0.0,'errors':0.0,'skipped':0.0,'inserted':0.0})

    # forEach negative cases
    - cd: r.expr([1, 2, 3]).for_each( tbl2.insert({ 'id':r.row }) )
      rb: []
      ot: ({'deleted':0.0,'replaced':0.0,'unchanged':0.0,'errors':0.0,'skipped':0.0,'inserted':3})

    - cd: r.expr([1, 2, 3]).for_each(1)
      ot: 'err("RqlRuntimeError", "FOREACH expects one or more write queries.", [0])'

    - py: r.expr([1, 2, 3]).for_each(lambda x:x)
      js: r([1, 2, 3]).forEach(function (x) { return x; })
      rb: r([1, 2, 3]).for_each{ |x| x }
      ot: 'err("RqlRuntimeError", "FOREACH expects one or more write queries.", [1, 1])'

    - cd: r.expr([1, 2, 3]).for_each(r.row)
      rb: []
      ot: 'err("RqlRuntimeError", "FOREACH expects one or more write queries.", [1, 1])'

    - js: r([1, 2, 3]).forEach(function (row) { return tbl; })
      py: r.expr([1, 2, 3]).for_each(lambda row:tbl)
      rb: r([1, 2, 3]).for_each{ |row| tbl }
      ot: 'err("RqlRuntimeError", "FOREACH expects one or more write queries.", [1, 1])'

      # This is only relevant in JS -- what happens when we return undefined
    - js: "r([1, 2, 3]).forEach(function (row) {})"
      cd: []
<<<<<<< HEAD
      ot: err("RqlDriverError", 'Unknown datum value `undefined`, did you forget a `return`?', [1])
=======
      ot: err("RqlDriverError", 'Annonymous function returned `undefined`. Did you forget a `return`?', [1])
>>>>>>> 941ba094

    # Make sure write queries can't be nested into stream ops
    - cd: r.expr(1).do(tbl.insert({'foo':r.row}))
      rb: r(1).do{ |row| tbl.insert({ :foo => row }) }
      ot: ({'deleted':0.0,'replaced':0.0,'generated_keys':arrlen(1,uuid()),'unchanged':0.0,'errors':0.0,'skipped':0.0,'inserted':1})

    - py: r.expr([1, 2])[0].do(tbl.insert({'foo':r.row}))
      js: r.expr([1, 2]).nth(0).do(tbl.insert({'foo':r.row}))
      rb: r([1, 2])[0].do{ |row| tbl.insert({ :foo => row }) }
      ot: ({'deleted':0.0,'replaced':0.0,'generated_keys':arrlen(1,uuid()),'unchanged':0.0,'errors':0.0,'skipped':0.0,'inserted':1})

    - cd: r.expr([1, 2]).map(tbl.insert({'foo':r.row}))
      rb: r([1, 2]).map{ |row| tbl.insert({ :foo => row }) }
      ot: err('RqlCompileError', 'Cannot nest writes or meta ops in stream operations.  Use FOREACH instead.', [0])

    - cd: r.expr([1, 2]).map(r.db('test').table_create('nested_table'))
      ot: err('RqlCompileError', 'Cannot nest writes or meta ops in stream operations.  Use FOREACH instead.', [0])

    - cd: r.expr(1).do(r.db('test').table_create('nested_table'))
      ot: ({'created':1})

    # Cleanup
    - cd: r.db('test').table_drop('test1')
      ot: ({'dropped':1})

    - cd: r.db('test').table_drop('test2')
      ot: ({'dropped':1})

    - cd: r.db('test').table_drop('nested_table')
<<<<<<< HEAD
      ot: ({'dropped':1})

=======
      ot: ({'dropped':1})
>>>>>>> 941ba094
<|MERGE_RESOLUTION|>--- conflicted
+++ resolved
@@ -48,19 +48,11 @@
 
     - js: r.do(1, function(x) {})
       cd: []
-<<<<<<< HEAD
-      ot: err("RqlDriverError", 'Unknown datum value `undefined`, did you forget a `return`?', [1])
+      ot: err("RqlDriverError", 'Annonymous function returned `undefined`. Did you forget a `return`?', [1])
 
     - js: r.do(1, function(x) { return undefined; })
       cd: []
-      ot: err("RqlDriverError", 'Unknown datum value `undefined`, did you forget a `return`?', [1])
-=======
       ot: err("RqlDriverError", 'Annonymous function returned `undefined`. Did you forget a `return`?', [1])
-
-    - js: r.do(1, function(x) { return undefined; })
-      cd: []
-      ot: err("RqlDriverError", 'Annonymous function returned `undefined`. Did you forget a `return`?', [1])
->>>>>>> 941ba094
 
     - cd: r.do()
       py: [] # Case handled by native python error
@@ -129,20 +121,6 @@
     - cd: r.error('Hello World')
       ot: err("RqlRuntimeError", "Hello World", [0])
 
-<<<<<<< HEAD
-    # r.error() negative cases
-    - cd: r.error()
-      py: [] # Here we rely on a native python error
-      rb: []
-      ot: err("RqlDriverError", "Expected 1 argument(s) but found 0.", [0])
-
-    - cd: r.error('foo', 'bar')
-      py: [] # Here we rely on a native python error
-      rb: []
-      ot: err("RqlDriverError", "Expected 1 argument(s) but found 2.", [0])
-
-=======
->>>>>>> 941ba094
     - cd: r.error(5) # we might want to allow this eventually
       ot: err("RqlRuntimeError", "Expected type STRING but found NUMBER.", [0])
 
@@ -240,12 +218,6 @@
       rb: r([1, 2, 4]).filter(false)
       ot: ([])
 
-<<<<<<< HEAD
-=======
-    - cd: r.expr([1, 2, 4]).filter([])
-      ot: err("RqlRuntimeError", "FILTER must be passed either an OBJECT or a predicate (got ARRAY).", [0])
-
->>>>>>> 941ba094
     # forEach
     - cd: tbl.count()
       ot: 0
@@ -308,11 +280,7 @@
       # This is only relevant in JS -- what happens when we return undefined
     - js: "r([1, 2, 3]).forEach(function (row) {})"
       cd: []
-<<<<<<< HEAD
-      ot: err("RqlDriverError", 'Unknown datum value `undefined`, did you forget a `return`?', [1])
-=======
       ot: err("RqlDriverError", 'Annonymous function returned `undefined`. Did you forget a `return`?', [1])
->>>>>>> 941ba094
 
     # Make sure write queries can't be nested into stream ops
     - cd: r.expr(1).do(tbl.insert({'foo':r.row}))
@@ -342,9 +310,4 @@
       ot: ({'dropped':1})
 
     - cd: r.db('test').table_drop('nested_table')
-<<<<<<< HEAD
-      ot: ({'dropped':1})
-
-=======
-      ot: ({'dropped':1})
->>>>>>> 941ba094
+      ot: ({'dropped':1})