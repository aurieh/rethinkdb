--- conflicted
+++ resolved
@@ -271,7 +271,6 @@
       py: []
       rb: []
 
-<<<<<<< HEAD
     - cd: tbl.insert((0...10).map{|i| {:id => i}})['inserted']
       ot: 10
 
@@ -316,14 +315,12 @@
 
     - cd: r({'a':{'b':1}}).merge(r.args([{'a':r.literal({'c':1})}]))
       ot: ({'a':{'c':1}})
-=======
+
     - cd: r.http("httpbin.org/get","bad_param")
       ot:
         js: err("RqlDriverError", "Expected 1 argument(s) but found 2.", [])
         rb: err("RqlCompileError", "Expected 1 argument(s) but found 2.", [])
         py: err_regex('TypeError', ".*takes exactly 1 argument \(2 given\)", [])
-
->>>>>>> 46d295a0
 
     # TODO: Math and logic
     # TODO: Upper bound on optional arguments
