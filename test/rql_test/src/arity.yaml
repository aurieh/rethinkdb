--- conflicted
+++ resolved
@@ -23,15 +23,9 @@
       - obj.keys(1)
 
     - ot:
-<<<<<<< HEAD
-        js: err("RqlDriverError", "Expected 0 arguments but found 1.", [])
+        js: err("RqlDriverError", "Expected 0 arguments (not including options) but found 1.", [])
         rb: err("RqlCompileError", "Expected 1 argument but found 2.", [])
         py: err("RqlCompileError", "Expected 1 argument but found 2.", [])
-=======
-        js: err("RqlDriverError", "Expected 0 arguments (not including options) but found 1.", [])
-        rb: err("RqlCompileError", "Expected 1 argument(s) but found 2.", [])
-        py: err("RqlCompileError", "Expected 1 argument(s) but found 2.", [])
->>>>>>> 3437599c
       cd:
       - tbl.delete(1)
 
@@ -50,15 +44,9 @@
 
     - cd: r.js()
       ot:
-<<<<<<< HEAD
-        js: err("RqlDriverError", "Expected 1 argument but found 0.", [])
+        js: err("RqlDriverError", "Expected 1 argument (not including options) but found 0.", [])
         rb: err("RqlCompileError", "Expected 1 argument but found 0.", [])
         py: err("RqlCompileError", "Expected 1 argument but found 0.", [])
-=======
-        js: err("RqlDriverError", "Expected 1 argument (not including options) but found 0.", [])
-        rb: err("RqlCompileError", "Expected 1 argument(s) but found 0.", [])
-        py: err("RqlCompileError", "Expected 1 argument(s) but found 0.", [])
->>>>>>> 3437599c
 
     - cd: r.expr()
       ot:
@@ -91,15 +79,9 @@
       - r.db(1,2)
 
     - ot:
-<<<<<<< HEAD
-        js: err("RqlDriverError", "Expected 1 argument but found 0.", [])
+        js: err("RqlDriverError", "Expected 1 argument (not including options) but found 0.", [])
         rb: err("RqlCompileError", "Expected 2 arguments but found 1.", [])
         py: err("RqlCompileError", "Expected 2 arguments but found 1.", [])
-=======
-        js: err("RqlDriverError", "Expected 1 argument (not including options) but found 0.", [])
-        rb: err("RqlCompileError", "Expected 2 argument(s) but found 1.", [])
-        py: err("RqlCompileError", "Expected 2 argument(s) but found 1.", [])
->>>>>>> 3437599c
       cd:
       - tbl.filter()
 
@@ -115,23 +97,13 @@
       ot:
         rb: err("RqlRuntimeError", "Expected type DATUM but found DATABASE.", [])
         py: err("RqlRuntimeError", "Expected type DATUM but found DATABASE.", [])
-<<<<<<< HEAD
-        js: err("RqlDriverError", "Expected 1 argument but found 0.", [])
+        js: err("RqlDriverError", "Expected 1 argument (not including options) but found 0.", [])
 
     - cd: r.js(1,2)
       ot:
         py: err("RqlCompileError", "Expected 1 argument but found 2.", [])
         rb: err("RqlCompileError", "Expected 1 argument but found 2.", [])
-        js: err("RqlDriverError", "Expected 1 argument but found 2.", [])
-=======
-        js: err("RqlDriverError", "Expected 1 argument (not including options) but found 0.", [])
-
-    - cd: r.js(1,2)
-      ot:
-        py: err("RqlCompileError", "Expected 1 argument(s) but found 2.", [])
-        rb: err("RqlCompileError", "Expected 1 argument(s) but found 2.", [])
         js: err("RqlDriverError", "Expected 1 argument (not including options) but found 2.", [])
->>>>>>> 3437599c
 
     - ot: err("RqlCompileError", "Expected 2 arguments but found 3.", [])
       cd:
@@ -153,15 +125,9 @@
       - tbl.indexes_of(1,2)
 
     - ot:
-<<<<<<< HEAD
         py: err("RqlCompileError", "Expected 2 arguments but found 4.", [])
         rb: err("RqlCompileError", "Expected 2 arguments but found 4.", [])
-        js: err("RqlDriverError", "Expected 1 argument but found 3.", [])
-=======
-        py: err("RqlCompileError", "Expected 2 argument(s) but found 4.", [])
-        rb: err("RqlCompileError", "Expected 2 argument(s) but found 4.", [])
         js: err("RqlDriverError", "Expected 1 argument (not including options) but found 3.", [])
->>>>>>> 3437599c
       cd:
       - tbl.filter(1,2,3)
 
@@ -175,25 +141,15 @@
       ot:
         py: err("RqlCompileError", "Expected between 1 and 2 arguments but found 3.", [])
         rb: err("RqlCompileError", "Expected between 1 and 2 arguments but found 3.", [])
-<<<<<<< HEAD
-        js: err("RqlDriverError", "Expected 1 argument but found 2.", [])
-=======
         js: err("RqlDriverError", "Expected 1 argument (not including options) but found 2.", [])
->>>>>>> 3437599c
 
     - cd: tbl.count(1,2)
       ot: err("RqlCompileError", "Expected between 1 and 2 arguments but found 3.", [])
 
     - ot:
-<<<<<<< HEAD
         py: err("RqlCompileError", "Expected 2 arguments but found 1.", [])
         rb: err("RqlCompileError", "Expected 2 arguments but found 1.", [])
-        js: err("RqlDriverError", "Expected 1 argument but found 0.", [])
-=======
-        py: err("RqlCompileError", "Expected 2 argument(s) but found 1.", [])
-        rb: err("RqlCompileError", "Expected 2 argument(s) but found 1.", [])
-        js: err("RqlDriverError", "Expected 1 argument (not including options) but found 0.", [])
->>>>>>> 3437599c
+        js: err("RqlDriverError", "Expected 1 argument (not including options) but found 0.", [])
       cd:
       - tbl.update()
       - tbl.replace()
@@ -205,15 +161,9 @@
 
     - cd: tbl.eq_join()
       ot:
-<<<<<<< HEAD
         py: err("RqlCompileError", "Expected 3 arguments but found 1.", [])
         rb: err("RqlCompileError", "Expected 3 arguments but found 1.", [])
-        js: err("RqlDriverError", "Expected 2 arguments but found 0.", [])
-=======
-        py: err("RqlCompileError", "Expected 3 argument(s) but found 1.", [])
-        rb: err("RqlCompileError", "Expected 3 argument(s) but found 1.", [])
         js: err("RqlDriverError", "Expected 2 arguments (not including options) but found 0.", [])
->>>>>>> 3437599c
 
     - ot: err("RqlCompileError", "Expected 3 arguments but found 1.", [])
       cd:
@@ -226,15 +176,9 @@
     - cd:
       - tbl.eq_join(1)
       ot:
-<<<<<<< HEAD
         py: err("RqlCompileError", "Expected 3 arguments but found 2.", [])
         rb: err("RqlCompileError", "Expected 3 arguments but found 2.", [])
-        js: err("RqlDriverError", "Expected 2 arguments but found 1.", [])
-=======
-        py: err("RqlCompileError", "Expected 3 argument(s) but found 2.", [])
-        rb: err("RqlCompileError", "Expected 3 argument(s) but found 2.", [])
         js: err("RqlDriverError", "Expected 2 arguments (not including options) but found 1.", [])
->>>>>>> 3437599c
 
     - ot: err("RqlCompileError", "Expected 3 arguments but found 2.", [])
       cd:
@@ -246,15 +190,9 @@
 
     - cd: tbl.eq_join(1,2,3,4)
       ot:
-<<<<<<< HEAD
         py: err("RqlCompileError", "Expected 3 arguments but found 5.", [])
         rb: err("RqlCompileError", "Expected 3 arguments but found 5.", [])
-        js: err("RqlDriverError", "Expected 2 arguments but found 4.", [])
-=======
-        py: err("RqlCompileError", "Expected 3 argument(s) but found 5.", [])
-        rb: err("RqlCompileError", "Expected 3 argument(s) but found 5.", [])
         js: err("RqlDriverError", "Expected 2 arguments (not including options) but found 4.", [])
->>>>>>> 3437599c
 
     - ot: err("RqlCompileError", "Expected 3 arguments but found 4.", [])
       cd:
@@ -331,13 +269,8 @@
 
     - cd: r.http("httpbin.org/get","bad_param")
       ot:
-<<<<<<< HEAD
-        js: err("RqlDriverError", "Expected 1 argument but found 2.", [])
+        js: err("RqlDriverError", "Expected 1 argument (not including options) but found 2.", [])
         rb: err("RqlCompileError", "Expected 1 argument but found 2.", [])
-=======
-        js: err("RqlDriverError", "Expected 1 argument (not including options) but found 2.", [])
-        rb: err("RqlCompileError", "Expected 1 argument(s) but found 2.", [])
->>>>>>> 3437599c
         py: err_regex('TypeError', ".*takes exactly 1 argument \(2 given\)", [])
 
     # TODO: Math and logic
