desc: 779 -- NULL byte in string
tests:
  - rb: r("a\000b")
<<<<<<< HEAD
    ot: err('RqlCompileError', "String `a` (truncated) contains NULL byte at offset 1.", [])
  - rb: r({"a\000b" => ""})
    ot: err('RqlCompileError', "String `a` (truncated) contains NULL byte at offset 1.", [])
=======
    ot: err('ReqlCompileError', "String `a` (truncated) contains NULL byte at offset 1.", [])
  # TODO: This should actually throw an ReqlCompileError
  - rb: r({"a\000b" => ""})
    ot: err('ReqlQueryLogicError', "String `a` (truncated) contains NULL byte at offset 1.", [])
>>>>>>> 072575e3
  - rb: r({"" => "a\000b"})
    ot: err('ReqlCompileError', "String `a` (truncated) contains NULL byte at offset 1.", [])
  - rb: r("aaaaaaaaaaaaaaaaaaaaaaaaa\000b")
    ot: err('ReqlCompileError', "String `aaaaaaaaaaaaaaaaaaaa` (truncated) contains NULL byte at offset 25.", [])<|MERGE_RESOLUTION|>--- conflicted
+++ resolved
@@ -1,16 +1,9 @@
 desc: 779 -- NULL byte in string
 tests:
   - rb: r("a\000b")
-<<<<<<< HEAD
-    ot: err('RqlCompileError', "String `a` (truncated) contains NULL byte at offset 1.", [])
+    ot: err('ReqlCompileError', "String `a` (truncated) contains NULL byte at offset 1.", [])
   - rb: r({"a\000b" => ""})
-    ot: err('RqlCompileError', "String `a` (truncated) contains NULL byte at offset 1.", [])
-=======
     ot: err('ReqlCompileError', "String `a` (truncated) contains NULL byte at offset 1.", [])
-  # TODO: This should actually throw an ReqlCompileError
-  - rb: r({"a\000b" => ""})
-    ot: err('ReqlQueryLogicError', "String `a` (truncated) contains NULL byte at offset 1.", [])
->>>>>>> 072575e3
   - rb: r({"" => "a\000b"})
     ot: err('ReqlCompileError', "String `a` (truncated) contains NULL byte at offset 1.", [])
   - rb: r("aaaaaaaaaaaaaaaaaaaaaaaaa\000b")
