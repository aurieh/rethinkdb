--- conflicted
+++ resolved
@@ -1,81 +1,13 @@
 #!/usr/bin/env python
-<<<<<<< HEAD
-# Copyright 2010-2014 RethinkDB, all rights reserved.
-
-from __future__ import print_function
-
-import sys, os, time
-
-startTime = time.time()
-
-sys.path.append(os.path.abspath(os.path.join(os.path.dirname(__file__), os.path.pardir, 'common')))
-import driver, scenario_common, utils, vcoptparse
-=======
 # Copyright 2010-2012 RethinkDB, all rights reserved.
 import sys, os, time, pprint, datetime
 sys.path.append(os.path.abspath(os.path.join(os.path.dirname(__file__), os.path.pardir, 'common')))
 import driver, http_admin, scenario_common, utils
 from vcoptparse import *
 r = utils.import_python_driver()
->>>>>>> 0c34db72
 
-op = vcoptparse.OptParser()
+op = OptParser()
 scenario_common.prepare_option_parser_mode_flags(op)
-<<<<<<< HEAD
-_, command_prefix, serve_options = scenario_common.parse_mode_flags(op.parse(sys.argv))
-
-print("Spinning up a process (%.2fs)" % (time.time() - startTime))
-files = driver.Files(db_path="db", console_output="create-output", command_prefix=command_prefix)
-server = driver.Process(files=files, console_output="serve-output", command_prefix=command_prefix, extra_options=serve_options)
-server.wait_until_started_up()
-
-# open a log file iterator and flush out the existing lines
-logFile = utils.nonblocking_readline(server.logfile_path)
-while next(logFile) is not None:
-    pass
-
-print("Establishing ReQL connection (%.2fs)" % (time.time() - startTime))
-r = utils.import_python_driver()
-conn = r.connect(host=server.host, port=server.driver_port)
-
-num_entries = 100
-print("Generating %d of log entries (%.2fs)" % (num_entries, time.time() - startTime))
-for i in xrange(1, num_entries + 1):
-    if i % 10 == 0 or i == 1:
-        print(i, end='.. ')
-        sys.stdout.flush()
-    r.db('rethinkdb').table('server_config').get(server.uuid).update({'name':str(i)}).run(conn)
-print()
-
-# == Actual tests
-
-deadline = time.time() + 20
-
-# = ReQL admin
-
-# ToDo: add in tests for ReQL admin solution for logs
-raise NotImplementedError('Wating for new logs solution: https://github.com/rethinkdb/rethinkdb/issues/2884')
-
-# = Log file
-
-print("Testing that log file got the entries (%.2fs)" % (time.time() - startTime))
-log_file_entries = 0
-while time.time() < deadline:
-    thisEntry = next(logFile)
-    while thisEntry is not None:
-        if "Changed server's name from" in thisEntry:
-            log_file_entries += 1
-        thisEntry = next(logFile)
-    if log_file_entries == num_entries:
-        break
-    time.sleep(0.05)
-assert log_file_entries == num_entries, 'Did not get the correct number of name change entries: %d vs %d' % (log_file_entries, num_entries)
-
-# == close off the server
-
-server.check_and_stop()
-print("Done. (%.2fs)" % (time.time() - startTime))
-=======
 opts = op.parse(sys.argv)
 
 with driver.Metacluster() as metacluster:
@@ -115,5 +47,4 @@
         assert e == e2, (e, e2)
 
     cluster.check_and_stop()
-print "Done."
->>>>>>> 0c34db72
+print "Done."