#!/usr/bin/python
import os
from test_common import *
def test_function(opts, port):
    stress_client = opts['stress']
<<<<<<< HEAD
    os.system(stress_client + ' -s localhost:%d -d infinity -c 32 -w 0/0/1/0/1/1/0' % port)
=======
    os.system(stress_client + ' -s localhost:%d -d infinity -c 16 -w 1/1/1/0/0/0/0 -f long_test.sqlite' % port)
>>>>>>> d223d4d2

if __name__ == "__main__":
    op = make_option_parser()
    auto_server_test_main(test_function, op.parse(sys.argv), timeout = None)<|MERGE_RESOLUTION|>--- conflicted
+++ resolved
@@ -3,11 +3,7 @@
 from test_common import *
 def test_function(opts, port):
     stress_client = opts['stress']
-<<<<<<< HEAD
-    os.system(stress_client + ' -s localhost:%d -d infinity -c 32 -w 0/0/1/0/1/1/0' % port)
-=======
     os.system(stress_client + ' -s localhost:%d -d infinity -c 16 -w 1/1/1/0/0/0/0 -f long_test.sqlite' % port)
->>>>>>> d223d4d2
 
 if __name__ == "__main__":
     op = make_option_parser()
