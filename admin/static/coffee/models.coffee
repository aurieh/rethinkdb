--- conflicted
+++ resolved
@@ -3,12 +3,8 @@
     urlRoot: '/ajax/namespaces'
 
     initialize: ->
-<<<<<<< HEAD
+        # Add a computed shards property for convenience and metadata
         @.set 'computed_shards', new DataUtils.Shards [],@
-=======
-        log_initial '(initializing) namespace model'
-        super
-        @load_key_distr()
 
     # Cache key distribution info.
     load_key_distr: =>
@@ -59,7 +55,6 @@
                 break
 
         return count
->>>>>>> a65e0757
 
     # Is x between the lower and upper splitpoints (the open interval) for the given index?
     splitpoint_between: (shard_index, sp) =>
@@ -284,12 +279,8 @@
             namespace.on 'change:blueprint', =>
                 new_primary_uuid = @get_primary_uuid()
                 new_secondary_uuids = @get_secondary_uuids()
-                if @.get('primary_uuid') isnt new_primary_uuid
-                    @.set 'primary_uuid', new_primary_uuid 
-                    console.log 'primary_uuid updated'
-                if not _.isEqual @.get('secondary_uuids'), new_secondary_uuids
-                    @.set 'secondary_uuids', new_secondary_uuids 
-                    console.log 'secondary_uuid updated'
+                @.set 'primary_uuid', new_primary_uuid if @.get('primary_uuid') isnt new_primary_uuid
+                @.set 'secondary_uuids', new_secondary_uuids if not _.isEqual @.get('secondary_uuids'), new_secondary_uuids
             
     # The Shards collection maintains the computed shards for a given namespace.
     # It will observe for any changes in the sharding scheme (or if the
