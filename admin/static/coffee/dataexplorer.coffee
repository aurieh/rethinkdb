--- conflicted
+++ resolved
@@ -76,7 +76,6 @@
                 @missing = 0
                 @ended = false
             else
-<<<<<<< HEAD
                 @type = 'value'
                 @value = value
                 @ended = true
@@ -114,81 +113,6 @@
                         @trigger 'add', @, row
             catch error
                 @set_error error
-=======
-                return @results[from ..]
-
-        at_beginning: =>
-            if @results_offset?
-                return @results_offset == 0
-            else
-                return true
-
-    class @Container extends Backbone.View
-        id: 'dataexplorer'
-        template: Handlebars.templates['dataexplorer_view-template']
-        input_query_template: Handlebars.templates['dataexplorer_input_query-template']
-        description_template: Handlebars.templates['dataexplorer-description-template']
-        template_suggestion_name: Handlebars.templates['dataexplorer_suggestion_name_li-template']
-        description_with_example_template: Handlebars.templates['dataexplorer-description_with_example-template']
-        alert_connection_fail_template: Handlebars.templates['alert-connection_fail-template']
-        databases_suggestions_template: Handlebars.templates['dataexplorer-databases_suggestions-template']
-        tables_suggestions_template: Handlebars.templates['dataexplorer-tables_suggestions-template']
-        reason_dataexplorer_broken_template: Handlebars.templates['dataexplorer-reason_broken-template']
-        query_error_template: Handlebars.templates['dataexplorer-query_error-template']
-
-        # Constants
-        line_height: 13 # Define the height of a line (used for a line is too long)
-        size_history: 50
-
-        max_size_stack: 100 # If the stack of the query (including function, string, object etc. is greater than @max_size_stack, we stop parsing the query
-        max_size_query: 1000 # If the query is more than 1000 char, we don't show suggestion (codemirror doesn't highlight/parse if the query is more than 1000 characdd_ters too
-
-        delay_toggle_abort: 70 # If a query didn't return during this period (ms) we let people abort the query
-
-        events:
-            'mouseup .CodeMirror': 'handle_click'
-            'mousedown .suggestion_name_li': 'select_suggestion' # Keep mousedown to compete with blur on .input_query
-            'mouseover .suggestion_name_li' : 'mouseover_suggestion'
-            'mouseout .suggestion_name_li' : 'mouseout_suggestion'
-            'click .clear_query': 'clear_query'
-            'click .execute_query': 'execute_query'
-            'click .abort_query': 'abort_query'
-            'click .change_size': 'toggle_size'
-            'click #rerun_query': 'execute_query'
-            'click .close': 'close_alert'
-            'click .clear_queries_link': 'clear_history_view'
-            'click .close_queries_link': 'toggle_history'
-            'click .toggle_options_link': 'toggle_options'
-            'mousedown .nano_border_bottom': 'start_resize_history'
-            # Let people click on the description and select text
-            'mousedown .suggestion_description': 'mouse_down_description'
-            'click .suggestion_description': 'stop_propagation'
-            'mouseup .suggestion_description': 'mouse_up_description'
-            'mousedown .suggestion_full_container': 'mouse_down_description'
-            'click .suggestion_full_container': 'stop_propagation'
-            'mousedown .CodeMirror': 'mouse_down_description'
-            'click .CodeMirror': 'stop_propagation'
-
-        mouse_down_description: (event) =>
-            @keep_suggestions_on_blur = true
-            @stop_propagation event
-
-        stop_propagation: (event) =>
-            event.stopPropagation()
-
-        mouse_up_description: (event) =>
-            @keep_suggestions_on_blur = false
-            @stop_propagation event
-
-        start_resize_history: (event) =>
-            @history_view.start_resize event
-
-        clear_history_view: (event) =>
-            that = @
-            @clear_history() # Delete from localstorage
-
-            @history_view.clear_history event
->>>>>>> cdd96f5c
 
     set_error: (error) =>
         @type = 'error'
@@ -234,6 +158,11 @@
         else
             return @results[from ..]
 
+    at_beginning: =>
+        if @results_offset?
+            return @results_offset == 0
+        else
+            return true
 
 class Container extends Backbone.View
     id: 'dataexplorer'
@@ -3068,7 +2997,6 @@
             @parent.container.state.pause_at = null
             @render()
 
-<<<<<<< HEAD
     current_batch: =>
         switch @query_result.type
             when 'value'
@@ -3078,189 +3006,6 @@
                     pause_at = @parent.container.state.pause_at
                     if pause_at?
                         latest = @query_result.slice(Math.min(0, pause_at - @parent.container.state.options.query_limit), pause_at - 1)
-=======
-    class TreeView extends ResultView
-        className: 'results tree_view_container'
-        templates:
-            wrapper: Handlebars.templates['dataexplorer_result_tree-template']
-            no_result: Handlebars.templates['dataexplorer_result_empty-template']
-
-        render: =>
-            if @query_result.results?.length == 0
-                @$el.html @templates.wrapper tree: @templates.no_result
-                    ended: @query_result.ended
-                    at_beginning: @query_result.at_beginning()
-                return @
-            switch @query_result.type
-                when 'value'
-                    @$el.html @templates.wrapper tree: @json_to_tree @query_result.value
-                when 'cursor'
-                    @$el.html @templates.wrapper tree: []
-                    tree_container = @$('.json_tree_container')
-                    for row in @current_batch()
-                        tree_container.append @json_to_tree row
-            return @
-
-        add_row: (row, noflash) =>
-            tree_container = @$('.json_tree_container')
-            node = $(@json_to_tree(row)).prependTo(tree_container)
-            if not noflash
-                node.addClass 'flash'
-            children = tree_container.children()
-            if children.length > @parent.container.state.options.query_limit
-                children.last().remove()
-
-    class TableView extends ResultView
-        className: 'results table_view_container'
-
-        templates:
-            wrapper: Handlebars.templates['dataexplorer_result_table-template']
-            container: Handlebars.templates['dataexplorer_result_json_table_container-template']
-            tr_attr: Handlebars.templates['dataexplorer_result_json_table_tr_attr-template']
-            td_attr: Handlebars.templates['dataexplorer_result_json_table_td_attr-template']
-            tr_value: Handlebars.templates['dataexplorer_result_json_table_tr_value-template']
-            td_value: Handlebars.templates['dataexplorer_result_json_table_td_value-template']
-            td_value_content: Handlebars.templates['dataexplorer_result_json_table_td_value_content-template']
-            data_inline: Handlebars.templates['dataexplorer_result_json_table_data_inline-template']
-            no_result: Handlebars.templates['dataexplorer_result_empty-template']
-
-        default_size_column: 310 # max-width value of a cell of a table (as defined in the css file)
-        mouse_down: false
-
-        events: -> _.extend super(),
-            'mousedown .click_detector': 'handle_mousedown'
-
-        initialize: (args) =>
-            super args
-            @last_keys = @parent.container.state.last_keys # Arrays of the last keys displayed
-            @last_columns_size = @parent.container.state.last_columns_size # Size of the columns displayed. Undefined if a column has the default size
-            @listenTo @query_result, 'end', =>
-                if @current_batch_size() == 0
-                    @render()
-
-        handle_mousedown: (event) =>
-            if event?.target?.className is 'click_detector'
-                @col_resizing = @$(event.target).parent().data('col')
-                @start_width = @$(event.target).parent().width()
-                @start_x = event.pageX
-                @mouse_down = true
-                $('body').toggleClass('resizing', true)
-
-        handle_mousemove: (event) =>
-            if @mouse_down
-                @parent.container.state.last_columns_size[@col_resizing] = Math.max 5, @start_width-@start_x+event.pageX # Save the personalized size
-                @resize_column @col_resizing, @parent.container.state.last_columns_size[@col_resizing] # Resize
-
-        resize_column: (col, size) =>
-            @$('.col-'+col).css 'max-width', size
-            @$('.value-'+col).css 'max-width', size-20
-            @$('.col-'+col).css 'width', size
-            @$('.value-'+col).css 'width', size-20
-            if size < 20
-                @$('.value-'+col).css 'padding-left', (size-5)+'px'
-                @$('.value-'+col).css 'visibility', 'hidden'
-            else
-                @$('.value-'+col).css 'padding-left', '15px'
-                @$('.value-'+col).css 'visibility', 'visible'
-
-        handle_mouseup: (event) =>
-            if @mouse_down is true
-                @mouse_down = false
-                $('body').toggleClass('resizing', false)
-                @parent.set_scrollbar()
-
-        ###
-        keys =
-            primitive_value_count: <int>
-            object:
-                key_1: <keys>
-                key_2: <keys>
-        ###
-        build_map_keys: (args) =>
-            keys_count = args.keys_count
-            result = args.result
-
-            if jQuery.isPlainObject(result)
-                if result.$reql_type$ is 'TIME'
-                    keys_count.primitive_value_count++
-                else if result.$reql_type$ is 'BINARY'
-                    keys_count.primitive_value_count++
-                else
-                    for key, row of result
-                        if not keys_count['object']?
-                            keys_count['object'] = {} # That's define only if there are keys!
-                        if not keys_count['object'][key]?
-                            keys_count['object'][key] =
-                                primitive_value_count: 0
-                        @build_map_keys
-                            keys_count: keys_count['object'][key]
-                            result: row
-            else
-                keys_count.primitive_value_count++
-
-        # Compute occurrence of each key. The occurence can be a float since we compute the average occurence of all keys for an object
-        compute_occurrence: (keys_count) =>
-            if not keys_count['object']? # That means we are accessing only a primitive value
-                keys_count.occurrence = keys_count.primitive_value_count
-            else
-                count_key = if keys_count.primitive_value_count > 0 then 1 else 0
-                count_occurrence = keys_count.primitive_value_count
-                for key, row of keys_count['object']
-                    count_key++
-                    @compute_occurrence row
-                    count_occurrence += row.occurrence
-                keys_count.occurrence = count_occurrence/count_key # count_key cannot be 0
-
-        # Sort the keys per level
-        order_keys: (keys) =>
-            copy_keys = []
-            if keys.object?
-                for key, value of keys.object
-                    if jQuery.isPlainObject(value)
-                        @order_keys value
-
-                    copy_keys.push
-                        key: key
-                        value: value.occurrence
-                # If we could know if a key is a primary key, that would be awesome
-                copy_keys.sort (a, b) ->
-                    if b.value-a.value
-                        return b.value-a.value
-                    else
-                        if a.key > b.key
-                            return 1
-                        else # We cannot have two times the same key
-                            return -1
-            keys.sorted_keys = _.map copy_keys, (d) -> return d.key
-            if keys.primitive_value_count > 0
-                keys.sorted_keys.unshift @primitive_key
-
-        # Flatten the object returns by build_map_keys().
-        # We get back an array of keys
-        get_all_attr: (args) =>
-            keys_count = args.keys_count
-            attr = args.attr
-            prefix = args.prefix
-            prefix_str = args.prefix_str
-            for key in keys_count.sorted_keys
-                if key is @primitive_key
-                    new_prefix_str = prefix_str # prefix_str without the last dot
-                    if new_prefix_str.length > 0
-                        new_prefix_str = new_prefix_str.slice(0, -1)
-                    attr.push
-                        prefix: prefix
-                        prefix_str: new_prefix_str
-                        is_primitive: true
-                else
-                    if keys_count['object'][key]['object']?
-                        new_prefix = DataUtils.deep_copy(prefix)
-                        new_prefix.push key
-                        @get_all_attr
-                            keys_count: keys_count.object[key]
-                            attr: attr
-                            prefix: new_prefix
-                            prefix_str: (if prefix_str? then prefix_str else '')+key+'.'
->>>>>>> cdd96f5c
                     else
                         latest = @query_result.slice(-@parent.container.state.options.query_limit)
                     latest.reverse()
@@ -3324,14 +3069,21 @@
 
 class TreeView extends ResultView
     className: 'results tree_view_container'
-    template: require('../handlebars/dataexplorer_result_tree.hbs')
+    templates:
+        wrapper: require('../handlebars/dataexplorer_result_tree.hbs')
+        no_result: require('../handlebars/dataexplorer_result_empty.hbs')
 
     render: =>
+        if @query_result.results?.length == 0
+            @$el.html @templates.wrapper tree: @templates.no_result
+                ended: @query_result.ended
+                at_beginning: @query_result.at_beginning()
+            return @
         switch @query_result.type
             when 'value'
-                @$el.html @template tree: @json_to_tree @query_result.value
+                @$el.html @templates.wrapper tree: @json_to_tree @query_result.value
             when 'cursor'
-                @$el.html @template tree: []
+                @$el.html @templates.wrapper tree: []
                 tree_container = @$('.json_tree_container')
                 for row in @current_batch()
                     tree_container.append @json_to_tree row
@@ -3406,7 +3158,6 @@
             $('body').toggleClass('resizing', false)
             @parent.set_scrollbar()
 
-<<<<<<< HEAD
     ###
     keys =
         primitive_value_count: <int>
@@ -3464,40 +3215,6 @@
             copy_keys.sort (a, b) ->
                 if b.value-a.value
                     return b.value-a.value
-=======
-            @get_all_attr # fill attr[]
-                keys_count: keys_count
-                attr: flatten_attr
-                prefix: []
-                prefix_str: ''
-            for value, index in flatten_attr
-                value.col = index
-
-            @last_keys = flatten_attr.map (attr, i) ->
-                if attr.prefix_str isnt ''
-                    return attr.prefix_str+attr.key
-                return attr.key
-            @parent.container.state.last_keys = @last_keys
-
-
-            return @templates.container
-                table_attr: @json_to_table_get_attr flatten_attr
-                table_data: @json_to_table_get_values
-                    result: result
-                    flatten_attr: flatten_attr
-
-        tag_record: (doc, i) =>
-            doc.record = @query_result.position + i
-
-        render: =>
-            previous_keys = @parent.container.state.last_keys # Save previous keys. @last_keys will be updated in @json_to_table
-            results = @current_batch()
-            if Object::toString.call(results) is '[object Array]'
-                if results.length is 0
-                    @$el.html @templates.wrapper content: @templates.no_result
-                        ended: @query_result.ended
-                        at_beginning: @query_result.at_beginning()
->>>>>>> cdd96f5c
                 else
                     if a.key > b.key
                         return 1
@@ -3682,6 +3399,7 @@
             if results.length is 0
                 @$el.html @templates.wrapper content: @templates.no_result
                     ended: @query_result.ended
+                    at_beginning: @query_result.at_beginning()
             else
                 @$el.html @templates.wrapper content: @json_to_table results
         else
