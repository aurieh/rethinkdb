--- conflicted
+++ resolved
@@ -139,11 +139,7 @@
         on_submit: ->
             super
             $.ajax
-<<<<<<< HEAD
                 url: @resolution_url
-=======
-                url: "ajax/semilattice/" + @resolution_url
->>>>>>> da9cea28
                 type: 'POST'
                 contentType: 'application/json'
                 data: JSON.stringify(@final_value)
@@ -325,11 +321,11 @@
         render_vclock_conflict: (_template) ->
             get_resolution_url = =>
                 if @model.get('field') is 'auth_key'
-                    return '/ajax/auth/auth_key/resolve'
+                    return 'ajax/auth/auth_key/resolve'
                 else if @model.get('object_type') is 'namespace'
-                    return '/ajax/semilattice/rdb_'+@model.get('object_type') + 's/' + @model.get('object_id') + '/' + @model.get('field') + '/resolve'
+                    return 'ajax/semilattice/rdb_'+@model.get('object_type') + 's/' + @model.get('object_id') + '/' + @model.get('field') + '/resolve'
                 else
-                    return '/ajax/semilattice/'+@model.get('object_type') + 's/' + @model.get('object_id') + '/' + @model.get('field') + '/resolve'
+                    return 'ajax/semilattice/'+@model.get('object_type') + 's/' + @model.get('object_id') + '/' + @model.get('field') + '/resolve'
 
             # Remove the old handler before we rerender
             if @contestants?
@@ -341,11 +337,7 @@
             else
                 # grab possible conflicting values
                 $.ajax
-<<<<<<< HEAD
                     url: get_resolution_url()
-=======
-                    url: 'ajax/semilattice/' + get_resolution_url()
->>>>>>> da9cea28
                     type: 'GET'
                     contentType: 'application/json'
                     async: false
