--- conflicted
+++ resolved
@@ -7,78 +7,31 @@
         template: Handlebars.compile $('#namespace_view-container-template').html()
         events: ->
             'click a.rename-namespace': 'rename_namespace'
-<<<<<<< HEAD
-            'click #user-alert-space a.close': 'hide_user_alert'
-=======
             'click .close': 'close_alert'
->>>>>>> 64967c25
 
         initialize: (id) =>
             log_initial '(initializing) namespace view: container'
             @namespace_uuid = id
 
-        hide_user_alert: (event) ->
-            event.preventDefault()
-            @.$('#user-alert-space .alert').remove()
+            # Panels for namespace view
+            @title = new NamespaceView.Title(@namespace_uuid)
+            @profile = new NamespaceView.Profile(model: @model)
+            @replicas = new NamespaceView.Replicas(model: @model)
+            @shards = new NamespaceView.Shards(model: @model)
+            @stats_panel = new NamespaceView.StatsPanel(model: @model)
+            @performance_graph = new Vis.OpsPlot(@model.get_stats_for_performance)
 
         rename_namespace: (event) ->
             event.preventDefault()
             rename_modal = new UIComponents.RenameItemModal @model.get('id'), 'namespace'
             rename_modal.render()
             @title.update()
-            
-        wait_for_model_noop: =>
-            return true
-
-        wait_for_model: =>
-            @model = namespaces.get(@namespace_uuid)
-            if not @model
-                namespaces.off 'all', @render
-                namespaces.on 'all', @render
-                return false
-
-            # Model is finally ready, unbind necessary handlers
-            namespaces.off 'all', @render
-
-<<<<<<< HEAD
-            # Some additional setup
-            @profile = new NamespaceView.Profile(model: @model)
-            @replicas = new NamespaceView.Replicas(model: @model)
-            @shards = new NamespaceView.Sharding(model: @model)
-=======
-
-
->>>>>>> 64967c25
-
-            # We no longer need all this logic in wait_for_model, so
-            # switch it to noop for the callers
-            @wait_for_model = @wait_for_model_noop
-
-            return true
-
-        render_empty: =>
-            @.$el.text 'Namespace ' + @namespace_uuid + ' is not available.'
-            return @
 
         render: =>
             log_render '(rendering) namespace view: container'
 
-            if @wait_for_model() is false
-                return @render_empty()
-
             json = @model.toJSON()
             @.$el.html @template json
-
-            # Some additional setup
-            @title = new NamespaceView.Title(@namespace_uuid)
-            @profile = new NamespaceView.Profile(model: @model)
-            @replicas = new NamespaceView.Replicas(model: @model)
-            @shards = new NamespaceView.Shards(model: @model)
-            
-            stats = @model.get_stats_for_performance
-            @performance_graph = new Vis.OpsPlot(stats)
-
-            @stats_panel = new NamespaceView.StatsPanel(model: @model)
 
             # fill the title of this page
             @.$('.main_title').html @title.render().$el
