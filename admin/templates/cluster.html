<!DOCTYPE html>
<html>
    <head>
        <meta charset="utf-8">
        <title>RethinkDB Administration</title>
        <meta name="description" content="">
        <meta name="author" content="">
        <meta http-equiv="no-cache">
        <meta http-equiv="Expires" content="-1">
        <meta http-equiv="Cache-Control" content="no-cache">

        <link rel="stylesheet" type="text/css" href="gen/cluster.css" />

        <!-- handlebars templates -->
        <script id="navbar_view-template" type="text/x-handlebars-template">
          <div id="topbar" class="navbar">
            <div class="navbar-inner">
              <div class="container">
                <a class="brand" href="#">RethinkDB Administration Console</a>
                <ul class="nav">
                  <li id="nav-dashboard"><a href="#dashboard">Dashboard</a></li>
                  <li id="nav-namespaces"><a href="#namespaces">Namespaces</a></li>
                  <li id="nav-servers"><a href="#servers">Servers</a></li>
                </ul>

                <ul class="right-nav nav pull-right">
                  <li class="divider-vertical"></li>
                  <li>
                    <form class="navbar-search pull-right">
                      <input type="text" class="search-query" placeholder="Search" data-provide="typeahead">
                    </form>
                  </li>
                </ul>
              </div><!-- /container -->
            </div><!-- /navbar-inner -->
          </div><!-- /navbar -->
        </script>

        <script id="dashboard_view-template" type="text/x-handlebars-template">
            <h1>Cluster dashboard</h1>
            <div class="section">
              <div class="machines"></div>
              <div class="data-picker"></div>
            </div>
            <div class="visualizations section">
                <hr class="first" />
                <div class="row-fluid">
                    <div class="disk span6">
                        <h3 class="title">Disk usage</h3>
                        <div class="disk-usage"></div>
                    </div>
                    <div class="memory span6">
                        <h3 class="title">Memory usage</h3>
                        <div class="mem-usage"></div>
                    </div>
                </div>
                <hr />
                <h3 class="title">Cluster performance</h3>
                <div class="chart cluster-performance"></div>
            </div>
        </script>

        <script id="data_picker-template" type="text/x-handlebars-template">
            <ul class="nav nav-tabs">
                {{#each stream_filters}}
                <li class="{{#if this.selected}}active{{/if}}" data-filter="{{this.name}}"><a href="#">{{this.name}}</a></li>
                {{/each}}
            </ul>
            <div class="filter">
            </div>
        </script>

        <script id="vis_loading-template" type="text/x-handlebars-template">
            <div class="loading"><h4>Loading data...</h4><img src="/images/loading.gif" /></div>
        </script>

        <script id="data_stream_filter-template" type="text/x-handlebars-template">
            {{#each models}}
                <div class="model" style="background:{{this.color}}" data-id="{{this.id}}">
                    <input {{#if this.selected}}checked="true"{{/if}} type="checkbox" />
                    {{this.name}}
                </div>
            {{/each}}
        </script>

        <script id="vis-graph_stream_picker-template" type="text/x-handlebars-template">
            <form class="stream-picker">
            {{#each datastreams}}
                <div class="datastream" data-id="{{this.id}}">
                    <input {{#if this.selected}}checked="true"{{/if}} type="radio" name="graph-data-stream"/>
                    {{this.name}}
                </div>
            {{/each}}
            </form>
        </script>

        <script id="vis_no_data-template" type="text/x-handlebars-template">
            <p class="no-data">No data selected.</p>
        </script>

        <script id="data_stream_filter-template" type="text/x-handlebars-template">
            {{#each models}}
                <div class="model" style="background:{{this.color}}" data-id="{{this.id}}">
                    <input {{#if this.selected}}checked="true"{{/if}} type="checkbox" />
                    {{this.name}}
                </div>
            {{/each}}
        </script>

        <!-- Cluster view: lists -->
        <script id="abstract_list-template" type="text/x-handlebars-template">
            <div class="actions-bar">
            </div>
            <table class="table table-bordered table-striped" cellpadding="0" cellspacing="0">
                <tbody>
                </tbody>
            </table>
        </script>

        <script id="namespace_list-template" type="text/x-handlebars-template">
            <h1>Namespaces in the cluster</h1>
            <div id="user-alert-space"></div>
            <div class="actions-bar">
                <a href="#" class="btn add-namespace">Add namespace</a>
                <a href="#" class="btn for-multiple-elements disabled remove-namespace">Remove selected namespaces</a>
            </div>
            <div class="namespace-list">
                <table class="table table-bordered table-striped" cellpadding="0" cellspacing="0">
                    <tbody class="list">
                    </tbody>
                </table>
            </div>
        </script>

        <script id="server_list-template" type="text/x-handlebars-template">
            <h1>Servers connected to the cluster</h1>
            <div id="user-alert-space"></div>
            <div class="actions-bar">
                <a href="#" class="btn add-datacenter">Add datacenter</a>
                <a href="#" class="btn for-multiple-elements disabled set-datacenter">Set datacenter</a>
            </div>
            <div class="server-list list">
                <div class="datacenters"></div>
                <div class="unassigned-machines"></div>
            </div>
        </script>

        <script id="machine_list-template" type="text/x-handlebars-template">
            <table class="table table-bordered table-striped" cellpadding="0" cellspacing="0">
                <tbody class="list">
                </tbody>
            </table>
        </script>

        <!-- Cluster view: list elements -->
        <script id="namespace_list_element-template" type="text/x-handlebars-template">
            <td>
                <input type="checkbox"></input>
            </td>
            <td>
                <div class="details">
                    <h3 class="name"><a href="#namespaces/{{id}}">{{name}}</a></h3>
                    <p><span class="status">Status: {{reachability}} ({{nashards}} of {{nshards}} masters live; {{nareplicas}} of {{nreplicas}} replicas live)</span></p>
                    <p><span class="contains">Contains: {{nshards}} {{pluralize_noun "shard" nshards}}, {{nreplicas}} {{pluralize_noun "replica" nreplicas}} on {{ndatacenters}} {{pluralize_noun "datacenter" ndatacenters}} across {{nmachines}} {{pluralize_noun "machine" nmachines}}</span></p>
                    <p><span class="replication">Replication: {{> backfill_progress_summary}}</span></p>
                    <div class="toolbar">
                        <p><span class="protocol {{protocol}}">{{protocol}}</span></p>
                        <p><a href="#" class="rename-namespace">rename</a></p>
                    </div>
                </div>
                <div class="clearboth"></div>
            </td>
        </script>

        <script id="datacenter_list_element-template" type="text/x-handlebars-template">
            <div class="row header">
                <div class="span7">
                    {{#unless no_machines}}
                        <div class="expanded arrow"></div>
                    {{/unless}}
                    <div class="datacenter summary"></div>
                </div>
                <div class="span2">
                    <div class="datacenter actions">
                        <p><a href="#" class="remove-datacenter">remove</a> | <a href="#" class="rename-datacenter">rename</a></p>
                    </div>
                </div>
            </div>
            {{#unless no_machines}}
                <div class="machine-list"></div>
            {{/unless}}
            <div class="divider"></div>
        </script>

        <script id="datacenter_list_element-summary-template" type="text/x-handlebars-template">
            <h3 class="datacenter name"><span class="element-type label label-inverse">Datacenter</span><a href="#datacenters/{{id}}">{{name}}</a></h3>
            <div class="datacenter details">
                <p class="status">{{humanize_datacenter_reachability status}}</p>
                <p class="contains">Primaries: {{primary_count}}, Secondaries: {{secondary_count}}, Namespaces: {{namespace_count}}</p>
            </div>
        </script>

        <script id="unassigned_machines_list_element-template" type="text/x-handlebars-template">
            {{# unless no_machines}}
                <div class="header">
                    <div class="expanded arrow"></div>
                    <h3 class="datacenter name">Unassigned machines</h3>
                </div>
                <div class="machine-list"></div>
                <div class="summary expanded"></div>
            {{/unless}}
        </script>

        <script id="machine_list_element-template" type="text/x-handlebars-template">
            <td>
                <input type="checkbox"></input>
            </td>
            <td>
<<<<<<< HEAD
                <div class="machine summary"></div>
=======
                <div class="machine details">
                    <h3 class="name">
                        <span class="element-type label label-info">Machine</span><a href="#machines/{{id}}">{{name}}</a>
                    </h3>
                    <div class="toolbar">
                        <p class="status">{{humanize_machine_reachability status}}</p>
                        <p class="actions"><a href="#" class="rename-machine">rename</a></p>
                    {{#unless unassigned_machine}}
                    </div>
                        <p class="contains">Primaries: {{primary_count}}, Secondaries: {{secondary_count}}, Namespaces: {{namespace_count}}</p>
                    {{/unless}}
                </div>
>>>>>>> a7c55be7
            </td>
        </script>

        <script id="machine_list_element-summary-template" type="text/x-handlebars-template">
            <div class="machine details">
                <h3 class="name">
                    <span class="element-type label label-info">Machine</span><a href="#machines/{{id}}">{{name}}</a>
                    <p class="status">{{humanize_machine_reachability status}}</p>
                </h3>
                {{#unless unassigned_machine}}
                    <p class="contains">Primaries: {{primary_count}}, Secondaries: {{secondary_count}}, Namespaces: {{namespace_count}}</p>
                {{/unless}}
            </div>
        </script>

        <!-- Namespace view -->
        <script id="namespace_view-container-template" type="text/x-handlebars-template">
            <div class="profile-holder"></div>
            <h3 class="title">Replication settings</h3>
            <div class="section replication"></div>
            <h3 class="title">Sharding settings</h3>
            <div class="section sharding"></div>
            <h3 class="title">Recent log entries</h3>
            <div class="section recent-actions"></div>
        </script>

        <script id="namespace_view-profile-template" type="text/x-handlebars-template">
            <h1>Namespace overview for {{name}}</h1> (<a href="#" class="rename-namespace">rename</a>)
            <div id="user-alert-space"></div>
            <div class="two-panel-section">
              <div class="panel-left">
                <h3 class="title">Namespace profile</h3>
                <div class="section summary">
                  <p class="protocol">Protocol: {{protocol}}</p>
                  <p class="port">Port: {{port}}</p>
                </div>
              </div>
              <div class="panel-right">
                <h3 class="title">Namespace status</h3>
                <div class="section summary">
                  <p>Status: {{reachability}}</p>
                  <p>Masters: {{nashards}} of {{nshards}} reachable</p>
                  <p>Replicas: {{nareplicas}} of {{nreplicas}} reachable</p>
                  <p>Replication: {{> backfill_progress_summary}}</p>
                </div>
              </div>
              <div class="two-panel-clear"></div>
            </div>
        </script>
        <script id="namespace_view-replica-template" type="text/x-handlebars-template">
            <table class="datacenters table">
                <!-- Header row -->
                <tr>
                    <th>Datacenter</th>
                    <th>Role</th>
                    <th>Replicas</th>
                    <th>Write acks</th>
                    <th>Status</th>
                    <th>&nbsp;</th>
                </tr>
                <!-- Primary datacenter -->
                {{#with primary}}
                <tr>
                    <td>{{name}}</td>
                    <td>Primary</td>
                    <td>{{replicas}} (of {{total_machines}} {{pluralize_noun "machine" total_machines}})</td>
                    <td>{{acks}}</td>
                    <td>
                      {{#with status}}
                      <span class="master-status">{{nashards}} of {{nshards}} masters live</span>
                      {{#if nreplicas}}
                      <span class="replica-status">{{nareplicas}} of {{nreplicas}} replicas live</span>
                      {{/if}}
                      <span class="replication-status">{{> backfill_progress_summary}}</span>
                      {{/with}}
                    </td>
                    <td><a id="edit-primary" href="#">Edit replicas</a></td>
                </tr>
                {{/with}}
                <!-- Secondary datacenters -->
                {{#each secondaries}}
                <tr>
                    <td>{{name}}</td>
                    <td>Secondary</td>
                    <td>{{replicas}} (of {{total_machines}} {{pluralize_noun "machine" total_machines}})</td>
                    <td>{{acks}}</td>
                    <td>
                      {{#with status}}
                      <span class="replica-status">{{nareplicas}} of {{nreplicas}} replicas live</span>
                      <span class="replication-status">{{> backfill_progress_summary}}</span>
                      {{/with}}
                    </td>
                    <td><a class="edit-secondary {{this.id}}" href="#">Edit replicas</a> | <a class="make-primary {{this.id}}" href="#">Make primary</a></td>
                </tr>
                {{/each}}
                <!-- Rest of the datacenters (ones we're not replicating to) -->
                {{#each nothings}}
                <tr>
                    <td>{{name}}</td>
                    <td>None</td>
                    <td colspan="3">N/A</td>
                    <td><a class="edit-nothing {{this.id}}" href="#">Edit replicas</a></td>
                </tr>
                {{/each}}
            </table>
        </script>

        <script id="modify_replicas-modal-template-outer" type="text/x-handlebars-template">
        <div class="modal modify-replicas">
            <form class="form">
                <div class="modal-header">
                    <a href="#" class="close">&times;</a>
                    <h3>Replication for namespace <a href="/#namespaces/{{namespace.id}}">{{namespace.name}}</a> in datacenter <a href="/#datacenters/{{datacenter.id}}">{{datacenter.name}}</a></h3>
                </div>
                <div class="modal-body">
                </div>
                <div class="modal-footer">
                                <button class="btn primary commit-plan" type="submit" name="commit-plan" value="Commit plan">Commit changes</button>
                    <a href="#" class="btn modify-replicas cancel">Cancel</a>
                </div>
            </form>
        </div>
        </script>
        
        <script id="modify_replicas-modal-template-inner" type="text/x-handlebars-template">
          <div class="replica-attributes">
          {{#if error_msg}}
          <p class="server-error alert alert-error"> {{error_msg}} </p>
          {{/if}}
          <div class="info">
            <p>You can specify the <strong>number of replicas</strong> to use per shard for this datacenter.</p>
            <p>The <strong>number of acks</strong> specifies how many replicas in this datacenter must acknowledge a write before an operation succeeds.</p>
          </div>
          <fieldset>
            <input name="datacenter" type="hidden" value="{{datacenter.id}}" />
            <div class="clearfix">
              <label for="replicas">
                <h4>Number of replicas:</h4>
              </label>
              <div class="input">
                <input class="xlarge" name="num_replicas" type="text" value="{{num_replicas}}"/>
                <p class="current">Current replicas: {{num_replicas}}</p>
                <p class="max">Max replicas: {{total_machines}}</p>
              </div>
            </div>
            <hr />
            <div class="clearfix">
              <label for="acks">
                <h4>Number of acks:</h4>
              </label>
              <div class="input">
                <input class="xlarge" name="num_acks" type="text" value="{{num_acks}}"/>
                <p class="current">Current acks: {{num_acks}}</p>
              </div>
          </fieldset>
          <div class="clearboth"></div>
          </div>
          </div>
        </script>

        <script id="modify_replicas_modal-replica_plan-template" type="text/x-handlebars-template">
            {{#with replicas }}
                {{#if adding}}
                    <h4 class="replicas">Adding {{num_changed}} replicas</h4>
                {{else}}
                    {{#if removing}}
                        <h4>Removing {{num_changed}} replicas</h4>
                    {{else}}
                        <h4>No replica changes</h4>
                    {{/if}}
                {{/if}}
                <table class="shards table">
                    <tbody>
                    </tbody>
                </table>
            {{/with}}
            {{#with acks }}
                <h5 class="acks">Replicas on this datacenter will require {{num}} acks.</h5>
            {{/with}}
        </script>

        <script id="backfill_progress_summary-partial" type="text/x-handlebars-template">
{{#if backfill_progress}}replicating{{#if backfill_progress.ratio_available}}{{#if backfill_progress.backfiller_machines}} from {{#comma_separated backfill_progress.backfiller_machines}}<a href="/#machines/{{machine_id}}">{{machine_name}}</a>{{/comma_separated}}{{/if}}{{/if}}{{else}}up to date{{/if}}
        </script>
        
        <script id="backfill_progress_details-partial" type="text/x-handlebars-template">
          {{#if backfill_progress}}
          {{#if backfill_progress.ratio_available}}
          <div class="progress progress-striped active">
            <div class="bar"
                 style="width: {{backfill_progress.percentage}}%;"></div>
          </div>
          <p>{{backfill_progress.percentage}}%{{#if backfill_progress.block_info_available}}, {{backfill_progress.replicated_blocks}} of {{backfill_progress.total_blocks}} blocks remaining{{/if}}</p>
          {{else}}
          <p>Replication progress information is unavailable.</p>
          {{/if}}
          {{/if}}
        </script>
        <script id="namespace_view-sharding-template" type="text/x-handlebars-template">
            <table class="shards table">
                <tbody>
                    {{#each shards}}
                        <tr>
                            <td class="name"><h4>{{name}}</h4></td>
                            <td class="status">
                                <p>
                                  <strong>Master:</strong> <a href="/#machines/{{primary.uuid}}">{{primary.name}}</a> {{humanize_machine_reachability primary.status}}{{#if primary.status.reachable}}{{> backfill_progress_summary primary}}{{/if}}</span>
                                  <br />
                                  {{> backfill_progress_details primary}}
                                  <a id="assign_master_{{index}}" href="#">Assign master</a>
                                </p>
                                  {{#if secondaries}}
                                  {{#each secondaries}}
                                    <p><strong>Replicas in datacenter <a href="/#datacenters/{{datacenter_uuid}}">{{datacenter_name}}</a>:</strong></p>
                                    <ul>
                                    {{#each machines}}
                                    <li>
                                      <p>
                                        <a href="/#machines/{{uuid}}">{{name}}</a>
                                        <span>{{humanize_machine_reachability status}}{{#if status.reachable}}{{> backfill_progress_summary}}{{/if}}</span>
                                      </p>
                                      {{> backfill_progress_details}}
                                    </li>
                                    {{/each}}
                                    </ul>
                                    <a id="assign_machines_{{../index}}_{{datacenter_uuid}}" href="#">Assign machines</a>
                                    <hr />
                                  {{/each}}
                                  {{else}}
                                  This shard has no replicas.
                                  {{/if}}
                            </td>
                        </tr>
                    {{/each}}
                </tbody>
            </table>
            <p><a class="edit" href="#">Change sharding scheme</a></p>
        </script>

        <script id="modify_shards_modal-template" type="text/x-handlebars-template">
            <div class="modal modify-shards">
                <form class="form">
                    <div class="modal-header">
                        <a href="#" class="close">&times;</a>
                        <h3>Sharding for namespace <a href="/#namespaces/{{namespace.id}}">{{namespace.name}}</a></h3>
                    </div>
                    <div class="modal-body">
                        <div class="sharding-scheme">
                            <h4>Define the sharding scheme:</h4>
                            <table class="shards table">
                                <tbody>
                                </tbody>
                            </table>
                        </div>
                        <div class="sharding-plan"></div>
                    </div>
                    <div class="modal-footer">
                        <button class="btn primary commit-plan" type="submit" name="commit-plan" value="Commit plan">Commit plan</button>
                        <a href="#" class="btn modify-shards cancel">Cancel</a>
                    </div>
                </form>
            </div>
        </script>

        <script id="modify_shards_modal-shard-template" type="text/x-handlebars-template">
            {{#with shard}}
                <td class="name"><h4>{{name}}</h4></td>
                <td class="status">
                    <!-- TODO fake -->
                    <p>4 of 5 replicas live</p>
                    <p>50.3 GB of data in this shard</p>
                </td>
                <td class="actions">
                    <p>
                        (<a href="#" class="split" data-index="{{index}}">split</a>)
                        {{#if notlast}}
                            (<a href="#" class="merge" data-index="{{index}}">merge with next</a>)
                        {{/if}}
                    </p>
                </td>
            {{/with}}
        </script>

        <script id="modify_shards_modal-edit_shard-template" type="text/x-handlebars-template">
            <td class="name">
                {{#with shard}}
                    <h4>{{name}} </h4>
                {{/with}}
            </td>
            <td class="status" colspan="2">
                <!-- TODO fake -->
                <p>4 of 5 replicas live</p>
                <p>50.3 GB of data in this shard</p>
                <div class="action">
                    {{#if splitting}}
                        <label for="splitpoint">
                            <p>Split point:</p>
                        </label>
                        <input class="small" name="splitpoint" type="text" />
                        <a href="#" class="btn commit_split primary">Split</a>
                        <a href="#" class="btn cancel_split secondary">Cancel</a>
                    {{/if}}
                    {{#if merging}}
                        <p>
                            <a href="#" class="btn commit_merge primary">Yes</a>
                            <a href="#" class="btn cancel_merge secondary">No</a>
                            Are you sure you want to merge the shards <strong>{{low_shard}}
                                </strong> and <strong>{{high_shard}}</strong>?
                        </p>
                    {{/if}}
                </div>
            </td>
        </script>


        <script id="modify_shards-alert-template" type="text/x-handlebars-template">
            <div class="alert" data-alert="alert">
                <a class="close" href="#">&times;</a>
                <p>You successfully modified the shard plan. Machine assignments for this namespace have been reset.</p>
            </div>
        </script>

        <!-- Datacenter view -->
        <script id="datacenter_view-container-template" type="text/x-handlebars-template">
            <h1>Datacenter overview for {{name}}</h1> (<a href="#" class="rename-datacenter">rename</a>)
            <div class="two-panel-section">
              <div class="panel-left">
                <h3 class="title">Datacenter profile</h3>
                <div class="section summary">
                  <p class="status">Status: {{humanize_datacenter_reachability status}}</p>
                </div>
              </div>
              <div class="panel-right">
                <h3 class="title">Datacenter resources</h3>
                <div class="section system-resources">
                  <p class="cpu">CPU: <span class="cpu-graph" values="{{cpu}}, {{cpu}}"></span></p>
                  <p class="ram">RAM:</p>
                  <p class="disk">Disk:</p>
                </div>
              </div>
              <div class="two-panel-clear"></div>
            </div>
            <h3 class="title">Machines</h3>
            <div class="section dc-machine-list">
              <ul>
                {{#each machines}}
                <li><a href='#machines/{{id}}'>{{name}}</a> {{humanize_machine_reachability status}}</li>
                {{/each}}
              </ul>
            </div>
            <h3 class="title">Data in this datacenter</h3>
            <div class="section data">
              {{#unless data.namespaces}}
              <p>No data found in this datacenter.</p>
              {{/unless}}
              {{#each data.namespaces}}
              <div class="namespace">
                <h4>Shards for namespace <a href="/#namespaces/{{uuid}}">{{name}}</a>:</h4>
                <ul>

                  {{#each shards}}
                  <li>{{name}} ({{nprimaries}} {{pluralize_noun "primary" nprimaries}}, {{nsecondaries}} {{pluralize_noun "secondary" nsecondaries}})</li>
                  {{/each}}
                </ul>
              </div>
              {{/each}}
            </div>
            <h3 class="title">Performance</h3>
            <div class="section performance-graph"></div>
            <h3 class="title">Recent log entries</h3>
            <div class="section recent-log-entries"></div>
        </script>
        <script id="datacenter_view-recent_log_entry-template" type="text/x-handlebars-template">
            <div class="priority {{priority}}"></div>
            <div class="message">{{message}}</div>
            <p class="datetime"><abbr class="timeago" title="{{datetime}}">{{datetime}}</abbr></p>
        </script>

        <!-- Machine view -->
        <script id="machine_view-container-template" type="text/x-handlebars-template">
            <h1>Machine overview for {{name}}</h1> (<a href="#" class="rename-machine">rename</a>)
            <div id="user-alert-space"></div>
            <div class="two-panel-section">
              <div class="panel-left">
                <h3 class="title">Machine profile</h3>
                <div class="section summary">
                  <p class="datacenter-name">Datacenter:
                    {{#if assigned_to_datacenter}}
                    <a href="#datacenters/{{datacenter_uuid}}">{{datacenter_name}}</a>
                    {{else}}
                    Unassigned 
                    {{/if}}
                    (<a class="set-datacenter" href="#">change</a>)
                  </p>
                  <p>Status: {{humanize_machine_reachability status}}</p>
                  <p>IP address: {{ip}}</p>
                  <p class="uptime">Uptime: {{uptime}}</p>
                </div>
              </div>
              <div class="panel-right">
                <h3 class="title">Machine resources</h3>
                <div class="section system-resources">
                  <p class="cpu">CPU: <span class="cpu-graph" values="{{cpu}}, {{cpu}}"></span></p>
                  <p class="ram">RAM:</p>
                  <p class="disk">Disk:</p>
                </div>
              </div>
              <div class="two-panel-clear"></div>
            </div>
            <h3 class="title">Data on this machine</h3>
            <div class="section data">
              {{#unless data.namespaces}}
              <p>No data found on this machine.</p>
              {{/unless}}
              {{#each data.namespaces}}
              <div class="namespace">
                <h4>Shards for namespace <a href="/#namespaces/{{uuid}}">{{name}}</a>:</h4>
                <ul>
                  {{#each shards}}
                  <li>{{name}} ({{humanize_role role}})</li>
                  {{/each}}
                </ul>
              </div>
              {{/each}}
            </div>
            <h3 class="title">Performance</h3>
            <div class="section performance-graph"></div>
            <h3 class="title">Recent log entries</h3>
            <div class="section recent-log-entries"></div>
        </script>
        <script id="machine_view-recent_log_entry-template" type="text/x-handlebars-template">
            <div class="priority {{priority}}"></div>
            <div class="message">{{message}}</div>
            <p class="datetime"><abbr class="timeago" title="{{datetime}}">{{datetime}}</abbr></p>
        </script>


        <!-- Sidebar -->
        <script id="sidebar-container-template" type="text/x-handlebars-template">
            <div class="section cluster-status">
                <div class="client-connection-status"></div>
                <hr />
                <div class="issues"></div>
                <hr />
                <!-- Connectivity status goes here -->
                <div class="connectivity-status">
                </div>
            </div>
            <div class="section last">
                <h3>Recent log entries</h3>
                <div class="recent-log-entries"></div>
                <p><a href="#logs">See all recent log entries &rarr;</a></p>
            </div>
        </script>
        <script id="sidebar-client_connection_status-template" type="text/x-handlebars-template">
            {{#if disconnected}}
                <h5 class="connection disconnected">Disconnected</h5>
            {{else}}
                <h5 class="connection connected">Connected to:</h5>
                <h5 class="connected-to">{{machine_name}} in {{datacenter_name}}</h5>
            {{/if}}
        </script>
        <script id="sidebar-issues-template" type="text/x-handlebars-template">
            {{#if critical_issues.exist}}
                <h5 class="critical">Critical issues</h5>
                <div class="critical-issues">
                {{#each critical_issues.types}}
                    <div class="critical-issues">
                        <div class="priority"></div>
                        <div class="message">
                            {{#if MACHINE_DOWN}}{{num}} {{pluralize_noun "machine" num}} {{pluralize_verb_to_be num}} down{{/if}}
                            {{#if PERSISTENCE_ISSUE}}{{num}} {{pluralize_noun "disk" num}} {{pluralize_verb_to_be num}} inaccessible{{/if}}
                        </div>
                    </div>
                {{/each}}
                </div>
            {{/if}}
            {{#if other_issues.exist}}
                <h5 class="other">Non-critical issues</h5>
                <div class="critical-issues">
                    <div class="priority"></div>
                    <div class="message">
                        {{other_issues.num}} other {{pluralize_noun "issue" other_issues.num}}
                    </div>
                </div>
            {{/if}}
            {{#if no_issues}}
                <h5 class="no-issues">No issues reported</h5>
            {{else}}
                {{#if show_resolve_issues}}
                    <p class="resolve-issues"><a href="#resolve_issues">Resolve issues</a></p>
                {{/if}}
            {{/if}}
        </script>
        <script id="sidebar-connectivity_status-template" type="text/x-handlebars-template">
          <h5 class="cluster">Cluster status</h5>
          <div class="connectivity-info">
            <p class="metrics"><strong>{{machines_active}}</strong> of <strong>{{machines_total}}</strong> machines reachable.</p>
            <p class="metrics"><strong>{{datacenters_active}}</strong> of <strong>{{datacenters_total}}</strong> data centers reachable.</p>
          </div>
        </script>
        <script id="sidebar-recent_log_entry-template" type="text/x-handlebars-template">
            <div class="priority {{priority}}"></div>
            <div class="message">{{message}}</div>
            <p class="datetime"><abbr class="timeago" title="{{datetime}}">{{datetime}}</abbr></p>
        </script>

        <!-- Resolve issues view -->
        <script id="resolve_issues-container-outer-template" type="text/x-handlebars-template">
            <h1>Resolve issues</h1>
            <div id="user-alert-space"></div>
            <div id="resolve_issues-container-inner-placeholder"></div>
        </script>
        <script id="resolve_issues-container-inner-template" type="text/x-handlebars-template">
            {{#if issues_exist}}
                <div class="issues"></div>
            {{else}}
                <p class="no-issues">No issues reported in the cluster.</p>
            {{/if}}
        </script>
        <script id="resolve_issues-machine_down-template" type="text/x-handlebars-template">
            <div class="issue {{#if critical }}critical{{/if}}">
                <div class="header">
                    <h3 class="title">Machine {{name}} is unreachable.</h3>
                    {{#if datetime}}
                        <p class="datetime"><abbr class="timeago" title="{{datetime}}">on {{prettify_date datetime}}</abbr></p>
                    {{/if}}
                </div>
                <hr />
                {{#if no_responsibilities}}
                <h4>This machine has no master or replica responsibilities.</h4>

                {{else}}

                <!-- Masters -->
                {{#if masters}}
                <h4>This machine is responsible for the following masters:</h4>
                <ul>
                {{#each masters}}
                    <li>Namespace <a href="#namespaces/{{uuid}}">{{name}}</a> for the shard {{shard}}.</li>
                {{/each}}
                </ul>
                {{else}}
                <h4>This machine has no master responsibilities.</h4>
                {{/if}}

                <!-- Replicas -->
                {{#if replicas}}
                <h4>This machine is responsible for the following replicas:</h4>
                <ul>
                {{#each replicas}}
                    <li>Namespace <a href="#namespaces/{{uuid}}">{{name}}</a> for the shard {{shard}}.</li>
                {{/each}}
                </ul>
                {{else}}
                <h4>This machine has no replica responsibilities.</h4>
                {{/if}}

                {{/if}}

                <p><a class="btn large danger">Declare Dead</a></p>
            </div>
        </script>
        <script id="resolve_issues-name_conflict-template" type="text/x-handlebars-template">
            <div class="issue {{#if critical }}critical{{/if}} name-conflict">
                <div class="header">
                    <h3 class="title">The name {{name}} is used by more than one {{type}}.</h3>
                    {{#if datetime}}
                        <p class="datetime"><abbr class="timeago" title="{{datetime}}">on {{prettify_date datetime}}</abbr></p>
                    {{/if}}
                </div>
                <hr />
                <h4>{{pluralize_noun type num_contestants true}} with the name {{name}}:</h4>
                <ul>
                {{#each contestants}}
                <li><a href="#{{pluralize_noun type 2}}/{{uuid}}"><span class="uuid">{{humanize_uuid uuid}}</span></a> (<a id="rename_{{uuid}}" href="#">rename</a>)</li>
                {{/each}}
                </ul>
            </div>
        </script>
        <script id="resolve_issues-persistence-template" type="text/x-handlebars-template">
            <div class="issue {{#if critical }}critical{{/if}}">
                <div class="header">
                    <h3 class="title">Persistence has been lost.</h3>
                    {{#if datetime}}
                        <p class="datetime"><abbr class="timeago" title="{{datetime}}">on {{prettify_date datetime}}</abbr></p>
                    {{/if}}
                </div>
                <hr />
                <p>Disk is inaccessible on machine <a href="/#machines/{{machine_uuid}}">{{machine_name}}</a>. Please resolve the issue on the machine, or declare it dead.<p>
                <p><a class="btn large danger">Declare Dead</a></p>
            </div>
        </script>
        <script id="resolve_issues-vclock_conflict-template" type="text/x-handlebars-template">
            <div class="issue {{#if critical }}critical{{/if}} vclock-conflict">
                <div class="header">
                    <h3 class="title">Cluster configuration conflict.</h3>
                    {{#if datetime}}
                        <p class="datetime"><abbr class="timeago" title="{{datetime}}">on {{prettify_date datetime}}</abbr></p>
                    {{/if}}
                </div>
                <hr />
                <p>This issue is caused by making changes to the cluster configuration on both sides of an intermittent network connection.</p>
                <h4>{{capitalize field}} of {{object_type}} <a href="">{{#if name_contest}}{{humanize_uuid object_id}}{{else}}{{object_name}}{{/if}}</a> has the following conflicting values:</h4>
                <ul>
                  {{#each contestants}}
                  <li>{{value}} (<a id="resolve_{{contestant_id}}" href="#">use this value</a>)</li>
                  {{/each}}
                </ul>
            </div>
        </script>
        <script id="resolve_issues-unknown-template" type="text/x-handlebars-template">
            <div class="issue {{#if critical }}critical{{/if}}">
                <div class="header">
                    <h3 class="title">Unknown issue: {{issue_type}}</h3>
                    {{#if datetime}}
                        <p class="datetime"><abbr class="timeago" title="{{datetime}}">on {{prettify_date datetime}}</abbr></p>
                    {{/if}}
                </div>
                <hr />
                <h4>Whoops, this shouldn't happen. Please contact support and hope for the best.</h4>
            </div>
        </script>

        <!-- Log view -->
        <script id="log-container-template" type="text/x-handlebars-template">
            <h1>Log entries</h1>
        </script>

        <!-- Alerts -->
        <script id="added_namespace-alert-template" type="text/x-handlebars-template">
            <div class="alert" data-alert="alert">
                <a class="close" href="#">&times;</a>
                <p>You added namespace <span class="name">{{name}}</span>. You can now <a href="#namespaces/{{uuid}}">configure</a> it further.</p>
            </div>
        </script>

        <script id="removed_namespace-alert-template" type="text/x-handlebars-template">
            <div class="alert" data-alert="alert">
                <a class="close" href="#">&times;</a>
                <p>You removed namespace <span class="name">{{name}}</span>.</p>
            </div>
        </script>

        <script id="declared_machine_dead-alert-template" type="text/x-handlebars-template">
            <div class="alert" data-alert="alert">
                <a class="close" href="#">&times;</a>
                <p>You successfully declared machine <span class="name">{{machine_name}}</span> dead.</p>
            </div>
        </script>

        <script id="resolved_vclock-alert-template" type="text/x-handlebars-template">
            <div class="alert" data-alert="alert">
                <a class="close" href="#">&times;</a>
                <p>You successfully resolved the configuration value to <span class="name">{{final_value}}</span>.</p>
            </div>
        </script>

        <script id="added_datacenter-alert-template" type="text/x-handlebars-template">
            <div class="alert" data-alert="alert">
                <a class="close" href="#">&times;</a>
                <p>You added datacenter <span class="name">{{name}}</span>. You can now <a href="#datacenters/{{uuid}}">configure</a> it further.</p>
            </div>
        </script>

        <script id="renamed_item-alert-template" type="text/x-handlebars-template">
            <div class="alert" data-alert="alert">
                <a class="close" href="#">&times;</a>
                <p>You successfully renamed {{type}} from <span class="name">{{old_name}}</span> to <span class="name">{{new_name}}</span>.</p>
            </div>
        </script>

        <script id="removed_datacenter-alert-template" type="text/x-handlebars-template">
            <div class="alert" data-alert="alert">
                <a class="close" href="#">&times;</a>
                <p>You successfully removed datacenter <span class="name">{{name}}</span>.</p>
            </div>
        </script>

        <script id="modified_replica-alert-template" type="text/x-handlebars-template">
            <div class="alert" data-alert="alert">
                <a class="close" href="#">&times;</a>
                <p>
                  You successfully changed
                  {{#if modified_replicas}} the number of replicas from {{old_replicas}} to {{new_replicas}}
                  {{#if modified_acks}} and{{/if}}
                  {{/if}}
                  {{#if modified_acks}} the number of acks from {{old_acks}} to {{new_acks}}{{/if}}
                  for datacenter <a href="/#datacenters/{{datacenter_uuid}}">{{datacenter_name}}</a>.
                </p>
            </div>
        </script>

        <script id="edit_machines-alert-template" type="text/x-handlebars-template">
            <div class="alert" data-alert="alert">
                <a class="close" href="#">&times;</a>
                <p>You successfully changed machine assignments.</p>
            </div>
        </script>

        <script id="changed_primary_dc-replica-template" type="text/x-handlebars-template">
            <div class="alert" data-alert="alert">
                <a class="close" href="#">&times;</a>
                <p>You successfully changed the primary datacenter for namespace <a href="/#namespaces/{{namespace_uuid}}">{{namespace_name}}</a> from <a href="/#datacenters/{{old_datacenter_uuid}}">{{old_datacenter_name}}</a> to <a href="/#datacenters/{{datacenter_uuid}}">{{datacenter_name}}</a>.</p>
            </div>
        </script>

        <script id="set_datacenter-alert-template" type="text/x-handlebars-template">
            <div class="alert" data-alert="alert">
                <a class="close" href="#">&times;</a>
                <p>Set datacenter for {{pluralize_noun "machine" machine_count}} {{machines_first.name}}{{#each machines_rest}}, {{name}}{{/each}} to {{datacenter_name}}.</p>
            </div>
        </script>

        <!-- Modal dialogs -->
        <script id="add_namespace-modal-template" type="text/x-handlebars-template">
            <div class="modal add-namespace">
                <form class="form">
                    <div class="modal-header">
                        <a href="#" class="close">&times;</a>
                        <h3>Add a namespace</h3>
                    </div>
                    <div class="modal-body">
                        <fieldset>
                            <legend>Namespace details</legend>
                            <div class="clearfix">
                                <label for="name">Name</label>
                                <div class="input">
                                    <input class="xlarge" name="name" size="30" type="text" />
                                </div>
                            </div>
                            <div class="clearfix">
                                <label for="port">Port</label>
                                <div class="input">
                                    <input class="xlarge" name="port" size="5" type="text" />
                                </div>
                            </div>
                            <div class="clearfix">
                                <label for="protocol">Protocol</label>
                                <div class="input">
                                    <select class="protocol" name="protocol">
                                        <option>Memcached</option>
                                        <option>Redis</option>
                                        <option>Riak</option>
                                        <option>MongoDB</option>
                                    </select>
                                </div>
                            </div>
                            <div class="clearfix">
                                <label for="primary_datacenter">Select a primary datacenter:</label>
                                <div class="input">
                                    <select class="primary_datacenter" name="primary_datacenter">
                                        {{#each datacenters}}
                                        <option value="{{this.id}}">{{this.name}}</option>
                                        {{/each}}
                                    </select>
                                </div>
                            </div>
                            <hr />
                            <div class="user-tip">
                                <p>* You can tweak configuration options for
                                the namespace once it's created.</p>
                            </div>
                        </fieldset>
                    </div>
                    <div class="modal-footer">
                        <button class="btn primary add-namespace" type="submit" name="add-namespace" value="Add namespace">Add namespace</button>
                        <a href="#" class="btn secondary cancel">Cancel</a>
                    </div>
                </form>
            </div>
        </script>

        <script id="confirmation_dialog-template" type="text/x-handlebars-template">
            <div class="modal confirmation">
                <form class="form">
                    <div class="modal-header">
                        <a href="#" class="close">&times;</a>
                        <h3>Confirmation</h3>
                    </div>
                    <div class="modal-body">
                        <fieldset>
                            <legend>{{message}}</legend>
                        </fieldset>
                    </div>
                    <div class="modal-footer">
                        <a href="#" class="btn cancel">No</a>
                        <button class="btn" type="submit" name="yes" value="yes">Yes</button>
                    </div>
                </form>
            </div>
        </script>

        <script id="remove_namespace-modal-template" type="text/x-handlebars-template">
            <div class="modal remove-namespace">
                <form class="form">
                    <div class="modal-header">
                        <a href="#" class="close">&times;</a>
                        <h3>Remove a namespace</h3>
                    </div>
                    <div class="modal-body">
                        <p>Are you sure you want to remove these namespaces:</p>
                        <ul class="namespace-list">
                            {{#each namespaces}}
                                <li><a href="#namespaces/{{id}}" target="_blank">{{name}}</a></li>
                            {{/each}}
                        </ul>
                    </div>
                    <div class="modal-footer">
                        <button class="btn primary remove-namespace" type="submit" name="remove-namespace" value="Remove namespace">Remove namespace</button>
                        <a href="#" class="btn secondary cancel">Cancel</a>
                    </div>
                </form>
            </div>
        </script>

        <script id="declare_machine_dead-modal-template" type="text/x-handlebars-template">
            <div class="modal declare_machine_dead">
                <form class="form">
                    <div class="modal-header">
                        <a href="#" class="close">&times;</a>
                        <h3>Declare machine dead</h3>
                    </div>
                    <div class="modal-body">
                        <p>Are you sure you want to declare <strong>{{machine_name}}</strong> dead?</p>
                    </div>
                    <div class="modal-footer">
                        <button class="btn primary declare_machine_dead" type="submit" name="declare-machine-dead" value="Declare dead">Declare dead</button>
                        <a href="#" class="btn secondary cancel">Cancel</a>
                    </div>
                </form>
            </div>
        </script>

        <script id="resolve_vclock-modal-template" type="text/x-handlebars-template">
            <div class="modal resolve_vclock">
                <form class="form">
                    <div class="modal-header">
                        <a href="#" class="close">&times;</a>
                        <h3>Resolve configuration conflict</h3>
                    </div>
                    <div class="modal-body">
                        <p>Are you sure you want to use the value <strong>{{final_value}}</strong>?</p>
                    </div>
                    <div class="modal-footer">
                        <button class="btn primary resolve_vclock" type="submit" name="resolve-vclock" value="Resolve">Resolve</button>
                        <a href="#" class="btn secondary cancel">Cancel</a>
                    </div>
                </form>
            </div>
        </script>

        <script id="edit_replica_machines-modal-template-outer" type="text/x-handlebars-template">
            <div class="modal modify-replicas">
                <form class="form">
                    <div class="modal-header">
                        <a href="#" class="close">&times;</a>
                        <h3>Replica machines for shard {{name}} in datacenter <a href="/#datacenters/{{datacenter_uuid}}">{{datacenter_name}}</a></h3>
                    </div>
                    <div class="modal-body">
                    </div>
                    <div class="modal-footer">
                        <button class="btn primary commit-plan" type="submit" name="commit-plan" value="Commit changes">Commit changes</button>
                        <a href="#" class="btn edit-machines cancel">Cancel</a>
                    </div>
                </form>
            </div>
        </script>
        <script id="edit_replica_machines-modal-template-inner" type="text/x-handlebars-template">
          <div class="current-replicas">
            {{#if change_hints}}
              <h4>Change replica assignments:</h4>
              <ul>
                <!-- We render this the same number of times there are replicas. -->
                {{#each machines}}
                <li>
                  <select class="pinned_machine_choice" name="pinned_machine_uuid">
                    {{#each dc_machines}}
                    <option value="{{machine_uuid}}" {{#if selected}}selected="selected"{{/if}}>{{machine_name}}</option>
                    {{/each}}
                  </select>
                </li>
                {{/each}}
              </ul>
              <p>* Replicas cannot be assigned to <a href="/#machines/{{primary_uuid}}">{{primary_name}}</a> because it's a master for this shard.</p>
              <a id="btn_change_hints_cancel" href="#">Cancel</a>
              {{else}}
              <h4>Current replica assignments:</h4>
              <ul>
                {{#each machines}}
                <li><a href="/#machines/{{uuid}}">{{name}}</a> {{humanize_machine_reachability status}}</li>
                {{/each}}
              </ul>
              <a id="btn_change_hints" href="#">Change assignments</a>
              {{/if}}
          </div>
        </script>

        <script id="edit_master_machine-modal-template-outer" type="text/x-handlebars-template">
            <div class="modal modify-master">
                <form class="form">
                    <div class="modal-header">
                        <a href="#" class="close">&times;</a>
                        <h3>Master machine for shard {{name}} in datacenter <a href="/#datacenters/{{datacenter_uuid}}">{{datacenter_name}}</a></h3>
                    </div>
                    <div class="modal-body">
                    </div>
                    <div class="modal-footer">
                        <button class="btn primary commit-plan" type="submit" name="commit-plan" value="Commit changes">Commit changes</button>
                        <a href="#" class="btn edit-machines cancel">Cancel</a>
                    </div>
                </form>
            </div>
        </script>
        <script id="edit_master_machine-modal-template-inner" type="text/x-handlebars-template">
          <div class="current-master">
            {{#if change_hints}}
              <h4>Change master assignment:</h4>
              <ul>
                <li>
                  <select class="pinned_machine_choice" name="pinned_master_uuid">
                    {{#each dc_machines}}
                    <option value="{{machine_uuid}}" {{#if selected}}selected="selected"{{/if}}>{{machine_name}}</option>
                    {{/each}}
                  </select>
                </li>
              </ul>
              <a id="btn_change_hints_cancel" href="#">Cancel</a>
              {{else}}
              <h4>Current master assignment:</h4>
              <li><a href="/#machines/{{master_uuid}}">{{master_name}}</a> {{humanize_machine_reachability master_status}}</li>
              <a id="btn_change_hints" href="#">Change assignment</a>
              {{/if}}
          </div>
        </script>

        <script id="add_datacenter-modal-template" type="text/x-handlebars-template">
            <div class="modal add-datacenter">
                <form class="form">
                    <div class="modal-header">
                        <a href="#" class="close">&times;</a>
                        <h3>Add a datacenter</h3>
                    </div>
                    <div class="modal-body">
                        <fieldset>
                            <legend>Datacenter details</legend>
                           <div class="clearfix">
                                <label for="name">Name</label>
                                <div class="input">
                                    <input class="xlarge" name="name" size="30" type="text" />
                                </div>
                            </div>
                        </fieldset>
                    </div>
                    <div class="modal-footer">
                        <button class="btn primary add-datacenter" type="submit" name="add-datacenter" value="Add datacenter">Add datacenter</button>
                        <a href="#" class="btn secondary cancel">Cancel</a>
                    </div>
                </form>
            </div>
        </script>

        <script id="rename_item-modal-template" type="text/x-handlebars-template">
            <div class="modal rename-item">
                <form class="form">
                    <div class="modal-header">
                        <a href="#" class="close">&times;</a>
                        <h3>Rename {{type}}</h3>
                    </div>
                    <div class="modal-body">
                        <fieldset>
                           <legend>Rename {{capitalize type}} from {{old_name}} to:</legend>
                           <div class="clearfix">
                                <label for="name">New name</label>
                                <div class="input">
                                    <input class="xlarge" name="new_name" size="30" type="text" />
                                </div>
                            </div>
                        </fieldset>
                    </div>
                    <div class="modal-footer">
                        <button class="btn primary rename-item" type="submit" name="rename-item" value="Rename {{type}}">Rename {{type}}</button>
                        <a href="#" class="btn secondary cancel">Cancel</a>
                    </div>
                </form>
            </div>
        </script>

        <script id="remove_datacenter-modal-template" type="text/x-handlebars-template">
            <div class="modal remove-datacenter">
                <form class="form">
                    <div class="modal-header">
                        <a href="#" class="close">&times;</a>
                        <h3>Remove a datacenter</h3>
                    </div>
                    <div class="modal-body">
                        <div class="alert block-message error">
                            <p>
                            <strong>Be careful.</strong>
                                If you remove these datacenters, all
                                replica counts in these datacenters will be
                                reduced to zero.
                            </p>
                        </div>
                        <p>Are you sure you want to remove the datacenter <a href="#datacenters/{{datacenter.id}}" target="_blank">{{datacenter.name}}</a>?</p>
                    </div>
                    <div class="modal-footer">
                        <button class="btn primary remove-datacenter" type="submit" name="remove-datacenter" value="Remove datacenter">Remove datacenters</button>
                        <a href="#" class="btn secondary cancel">Cancel</a>
                    </div>
                </form>
            </div>
        </script>

        <script id="set_datacenter-modal-template" type="text/x-handlebars-template">
            <div class="modal set-datacenter">
                <form class="form">
                    <div class="modal-header">
                        <a href="#" class="close">&times;</a>
                        <h3>Set datacenter</h3>
                    </div>
                    <div class="modal-body">
                        <fieldset>
                            <legend>Which datacenter?</legend>
                            <label for="datacenter_uuid">Select a datacenter</label>
                            <div class="clearfix">
                                <select class="datacenter_uuid" name="datacenter_uuid">
                                    {{#each datacenters}}
                                        <option value="{{this.id}}">{{this.name}}</option>
                                    {{/each}}
                                </select>
                            </div>
                        </fieldset>
                    </div>
                    <div class="modal-footer">
                        <button class="btn primary set-namespace" type="submit">Set datacenter</button>
                        <a href="#" class="btn secondary cancel">Cancel</a>
                    </div>
                </form>
            </div>
        </script>

        <!-- javascript -->
        <script type="text/javascript" src="js/jquery-1.7.1.min.js"></script>
        <script type="text/javascript" src="js/handlebars-1.0.0.beta.6.js"></script>
        <script type="text/javascript" src="js/underscore-min.js"></script>
        <script type="text/javascript" src="js/backbone.js"></script>
        <script type="text/javascript" src="js/bootstrap/bootstrap-tab.js"></script>
        <script type="text/javascript" src="js/bootstrap/bootstrap-modal.js"></script>
        <script type="text/javascript" src="js/bootstrap/bootstrap-alert.js"></script>
        <script type="text/javascript" src="js/bootstrap/bootstrap-typeahead.js"></script>
        <script type="text/javascript" src="js/jquery.sparkline.min.js"></script>
        <script type="text/javascript" src="js/jquery.validate.min.js"></script>
        <script type="text/javascript" src="js/jquery.hotkeys.js"></script>
        <script type="text/javascript" src="js/jquery.form.js"></script>
        <script type="text/javascript" src="js/jquery.timeago.js"></script>
        <script type="text/javascript" src="js/date-en-US.js"></script>
        <script type="text/javascript" src="js/d3.v2.min.js"></script>
        <script type="text/javascript" src="js/jquery.dataTables.min.js"></script>
        <script type="text/javascript" src="gen/cluster-min.js"></script>
        <script type="text/javascript">
            var reset_token = function() {
                token = "{{token}}";
            }
        </script>
    </head>
    <body>
        <div id="navbar-container"></div>
        <div id="dev-tools">
            <h3>Development tools</h3>
            <div id="live-data" class="btn" href="#">Pause live data feed</div>
            <div id="reset-simulation-data" class="btn" href="#">Reset simulation data</div>
            <div id="fetch-backbone-data" class="btn" href="#">Fetch Backbone.js data</div>
            <div id="make-diff" class="btn" href="#">Make diff</div>
            <div id="reset-session" class="btn" href="#">Reset session</div>
            <hr />
            <h3>Simulate events</h3>
            <div id="random-machine-failure" class="btn" href="#">Random machine failure</div>
        </div>
        <div class="container">
            <div class="row">
                <div id="cluster" class="span9"></div>
                <div id="sidebar-wrapper" class="span3">
                    <div id="sidebar"></div>
                </div>
            </div>
            <div id="modal-dialog"></div>
        </div>
    </body>
</html><|MERGE_RESOLUTION|>--- conflicted
+++ resolved
@@ -216,22 +216,7 @@
                 <input type="checkbox"></input>
             </td>
             <td>
-<<<<<<< HEAD
                 <div class="machine summary"></div>
-=======
-                <div class="machine details">
-                    <h3 class="name">
-                        <span class="element-type label label-info">Machine</span><a href="#machines/{{id}}">{{name}}</a>
-                    </h3>
-                    <div class="toolbar">
-                        <p class="status">{{humanize_machine_reachability status}}</p>
-                        <p class="actions"><a href="#" class="rename-machine">rename</a></p>
-                    {{#unless unassigned_machine}}
-                    </div>
-                        <p class="contains">Primaries: {{primary_count}}, Secondaries: {{secondary_count}}, Namespaces: {{namespace_count}}</p>
-                    {{/unless}}
-                </div>
->>>>>>> a7c55be7
             </td>
         </script>
 
@@ -239,9 +224,12 @@
             <div class="machine details">
                 <h3 class="name">
                     <span class="element-type label label-info">Machine</span><a href="#machines/{{id}}">{{name}}</a>
+                </h3>
+                <div class="toolbar">
                     <p class="status">{{humanize_machine_reachability status}}</p>
-                </h3>
+                    <p class="actions"><a href="#" class="rename-machine">rename</a></p>
                 {{#unless unassigned_machine}}
+                </div>
                     <p class="contains">Primaries: {{primary_count}}, Secondaries: {{secondary_count}}, Namespaces: {{namespace_count}}</p>
                 {{/unless}}
             </div>
