--- conflicted
+++ resolved
@@ -9,11 +9,7 @@
     options.encoding = 'UTF-8'
 }
 
-<<<<<<< HEAD
-version = '2.3.0'
-=======
 version = '2.3.2'
->>>>>>> 5a58fa29
 ext.isReleaseVersion = !version.endsWith("-SNAPSHOT")
 group = "com.rethinkdb"
 archivesBaseName = "rethinkdb-driver"
