--- conflicted
+++ resolved
@@ -12,34 +12,30 @@
         @_contFlag = false
         @_cont = null
         
-    _addData: (data) =>
+    _addData: (data) ->
         @_data = @_data.concat data
         @_contFlag = false
         @_prompt()
         @
 
-    _endData: (data) =>
+    _endData: (data) ->
         @_endFlag = true
         @_addData data
         @_contFlag = true
         @
 
-    _prompt: =>
+    _prompt: ->
         if @_cont?
             @_cont()
 
-    _getMore: =>
+    _getMore: ->
         unless @_contFlag
             @_conn._continueQuery(@_token)
             @_contFlag = true
 
-<<<<<<< HEAD
-    hasNext: => !@_endFlag || @_index < @_data.length
-=======
     hasNext: -> !@_endFlag || @_index < @_data.length
->>>>>>> e26f2812
 
-    next: (cb) =>
+    next: (cb) ->
         @_cont = =>
             if @_index < @_data.length
                 cb null, @_data[@_index++]
@@ -48,7 +44,7 @@
                 @_getMore()
         @_prompt()
 
-    each: (cb) =>
+    each: (cb) ->
         @_cont = =>
             while @_index < @_data.length
                 cb null, @_data[@_index++]
@@ -56,7 +52,7 @@
             @_getMore() # TODO: We should save cb and fire cb instead of the callback in outstandingCallbacks - Let's ask Bill
         @_prompt()
 
-    toArray: (cb) =>
+    toArray: (cb) ->
         @_cont = =>
             if @_endFlag
                 cb null, @_data
@@ -65,7 +61,7 @@
                 @_getMore()
         @_prompt()
 
-    close: =>
+    close: ->
         unless @_endFlag
             @_conn._end(@_token)
 
