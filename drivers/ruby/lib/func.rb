module RethinkDB
  class RQL
    @@gensym_cnt = 0
    def new_func(&b)
      args = (0...b.arity).map{@@gensym_cnt += 1}
      body = b.call(*(args.map{|i| RQL.new.var i}))
      RQL.new.func(args, body)
    end

    # Offsets of the "optarg" optional arguments hash in respective
    # methods.  Some methods change this depending on whether they're
    # passed a block -- they take a hash specifying the offset for
    # each circumstance, instead of an integer.  -1 can be supplied to
    # mean the "last" argument -- whatever argument is specified will
    # only be removed from the argument list and treated as an optarg
    # if it's a Hash.  A positive value is necessary for functions
    # that can take a hash for the last non-optarg argument.
    @@optarg_offsets = {
      :replace => {:with_block => 0, :without => 1},
      :update => {:with_block => 0, :without => 1},
      :insert => 1,
      :delete => -1,
      :reduce => -1,
      :between => 2,
      :grouped_map_reduce => -1,
      :table => -1,
      :table_create => -1,
      :get_all => -1,
      :eq_join => -1,
      :javascript => -1,
      :filter => {:with_block => 0, :without => 1},
      :slice => -1,
      :during => -1,
      :orderby => -1,
      :iso8601 => -1,
      :index_create => -1
    }
    @@method_aliases = {
      :lt => :<,
      :le => :<=,
      :gt => :>,
      :ge => :>=,
      :add => :+,
      :sub => :-,
      :mul => :*,
      :div => :/,
      :mod => :%,
      :any => [:"|", :or],
      :all => [:"&", :and],
      :orderby => :order_by,
      :groupby => :group_by,
      :concatmap => :concat_map,
      :foreach => :for_each,
      :javascript => :js,
      :typeof => :type_of
    }
    @@allow_json = {:INSERT => true}

    termtypes = Term::TermType.constants.map{ |c| c.to_sym }
    termtypes.each {|termtype|

      method = define_method(termtype.downcase){|*a, &b|
        bitop = [:"|", :"&"].include?(__method__)

        if [:<, :<=, :>, :>=, :+, :-, :*, :/, :%].include?(__method__)
          a.each {|arg|
            if arg.class == RQL && arg.bitop
              err = "Calling #{__method__} on result of infix bitwise operator:\n" +
                "#{arg.inspect}.\n" +
                "This is almost always a precedence error.\n" +
                "Note that `a < b | b < c` <==> `a < (b | b) < c`.\n" +
                "If you really want this behavior, use `.or` or `.and` instead."
              raise RqlDriverError, err
            end
          }
        end

        if (opt_offset = @@optarg_offsets[termtype.downcase])
          if opt_offset.class == Hash
            opt_offset = opt_offset[b ? :with_block : :without]
          end
          # TODO: This should drop the Hash comparison or at least
          # @@optarg_offsets should stop specifying -1, where possible.
          # Any time one of these operations is changed to support a
          # hash argument, we'll have to remember to fix
          # @@optarg_offsets, otherwise.
          optargs = a.delete_at(opt_offset) if a[opt_offset].class == Hash
        end

        args = (@body ? [self] : []) + a + (b ? [new_func(&b)] : [])

        t = Term.new
        t.type = Term::TermType.const_get(termtype)
        t.args = args.map{|x| RQL.new.expr(x, :allow_json => @@allow_json[termtype]).to_pb}
        t.optargs = (optargs || {}).map {|k,v|
          ap = Term::AssocPair.new
          ap.key = k.to_s
          ap.val = RQL.new.expr(v, :allow_json => @@allow_json[termtype]).to_pb
          ap
        }
        return RQL.new(t, bitop)
      }

      [*@@method_aliases[termtype.downcase]].each{|method_alias|
        define_method method_alias, method
      }
    }

    define_method :_group_by, instance_method(:group_by)
    protected :_group_by
    def group_by(*a, &b)
      a = [self] + a if @body
      RQL.new._group_by(a[0], a[1..-2], a[-1], &b)
    end
    def groupby(*a, &b); group_by(*a, &b); end

    def connect(*args, &b)
      unbound_if @body
      c = Connection.new(*args)
      b ? begin b.call(c) ensure c.close end : c
    end

<<<<<<< HEAD
=======
    def avg(attr)
      unbound_if @body
      {:AVG => attr}
    end

    def sum(attr)
      unbound_if @body
      {:SUM => attr}
    end

    define_method :_count, instance_method(:count)
    protected :_count
    def count(*a, &b)
      !@body && a == [] ? {:COUNT => true} : _count(*a, &b)
    end

>>>>>>> 66189bf2
    def -@; RQL.new.sub(0, self); end

    def [](ind)
      if ind.class == Fixnum
        return nth(ind)
      elsif ind.class == Symbol || ind.class == String
        return get_field(ind)
      elsif ind.class == Range
        return slice(ind.begin, ind.end, :right_bound =>
                     (ind.exclude_end? ? 'open' : 'closed'))
      end
      raise ArgumentError, "[] cannot handle #{ind.inspect} of type #{ind.class}."
    end

    def ==(rhs)
      raise ArgumentError,"
      Cannot use inline ==/!= with RQL queries, use .eq() instead if
      you want a query that does equality comparison.

      If you need to see whether two queries are the same, compare
      their protobufs like: `query1.to_pb == query2.to_pb`."
    end

    def do(*args, &b)
      a = (@body ? [self] : []) + args.dup
      if a == [] && !b
        raise RqlDriverError, "Expected 1 or more argument(s) but found 0."
      end
      RQL.new.funcall(*((b ? [new_func(&b)] : [a.pop]) + a))
    end

    def row
      unbound_if @body
      raise NoMethodError, ("Sorry, r.row is not available in the ruby driver.  " +
                            "Use blocks instead.")
    end
  end
end<|MERGE_RESOLUTION|>--- conflicted
+++ resolved
@@ -120,25 +120,6 @@
       b ? begin b.call(c) ensure c.close end : c
     end
 
-<<<<<<< HEAD
-=======
-    def avg(attr)
-      unbound_if @body
-      {:AVG => attr}
-    end
-
-    def sum(attr)
-      unbound_if @body
-      {:SUM => attr}
-    end
-
-    define_method :_count, instance_method(:count)
-    protected :_count
-    def count(*a, &b)
-      !@body && a == [] ? {:COUNT => true} : _count(*a, &b)
-    end
-
->>>>>>> 66189bf2
     def -@; RQL.new.sub(0, self); end
 
     def [](ind)
