require 'socket'
require 'thread'
require 'timeout'

module RethinkDB
  def self.new_query(type, token)
    [type, token]
  end

  module Faux_Abort
    class Abort
    end
  end

  class RQL
    @@default_conn = nil
    def self.set_default_conn c; @@default_conn = c; end
    def run(c=@@default_conn, opts=nil, &b)
      # $f.puts "("+RPP::pp(@body)+"),"
      unbound_if(@body == RQL)
      c, opts = @@default_conn, c if opts.nil? && !c.kind_of?(RethinkDB::Connection)
      opts = {} if opts.nil?
      opts = {opts => true} if opts.class != Hash
      if (tf = opts[:time_format])
        opts[:time_format] = (tf = tf.to_s)
        if tf != 'raw' && tf != 'native'
          raise ArgumentError, "`time_format` must be 'raw' or 'native' (got `#{tf}`)."
        end
      end
      if (gf = opts[:group_format])
        opts[:group_format] = (gf = gf.to_s)
        if gf != 'raw' && gf != 'native'
          raise ArgumentError, "`group_format` must be 'raw' or 'native' (got `#{gf}`)."
        end
      end
      if !c
        raise ArgumentError, "No connection specified!\n" \
        "Use `query.run(conn)` or `conn.repl(); query.run`."
      end
      c.run(@body, opts, &b)
    end
  end

  class Cursor
    include Enumerable
    def out_of_date # :nodoc:
      @conn.conn_id != @conn_id
    end

    def inspect # :nodoc:
      preview_res = @results[0...10]
      if (@results.size > 10 || @more)
        preview_res << (dots = "..."; class << dots; def inspect; "..."; end; end; dots)
      end
      preview = preview_res.pretty_inspect[0...-1]
      state = @run ? "(exhausted)" : "(enumerable)"
      extra = out_of_date ? " (Connection #{@conn.inspect} reset!)" : ""
      "#<RethinkDB::Cursor:#{self.object_id} #{state}#{extra}: #{RPP.pp(@msg)}" +
        (@run ? "" : "\n#{preview}") + ">"
    end

    def initialize(results, msg, connection, opts, token, more = true) # :nodoc:
      @more = more
      @results = results
      @msg = msg
      @run = false
      @conn_id = connection.conn_id
      @conn = connection
      @opts = opts
      @token = token
    end

    def each (&block) # :nodoc:
      raise RqlRuntimeError, "Can only iterate over Query_Results once!" if @run
      @run = true
      raise RqlRuntimeError, "Connection has been reset!" if out_of_date
      while true
        @results.each(&block)
        return self if !@more
        q = RethinkDB::new_query(Query::QueryType::CONTINUE, @token)
        res = @conn.run_internal(q, @opts)
        @results = Shim.response_to_native(res, @msg, @opts)
        if res['t'] == Response::ResponseType::SUCCESS_SEQUENCE
          @more = false
        end
      end
    end

    def close
      if @more
        @more = false
        q = RethinkDB::new_query(Query::QueryType::STOP, @token)
        res = @conn.run_internal(q, @opts)
        if res['t'] != Response::ResponseType::SUCCESS_SEQUENCE || res.response != []
          raise RqlRuntimeError, "Server sent malformed STOP response #{PP.pp(res, "")}"
        end
        return true
      end
    end
  end

  class Connection
    def auto_reconnect(x=true)
      @auto_reconnect = x
      self
    end
    def repl; RQL.set_default_conn self; end

    def initialize(opts={})
      begin
        @abort_module = ::IRB
      rescue NameError => e
        @abort_module = Faux_Abort
      end

      opts = {:host => opts} if opts.class == String
      @host = opts[:host] || "localhost"
      @port = opts[:port] || 28015
      default_db = opts[:db]
      @auth_key = opts[:auth_key] || ""

      @@last = self
      @default_opts = default_db ? {:db => RQL.new.db(default_db)} : {}
      @conn_id = 0
      reconnect(:noreply_wait => false)
    end
    attr_reader :default_db, :conn_id

    @@token_cnt = 0
    def run_internal(q, opts)
      @mutex.synchronize{@opts[q[1]] = opts}
      noreply = opts[:noreply]

      # PP.pp JSON.parse(q.to_json)
      # return nil

      dispatch(q)
      noreply ? nil : wait(q[1])
    end
    def run(msg, opts, &b)
      reconnect(:noreply_wait => false) if @auto_reconnect && (!@socket || !@listener)
      raise RqlRuntimeError, "Error: Connection Closed." if !@socket || !@listener

      global_optargs = {}
      all_opts = @default_opts.merge(opts)
      if all_opts.keys.include?(:noreply)
        all_opts[:noreply] = !!all_opts[:noreply]
      end

      q = [Query::QueryType::START,
           @@token_cnt += 1,
           msg,
           Hash[all_opts.map {|k,v|
                  [k.to_s, (v.class == RQL ? v.to_pb : RQL.new.expr(v).to_pb)]
                }]]

      res = run_internal(q, all_opts)
      return res if !res
      if res['t'] == Response::ResponseType::SUCCESS_PARTIAL
        value = Cursor.new(Shim.response_to_native(res, msg, opts),
                   msg, self, opts, q[1], true)
      elsif res['t'] == Response::ResponseType::SUCCESS_SEQUENCE
        value = Cursor.new(Shim.response_to_native(res, msg, opts),
                   msg, self, opts, q[1], false)
      else
        value = Shim.response_to_native(res, msg, opts)
      end

      if res['p']
        real_val = {
          "profile" => res['p'],
          "value" => value
        }
      else
        real_val = value
      end

      if b
        begin
          b.call(real_val)
        ensure
          value.close if value.class == Cursor
        end
      else
        real_val
      end
    end

    def send packet
      @socket.write(packet)
    end

    def dispatch msg
      # PP.pp msg
      payload = Shim.dump_json(msg).force_encoding('BINARY')
      # File.open('sexp_payloads.txt', 'a') {|f| f.write(payload.inspect+"\n")}
      prefix = [payload.bytesize].pack('L<')
      send(prefix + payload)
      return msg[1]
    end

    def wait token
      begin
        res = nil
        raise RqlRuntimeError, "Connection closed by server!" if not @listener
        @mutex.synchronize {
          (@waiters[token] = ConditionVariable.new).wait(@mutex) if not @data[token]
          res = @data.delete token if @data[token]
        }
        raise RqlRuntimeError, "Connection closed by server!" if !@listener or !res
        return res
      rescue @abort_module::Abort => e
        print "\nAborting query and reconnecting...\n"
        reconnect(:noreply_wait => false)
        raise e
      end
    end

    # Change the default database of a connection.
    def use(new_default_db)
      @default_opts[:db] = RQL.new.db(new_default_db)
    end

    def inspect
      db = @default_opts[:db] || RQL.new.db('test')
      properties = "(#{@host}:#{@port}) (Default DB: #{db.inspect})"
      state = @listener ? "(listening)" : "(closed)"
      "#<RethinkDB::Connection:#{self.object_id} #{properties} #{state}>"
    end

    @@last = nil
    @@magic_number = VersionDummy::Version::V0_2_JSON

    def debug_socket; @socket; end

    # Reconnect to the server.  This will interrupt all queries on the
    # server (if :noreply_wait => false) and invalidate all outstanding
    # enumerables on the client.
    def reconnect(opts={})
      raise ArgumentError, "Argument to reconnect must be a hash." if opts.class != Hash
      if not (opts.keys - [:noreply_wait]).empty?
        raise ArgumentError, "reconnect does not understand these options: " +
          (opts.keys - [:noreply_wait]).to_s
      end
      opts[:noreply_wait] = true if not opts.keys.include?(:noreply_wait)

      self.noreply_wait() if opts[:noreply_wait]

      stop_listener
      @socket.close if @socket
      @socket = TCPSocket.open(@host, @port)
      @waiters = {}
      @opts = {}
      @data = {}
      @mutex = Mutex.new
      @conn_id += 1
      start_listener

      self
    end

    def close(opts={})
      raise ArgumentError, "Argument to close must be a hash." if opts.class != Hash
      if not (opts.keys - [:noreply_wait]).empty?
        raise ArgumentError, "close does not understand these options: " +
          (opts.keys - [:noreply_wait]).to_s
      end
      opts[:noreply_wait] = true if not opts.keys.include?(:noreply_wait)

      self.noreply_wait() if opts[:noreply_wait]
      @listener.terminate if @listener
      @listener = nil
      @socket.close
      @socket = nil
    end

    def noreply_wait
      raise RqlRuntimeError, "Error: Connection Closed." if !@socket || !@listener
      q = RethinkDB::new_query(Query::QueryType::NOREPLY_WAIT, @@token_cnt += 1)
      res = run_internal(q, {noreply: false})
      if res['t'] != Response::ResponseType::WAIT_COMPLETE
        raise RqlRuntimeError, "Unexpected response to noreply_wait: " + PP.pp(res, "")
      end
      nil
    end

    def self.last
      return @@last if @@last
      raise RqlRuntimeError, "No last connection.  Use RethinkDB::Connection.new."
    end

<<<<<<< HEAD
    def stop_listener
      if @listener
        @listener.terminate
        @listener.join
        @listener = nil
      end
=======
    def note_data(token, data) # Synchronize around this!
      @data[token] = data
      @opts.delete(token)
      @waiters.delete(token).signal if @waiters[token]
    end

    def note_error(token, e) # Synchronize around this!
      data = {
        't' => 16,
        'k' => token,
        'r' => [e.inspect],
        'b' => []
      }
      note_data(token, data)
>>>>>>> da6c8cbe
    end

    def start_listener
      class << @socket
        def maybe_timeout(sec=nil, &b)
          sec ? timeout(sec, &b) : b.call
        end
        def read_exn(len, timeout_sec=nil)
          maybe_timeout(timeout_sec) {
            buf = read len
            if !buf or buf.length != len
              raise RqlRuntimeError, "Connection closed by server."
            end
            return buf
          }
        end
      end
      @socket.write([@@magic_number].pack('L<'))

      @socket.write([@auth_key.size].pack('L<') + @auth_key)
      response = ""
      while response[-1..-1] != "\0"
        response += @socket.read_exn(1, 20)
      end
      response = response[0...-1]
      if response != "SUCCESS"
        raise RqlRuntimeError,"Server dropped connection with message: \"#{response}\""
      end

      stop_listener if @listener
      @listener = Thread.new {
        loop {
          begin
            token = -1
            token = @socket.read_exn(8).unpack('q<')[0]
            response_length = @socket.read_exn(4).unpack('L<')[0]
            response = @socket.read_exn(response_length)
            begin
              data = Shim.load_json(response, @opts[token])
              # PP.pp data
            rescue Exception => e
              raise RqlRuntimeError, "Bad response, server is buggy.\n" +
                "#{e.inspect}\n" + response
            end
            if token == -1
              @mutex.synchronize{@waiters.keys.each{|k| note_data(k, data)}}
            else
              @mutex.synchronize{note_data(token, data)}
            end
          rescue Exception => e
            if token == -1
              @mutex.synchronize {
                @listener = nil
                @waiters.keys.each{|k| note_error(k, e)}
              }
              Thread.current.terminate
              abort("unreachable")
            else
              @mutex.synchronize{note_error(token, e)}
            end
          end
        }
      }
    end
  end
end<|MERGE_RESOLUTION|>--- conflicted
+++ resolved
@@ -289,14 +289,14 @@
       raise RqlRuntimeError, "No last connection.  Use RethinkDB::Connection.new."
     end
 
-<<<<<<< HEAD
     def stop_listener
       if @listener
         @listener.terminate
         @listener.join
         @listener = nil
       end
-=======
+    end
+
     def note_data(token, data) # Synchronize around this!
       @data[token] = data
       @opts.delete(token)
@@ -311,7 +311,6 @@
         'b' => []
       }
       note_data(token, data)
->>>>>>> da6c8cbe
     end
 
     def start_listener
