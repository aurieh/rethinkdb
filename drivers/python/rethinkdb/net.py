--- conflicted
+++ resolved
@@ -128,18 +128,14 @@
         # Clear timeout so we don't timeout on long running queries
         self.socket.settimeout(None)
 
-<<<<<<< HEAD
     def close(self, noreply_wait=True):
-=======
-    def close(self):
-        self.cursor_cache = { }
->>>>>>> d1b3205c
         if self.socket:
             if noreply_wait:
                 self.noreply_wait()
             self.socket.shutdown(socket.SHUT_RDWR)
             self.socket.close()
             self.socket = None
+        self.cursor_cache = { }
 
     def noreply_wait(self):
         token = self.next_token
@@ -275,41 +271,7 @@
             return None
 
         # Get response
-<<<<<<< HEAD
-        response_buf = b''
-        try:
-            response_header = b''
-            while len(response_header) < 4:
-                chunk = self.socket.recv(4)
-                if len(chunk) == 0:
-                    raise RqlDriverError("Connection is closed.")
-                response_header += chunk
-
-            # The first 4 bytes give the expected length of this response
-            (response_len,) = struct.unpack("<L", response_header)
-
-            while len(response_buf) < response_len:
-                chunk = self.socket.recv(response_len - len(response_buf))
-                if len(chunk) == 0:
-                    raise RqlDriverError("Connection is broken.")
-                response_buf += chunk
-        except KeyboardInterrupt as err:
-            # When interrupted while waiting for a response cancel the outstanding
-            # requests by resetting this connection
-            self.reconnect(noreply_wait=False)
-            raise err
-
-        # Construct response
-        response = p.Response()
-        response.ParseFromString(response_buf)
-
-        # Check that this is the response we were expecting
-        if response.token != query.token:
-            # This response is corrupted or not intended for us.
-            raise RqlDriverError("Unexpected response received.")
-=======
         response = self._read_response(query.token)
->>>>>>> d1b3205c
 
         time_format = 'native'
         if 'time_format' in opts:
