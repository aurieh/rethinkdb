--- conflicted
+++ resolved
@@ -11,21 +11,13 @@
     '''
         Convert a Python primitive into a RQL primitive value
     '''
-<<<<<<< HEAD
-    if isinstance(val, RDBBase):
-=======
     if isinstance(val, RqlQuery):
->>>>>>> f164c8cb
         return val
     elif isinstance(val, list):
         return MakeArray(*val)
     elif isinstance(val, dict):
         return MakeObj(**val)
-<<<<<<< HEAD
-    elif isinstance(val, types.LambdaType):
-=======
     elif callable(val):
->>>>>>> f164c8cb
         return Func(val)
     else:
         return Datum(val)
