--- conflicted
+++ resolved
@@ -66,11 +66,7 @@
     local archive="$cache_dir/$archive_name"
     local actual_sha1
 
-<<<<<<< HEAD
-    if [[ -e "$archive" ]]; then
-=======
     if [[ -e "$archive" && "$VERIFY_FETCH_HASH" = 1 ]]; then
->>>>>>> b0630863
         actual_sha1=`getsha1 "$archive"`
         if [[ "$actual_sha1" != "$src_url_sha1" ]]; then
             echo "warning: cached file has wrong hash, deleting. (Expected $src_url_sha1, actual $actual_sha1)."
@@ -93,23 +89,6 @@
             url="$src_url"
         fi
 
-<<<<<<< HEAD
-        actual_sha1=`getsha1 "$archive"`
-        if [[ "$actual_sha1" != "$src_url_sha1" ]]; then
-            error "downloaded file has wrong hash: expected '$src_url_sha1' but found '$actual_sha1' for $url ($tmp_dir/archive)"
-        fi
-    fi
-
-    local ext
-    case "$archive" in
-        *.tgz)     ext=tgz;     in_dir "$tmp_dir" tar -xzf "$archive" ;;
-        *.tar.gz)  ext=tar.gz;  in_dir "$tmp_dir" tar -xzf "$archive" ;;
-        *.tar.bz2) ext=tar.bz2; in_dir "$tmp_dir" tar -xjf "$archive" ;;
-        *.tar.xz)  ext=tar.xz;  in_dir "$tmp_dir" tar -xJf "$archive" ;;
-        *.zip)     ext=zip;     in_dir "$tmp_dir" unzip    "$archive" ;;
-        *) error "don't know how to extract $archive_name"
-    esac
-=======
         if [[ "$VERIFY_FETCH_HASH" = 1 ]]; then
             actual_sha1=`getsha1 "$archive"`
             if [[ "$actual_sha1" != "$src_url_sha1" ]]; then
@@ -120,7 +99,6 @@
     fi
 
     pkg_extract "$tmp_dir" "$archive"
->>>>>>> b0630863
 
     set -- "$tmp_dir"/*/
 
@@ -136,8 +114,6 @@
     pkg_remove_tmp_fetch_dir
 }
 
-<<<<<<< HEAD
-=======
 pkg_extract () {
     local ext
     case "$2" in
@@ -150,7 +126,6 @@
     esac
 }
 
->>>>>>> b0630863
 pkg_patch () {
     for patch in "$pkg_dir"/patch/"$pkg"_*.patch; do # lexical order
         case "$patch" in
@@ -160,8 +135,6 @@
     done
 }
 
-<<<<<<< HEAD
-=======
 pkg_list_patches () {
     printf "%s\n" "$pkg_dir"/patch/"$pkg"_*
 }
@@ -191,7 +164,15 @@
     pkg_remove_tmp_fetch_dir
 }
 
->>>>>>> b0630863
+pkg_patch () {
+    for patch in "$pkg_dir"/patch/"$pkg"_*.patch; do # lexical order
+        case "$patch" in
+            *_\*.patch) ;;
+            *) in_dir "$1" patch -fp1 < "$patch" ;;
+        esac
+    done
+}
+
 pkg_fetch_git () {
     pkg_make_tmp_fetch_dir
 
@@ -406,11 +387,7 @@
     elif hash sha1 1>/dev/null 2>/dev/null; then
         sha1 -q "$1"
     else
-<<<<<<< HEAD
         error "Unable to calculate the sha1 checksum of '$1', please install one of these tools: openssl, sha1sum, shasum, sha1"
-=======
-        error "Unable to get the sha1 checksum of $pkg, build with VERIFY_FETCH_HASH=0 or install one of these tools: openssl, sha1sum, shasum, sha1"
->>>>>>> b0630863
     fi
 }
 
