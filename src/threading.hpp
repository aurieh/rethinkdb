--- conflicted
+++ resolved
@@ -1,12 +1,9 @@
 #ifndef THREADING_HPP_
 #define THREADING_HPP_
 
-<<<<<<< HEAD
 #include <stdint.h>
-=======
 #include <functional>
 #include <vector>
->>>>>>> 2244496f
 
 #include "errors.hpp"
 
