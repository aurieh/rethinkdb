#include "serializer/buf_ptr.hpp"

#include "math.hpp"

buf_ptr_t buf_ptr_t::alloc_uninitialized(block_size_t size) {
    guarantee(size.ser_value() != 0);
    const size_t count = compute_aligned_block_size(size);
    buf_ptr_t ret;
    ret.block_size_ = size;
<<<<<<< HEAD
    ret.ser_buffer_ = malloc_aligned<ser_buffer_t>(count, DEVICE_BLOCK_SIZE);
=======
    ret.ser_buffer_ = scoped_device_block_aligned_ptr_t<ser_buffer_t>(count);
>>>>>>> b2a223b5
    return ret;
}

buf_ptr_t buf_ptr_t::alloc_zeroed(block_size_t size) {
    buf_ptr_t ret = alloc_uninitialized(size);
    char *buf = reinterpret_cast<char *>(ret.ser_buffer());
    memset(buf, 0, compute_aligned_block_size(size));
    return ret;
}

<<<<<<< HEAD
scoped_aligned_malloc_t<ser_buffer_t> help_allocate_copy(const ser_buffer_t *copyee,
                                                 size_t amount_to_copy,
                                                 size_t reserved_size) {
    rassert(amount_to_copy <= reserved_size);
    auto buf = malloc_aligned<ser_buffer_t>(reserved_size, DEVICE_BLOCK_SIZE);
=======
scoped_device_block_aligned_ptr_t<ser_buffer_t> help_allocate_copy(const ser_buffer_t *copyee,
                                                                   size_t amount_to_copy,
                                                                   size_t reserved_size) {
    rassert(amount_to_copy <= reserved_size);
    auto buf = scoped_device_block_aligned_ptr_t<ser_buffer_t>(reserved_size);
>>>>>>> b2a223b5
    memcpy(buf.get(), copyee, amount_to_copy);
    memset(reinterpret_cast<char *>(buf.get()) + amount_to_copy,
           0,
           reserved_size - amount_to_copy);
    return buf;
}

buf_ptr_t buf_ptr_t::alloc_copy(const buf_ptr_t &copyee) {
    guarantee(copyee.has());
    return buf_ptr_t(copyee.block_size(),
                   help_allocate_copy(copyee.ser_buffer_.get(),
                                      copyee.block_size().ser_value(),
                                      copyee.aligned_block_size()));
}

void buf_ptr_t::resize_fill_zero(block_size_t new_size) {
    guarantee(new_size.ser_value() != 0);
    guarantee(ser_buffer_.has());

    uint32_t old_reserved = compute_aligned_block_size(block_size_);
    uint32_t new_reserved = compute_aligned_block_size(new_size);

    if (old_reserved == new_reserved) {
        if (new_size.ser_value() < block_size_.ser_value()) {
            // Set the newly unused part of the block to zero.
            memset(reinterpret_cast<char *>(ser_buffer_.get()) + new_size.ser_value(),
                   0,
                   block_size_.ser_value() - new_size.ser_value());
        }
    } else {
        // We actually need to reallocate.
<<<<<<< HEAD
        scoped_aligned_malloc_t<ser_buffer_t> buf
=======
        scoped_device_block_aligned_ptr_t<ser_buffer_t> buf
>>>>>>> b2a223b5
            = help_allocate_copy(ser_buffer_.get(),
                                 std::min(block_size_.ser_value(),
                                          new_size.ser_value()),
                                 new_reserved);

        ser_buffer_ = std::move(buf);
    }
    block_size_ = new_size;
}

void buf_ptr_t::fill_padding_zero() const {
    guarantee(has());
    char *p = reinterpret_cast<char *>(ser_buffer());
    uint32_t ser_block_size = block_size().ser_value();
    uint32_t aligned = aligned_block_size();
    memset(p + ser_block_size, 0, aligned - ser_block_size);
}

#ifndef NDEBUG
void buf_ptr_t::assert_padding_zero() const {
    guarantee(has());
    char *p = reinterpret_cast<char *>(ser_buffer());
    uint32_t ser_block_size = block_size().ser_value();
    uint32_t aligned = aligned_block_size();
    for (uint32_t i = ser_block_size; i < aligned; ++i) {
        rassert(p[i] == 0);
    }
}
#endif
<|MERGE_RESOLUTION|>--- conflicted
+++ resolved
@@ -7,11 +7,7 @@
     const size_t count = compute_aligned_block_size(size);
     buf_ptr_t ret;
     ret.block_size_ = size;
-<<<<<<< HEAD
-    ret.ser_buffer_ = malloc_aligned<ser_buffer_t>(count, DEVICE_BLOCK_SIZE);
-=======
     ret.ser_buffer_ = scoped_device_block_aligned_ptr_t<ser_buffer_t>(count);
->>>>>>> b2a223b5
     return ret;
 }
 
@@ -22,19 +18,11 @@
     return ret;
 }
 
-<<<<<<< HEAD
-scoped_aligned_malloc_t<ser_buffer_t> help_allocate_copy(const ser_buffer_t *copyee,
-                                                 size_t amount_to_copy,
-                                                 size_t reserved_size) {
-    rassert(amount_to_copy <= reserved_size);
-    auto buf = malloc_aligned<ser_buffer_t>(reserved_size, DEVICE_BLOCK_SIZE);
-=======
 scoped_device_block_aligned_ptr_t<ser_buffer_t> help_allocate_copy(const ser_buffer_t *copyee,
                                                                    size_t amount_to_copy,
                                                                    size_t reserved_size) {
     rassert(amount_to_copy <= reserved_size);
     auto buf = scoped_device_block_aligned_ptr_t<ser_buffer_t>(reserved_size);
->>>>>>> b2a223b5
     memcpy(buf.get(), copyee, amount_to_copy);
     memset(reinterpret_cast<char *>(buf.get()) + amount_to_copy,
            0,
@@ -66,11 +54,7 @@
         }
     } else {
         // We actually need to reallocate.
-<<<<<<< HEAD
-        scoped_aligned_malloc_t<ser_buffer_t> buf
-=======
         scoped_device_block_aligned_ptr_t<ser_buffer_t> buf
->>>>>>> b2a223b5
             = help_allocate_copy(ser_buffer_.get(),
                                  std::min(block_size_.ser_value(),
                                           new_size.ser_value()),
