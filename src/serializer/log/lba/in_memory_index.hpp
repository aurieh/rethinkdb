// Copyright 2010-2013 RethinkDB, all rights reserved.
#ifndef SERIALIZER_LOG_LBA_IN_MEMORY_INDEX_HPP_
#define SERIALIZER_LOG_LBA_IN_MEMORY_INDEX_HPP_

#include "arch/compiler.hpp"
#include "containers/two_level_array.hpp"
#include "config/args.hpp"
#include "serializer/serializer.hpp"
#include "serializer/log/lba/disk_format.hpp"

ATTR_PACKED(struct index_block_info_t {
    index_block_info_t()
        : offset(flagged_off64_t::unused()),
          recency(repli_timestamp_t::invalid),
          ser_block_size(0) { }

    index_block_info_t(flagged_off64_t _offset,
                       repli_timestamp_t _recency,
                       uint16_t _ser_block_size)
        : offset(_offset),
          recency(_recency),
          ser_block_size(_ser_block_size) { }

    // For two_level_array_t.
    bool operator==(const index_block_info_t &other) const {
        return offset == other.offset &&
            recency == other.recency &&
            ser_block_size == other.ser_block_size;
    }

    flagged_off64_t offset;
    repli_timestamp_t recency;
    uint16_t ser_block_size;
});

/* This is a reduced-size block info for auxiliary blocks (currently
blob blocks used for large values). It doesn't store a replication
timestamp, because we don't need it for those blocks. */
ATTR_PACKED(struct index_aux_block_info_t {
    index_aux_block_info_t()
        : offset(flagged_off64_t::unused()),
          ser_block_size(0) { }

    index_aux_block_info_t(flagged_off64_t _offset,
                           uint16_t _ser_block_size)
        : offset(_offset),
          ser_block_size(_ser_block_size) { }

    // For two_level_array_t.
    bool operator==(const index_aux_block_info_t &other) const {
        return offset == other.offset &&
            ser_block_size == other.ser_block_size;
    }

    flagged_off64_t offset;
    uint16_t ser_block_size;
});
<<<<<<< HEAD
=======


>>>>>>> b2a223b5

class in_memory_index_t {
    two_level_array_t<index_block_info_t> infos_;
    block_id_t end_block_id_;
    two_level_array_t<index_aux_block_info_t> aux_infos_;
    block_id_t end_aux_block_id_;

public:
    in_memory_index_t();

    // end_block_id is one greater than the maximum used block id.
    block_id_t end_block_id();
    block_id_t end_aux_block_id();

    index_block_info_t get_block_info(block_id_t id);
    void set_block_info(block_id_t id, repli_timestamp_t recency,
                        flagged_off64_t offset, uint16_t ser_block_size);

};

#endif  // SERIALIZER_LOG_LBA_IN_MEMORY_INDEX_HPP_
<|MERGE_RESOLUTION|>--- conflicted
+++ resolved
@@ -55,11 +55,8 @@
     flagged_off64_t offset;
     uint16_t ser_block_size;
 });
-<<<<<<< HEAD
-=======
 
 
->>>>>>> b2a223b5
 
 class in_memory_index_t {
     two_level_array_t<index_block_info_t> infos_;
