// Copyright 2010-2013 RethinkDB, all rights reserved.
#include "serializer/log/static_header.hpp"

#include <functional>
#include <vector>

#include "arch/arch.hpp"
#include "arch/runtime/coroutines.hpp"
#include "config/args.hpp"
<<<<<<< HEAD
#include "containers/scoped.hpp"
=======
#include "logger.hpp"
#include "utils.hpp"

// The CURRENT_SERIALIZER_VERSION_STRING might remain unchanged for a while --
// individual metablocks have a disk_format_version field that can be incremented
// for on-the-fly version updating.
#define CURRENT_SERIALIZER_VERSION_STRING "2.2"

// Since 1.13, we added the aux block ID space. We can still read 1.13 serializer
// files, but previous versions of RethinkDB cannot read 2.2+ files.
#define V1_13_SERIALIZER_VERSION_STRING "1.13"
>>>>>>> c6d45607

// See also CLUSTER_VERSION_STRING and cluster_version_t.

bool static_header_check(file_t *file) {
    if (file->get_file_size() < DEVICE_BLOCK_SIZE) {
        return false;
    } else {
        scoped_aligned_malloc_t<static_header_t> buffer = malloc_aligned<static_header_t>(DEVICE_BLOCK_SIZE, DEVICE_BLOCK_SIZE);
        co_read(file, 0, DEVICE_BLOCK_SIZE, buffer.get(), DEFAULT_DISK_ACCOUNT);
        bool equals = memcmp(buffer.get(), SOFTWARE_NAME_STRING, sizeof(SOFTWARE_NAME_STRING)) == 0;
        buffer.reset();
        return equals;
    }
}

void co_static_header_write(file_t *file, void *data, size_t data_size) {
    scoped_aligned_malloc_t<static_header_t> buffer = malloc_aligned<static_header_t>(DEVICE_BLOCK_SIZE, DEVICE_BLOCK_SIZE);
    rassert(sizeof(static_header_t) + data_size < DEVICE_BLOCK_SIZE);

    file->set_file_size_at_least(DEVICE_BLOCK_SIZE);

    memset(buffer.get(), 0, DEVICE_BLOCK_SIZE);

    rassert(sizeof(SOFTWARE_NAME_STRING) < 16);
    memcpy(buffer->software_name, SOFTWARE_NAME_STRING, sizeof(SOFTWARE_NAME_STRING));

    rassert(sizeof(CURRENT_SERIALIZER_VERSION_STRING) < 16);
    memcpy(buffer->version, CURRENT_SERIALIZER_VERSION_STRING,
           sizeof(CURRENT_SERIALIZER_VERSION_STRING));

    memcpy(buffer->data, data, data_size);

    // We want to follow up the static header write with a datasync, because... it's the
    // most important block in the file!
    co_write(file, 0, DEVICE_BLOCK_SIZE, buffer.get(), DEFAULT_DISK_ACCOUNT, file_t::WRAP_IN_DATASYNCS);

    buffer.reset();
}

void co_static_header_write_helper(file_t *file, static_header_write_callback_t *cb, void *data, size_t data_size) {
    co_static_header_write(file, data, data_size);
    cb->on_static_header_write();
}

bool static_header_write(file_t *file, void *data, size_t data_size, static_header_write_callback_t *cb) {
    coro_t::spawn_later_ordered(std::bind(co_static_header_write_helper, file, cb, data, data_size));
    return false;
}

void co_static_header_read(
        file_t *file,
        static_header_read_callback_t *callback,
        void *data_out,
        size_t data_size,
        bool *needs_migration_out) {
    rassert(sizeof(static_header_t) + data_size < DEVICE_BLOCK_SIZE);
    scoped_aligned_malloc_t<static_header_t> buffer = malloc_aligned<static_header_t>(DEVICE_BLOCK_SIZE, DEVICE_BLOCK_SIZE);
    co_read(file, 0, DEVICE_BLOCK_SIZE, buffer.get(), DEFAULT_DISK_ACCOUNT);
    if (memcmp(buffer->software_name, SOFTWARE_NAME_STRING, sizeof(SOFTWARE_NAME_STRING)) != 0) {
        fail_due_to_user_error("This doesn't appear to be a RethinkDB data file.");
    }

    if (memcmp(buffer->version, V1_13_SERIALIZER_VERSION_STRING,
               sizeof(V1_13_SERIALIZER_VERSION_STRING)) == 0) {
        *needs_migration_out = true;
    } else if (memcmp(buffer->version, CURRENT_SERIALIZER_VERSION_STRING,
               sizeof(CURRENT_SERIALIZER_VERSION_STRING)) == 0) {
        *needs_migration_out = false;
    } else {
        fail_due_to_user_error("File version is incorrect. This file was created with "
                               "RethinkDB's serializer version %s, but you are trying "
                               "to read it with version %s.  See "
                               "http://rethinkdb.com/docs/migration/ for information on "
                               "migrating data from a previous version.",
                               buffer->version, CURRENT_SERIALIZER_VERSION_STRING);
    }
    memcpy(data_out, buffer->data, data_size);
    callback->on_static_header_read();
<<<<<<< HEAD
    // TODO: free buffer before you call the callback.
    buffer.reset();
}

bool static_header_read(file_t *file, void *data_out, size_t data_size, static_header_read_callback_t *cb) {
     coro_t::spawn_later_ordered(boost::bind(co_static_header_read, file, cb, data_out, data_size));
    return false;
=======
    free(buffer);
}

void static_header_read(
        file_t *file,
        void *data_out,
        size_t data_size,
        bool *needs_migration_out,
        static_header_read_callback_t *cb) {
    coro_t::spawn_later_ordered(std::bind(co_static_header_read,
        file,
        cb,
        data_out,
        data_size,
        needs_migration_out));
}

void migrate_static_header(file_t *file, size_t data_size) {
    // Migrate the static header by rewriting it
    logNTC("Migrating file to serializer version %s.",
           CURRENT_SERIALIZER_VERSION_STRING);

    std::vector<char> data(data_size);

    struct noop_cb_t : public static_header_read_callback_t {
        void on_static_header_read() { }
    } noop_cb;
    bool needs_migration;
    co_static_header_read(file,
        &noop_cb,
        data.data(),
        data_size,
        &needs_migration);
    guarantee(needs_migration);

    co_static_header_write(file, data.data(), data_size);
>>>>>>> c6d45607
}<|MERGE_RESOLUTION|>--- conflicted
+++ resolved
@@ -7,9 +7,7 @@
 #include "arch/arch.hpp"
 #include "arch/runtime/coroutines.hpp"
 #include "config/args.hpp"
-<<<<<<< HEAD
 #include "containers/scoped.hpp"
-=======
 #include "logger.hpp"
 #include "utils.hpp"
 
@@ -21,7 +19,6 @@
 // Since 1.13, we added the aux block ID space. We can still read 1.13 serializer
 // files, but previous versions of RethinkDB cannot read 2.2+ files.
 #define V1_13_SERIALIZER_VERSION_STRING "1.13"
->>>>>>> c6d45607
 
 // See also CLUSTER_VERSION_STRING and cluster_version_t.
 
@@ -100,16 +97,7 @@
     }
     memcpy(data_out, buffer->data, data_size);
     callback->on_static_header_read();
-<<<<<<< HEAD
-    // TODO: free buffer before you call the callback.
     buffer.reset();
-}
-
-bool static_header_read(file_t *file, void *data_out, size_t data_size, static_header_read_callback_t *cb) {
-     coro_t::spawn_later_ordered(boost::bind(co_static_header_read, file, cb, data_out, data_size));
-    return false;
-=======
-    free(buffer);
 }
 
 void static_header_read(
@@ -145,5 +133,4 @@
     guarantee(needs_migration);
 
     co_static_header_write(file, data.data(), data_size);
->>>>>>> c6d45607
 }