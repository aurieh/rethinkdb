// Copyright 2010-2012 RethinkDB, all rights reserved.
#ifndef SERIALIZER_LOG_STATIC_HEADER_HPP_
#define SERIALIZER_LOG_STATIC_HEADER_HPP_

#include <stddef.h>
#include "arch/types.hpp"

struct static_header_t {
    char software_name[16];
    char version[16];
    char data[0];
};

bool static_header_check(rdb_file_t *file);

struct static_header_write_callback_t {
    virtual void on_static_header_write() = 0;
    virtual ~static_header_write_callback_t() {}
};

void co_static_header_write(rdb_file_t *file, void *data, size_t data_size);

<<<<<<< HEAD
bool static_header_write(
    file_t *file,
    void *data,
    size_t data_size,
    static_header_write_callback_t *cb);
=======
bool static_header_write(rdb_file_t *file, void *data, size_t data_size, static_header_write_callback_t *cb);
>>>>>>> cac3d81a

struct static_header_read_callback_t {
    virtual void on_static_header_read() = 0;
    virtual ~static_header_read_callback_t() {}
};

<<<<<<< HEAD
void static_header_read(
    file_t *file,
    void *data_out,
    size_t data_size,
    bool *needs_migration_out,
    static_header_read_callback_t *cb);

// Blocks, must be run in a coroutine
void migrate_static_header(file_t *file, size_t data_size);
=======
bool static_header_read(rdb_file_t *file, void *data_out, size_t data_size, static_header_read_callback_t *cb);
>>>>>>> cac3d81a

#endif /* SERIALIZER_LOG_STATIC_HEADER_HPP_ */<|MERGE_RESOLUTION|>--- conflicted
+++ resolved
@@ -20,22 +20,17 @@
 
 void co_static_header_write(rdb_file_t *file, void *data, size_t data_size);
 
-<<<<<<< HEAD
 bool static_header_write(
-    file_t *file,
+    rdb_file_t *file,
     void *data,
     size_t data_size,
     static_header_write_callback_t *cb);
-=======
-bool static_header_write(rdb_file_t *file, void *data, size_t data_size, static_header_write_callback_t *cb);
->>>>>>> cac3d81a
 
 struct static_header_read_callback_t {
     virtual void on_static_header_read() = 0;
     virtual ~static_header_read_callback_t() {}
 };
 
-<<<<<<< HEAD
 void static_header_read(
     file_t *file,
     void *data_out,
@@ -44,9 +39,6 @@
     static_header_read_callback_t *cb);
 
 // Blocks, must be run in a coroutine
-void migrate_static_header(file_t *file, size_t data_size);
-=======
-bool static_header_read(rdb_file_t *file, void *data_out, size_t data_size, static_header_read_callback_t *cb);
->>>>>>> cac3d81a
+void migrate_static_header(rdb_file_t *file, size_t data_size);
 
 #endif /* SERIALIZER_LOG_STATIC_HEADER_HPP_ */