// Copyright 2010-2014 RethinkDB, all rights reserved.
#ifndef RDB_PROTOCOL_VAL_HPP_
#define RDB_PROTOCOL_VAL_HPP_

#include <map>
#include <set>
#include <string>
#include <utility>
#include <vector>

#include "containers/counted.hpp"
#include "rdb_protocol/datum_string.hpp"
#include "rdb_protocol/geo/distances.hpp"
#include "rdb_protocol/geo/lon_lat_types.hpp"
#include "rdb_protocol/datum_stream.hpp"
#include "rdb_protocol/ql2.pb.h"

class ellipsoid_spec_t;

namespace ql {

class datum_t;
class env_t;
template <class> class protob_t;
class scope_env_t;
class stream_cache_t;
class term_t;
class val_t;

/* A `table_t` is an `r.table` term, possibly with some other things chained onto
onto it. */
class table_t : public single_threaded_countable_t<table_t>, public pb_rcheckable_t {
public:
    table_t(scoped_ptr_t<base_table_t> &&,
            counted_t<const db_t> db, const std::string &name,
            bool use_outdated, const protob_t<const Backtrace> &src);
    counted_t<datum_stream_t> as_datum_stream(env_t *env,
                                              const protob_t<const Backtrace> &bt);
    const std::string &get_pkey();
    datum_t get_row(env_t *env, datum_t pval);
    counted_t<datum_stream_t> get_all(
            env_t *env,
            datum_t value,
            const std::string &sindex_id,
            const protob_t<const Backtrace> &bt);
    void add_sorting(
            const std::string &sindex_id, sorting_t sorting,
            const rcheckable_t *parent);
    void add_bounds(
            datum_range_t &&new_bounds,
            const std::string &new_sindex_id,
            const rcheckable_t *parent);
    counted_t<datum_stream_t> get_intersecting(
            env_t *env,
            const datum_t &query_geometry,
            const std::string &new_sindex_id,
            const pb_rcheckable_t *parent);
    datum_t get_nearest(
            env_t *env,
            lon_lat_point_t center,
            double max_dist,
            uint64_t max_results,
            const ellipsoid_spec_t &geo_system,
            dist_unit_t dist_unit,
            const std::string &new_sindex_id,
            const pb_rcheckable_t *parent,
            const configured_limits_t &limits);

    datum_t make_error_datum(const base_exc_t &exception);

    datum_t batched_replace(
        env_t *env,
        const std::vector<datum_t> &vals,
        const std::vector<datum_t> &keys,
        counted_t<const func_t> replacement_generator,
        bool nondeterministic_replacements_ok,
        durability_requirement_t durability_requirement,
        return_changes_t return_changes);

    datum_t batched_insert(
        env_t *env,
        std::vector<datum_t> &&insert_datums,
        std::vector<bool> &&pkey_was_autogenerated,
        conflict_behavior_t conflict_behavior,
        durability_requirement_t durability_requirement,
        return_changes_t return_changes);

    MUST_USE bool sindex_create(
        env_t *env, const std::string &name,
        counted_t<const func_t> index_func, sindex_multi_bool_t multi,
        sindex_geo_bool_t geo);
    MUST_USE bool sindex_drop(env_t *env, const std::string &name);
    MUST_USE sindex_rename_result_t sindex_rename(
        env_t *env, const std::string &old_name,
        const std::string &new_name, bool overwrite);
    datum_t sindex_list(env_t *env);
    datum_t sindex_status(env_t *env,
        std::set<std::string> sindex);
    MUST_USE bool sync(env_t *env, const rcheckable_t *parent);

    /* `db` and `name` are mostly for display purposes, but some things like the
    `reconfigure()` logic use them. */
    counted_t<const db_t> db;
    const std::string name;   /* TODO: Make this a `name_string_t` */
    std::string display_name() {
        return db->name + "." + name;
    }

    scoped_ptr_t<base_table_t> table;

private:
    friend class distinct_term_t;

    datum_t batched_insert_with_keys(
        env_t *env,
        const std::vector<store_key_t> &keys,
        const std::vector<datum_t> &insert_datums,
        conflict_behavior_t conflict_behavior,
        durability_requirement_t durability_requirement);

    MUST_USE bool sync_depending_on_durability(
        env_t *env, durability_requirement_t durability_requirement);

    bool use_outdated;

    boost::optional<std::string> sindex_id;

    datum_range_t bounds;
    sorting_t sorting;
};


enum function_shortcut_t {
    NO_SHORTCUT = 0,
    CONSTANT_SHORTCUT = 1,
    GET_FIELD_SHORTCUT = 2,
    PLUCK_SHORTCUT = 3,
    PAGE_SHORTCUT = 4
};

// A value is anything RQL can pass around -- a datum, a sequence, a function, a
// selection, whatever.
class val_t : public pb_rcheckable_t {
public:
    // This type is intentionally opaque.  It is almost always an error to
    // compare two `val_t` types rather than testing whether one is convertible
    // to another.
    class type_t {
        friend class val_t;
        friend void run(Query *q, scoped_ptr_t<env_t> *env_ptr,
                        Response *res, stream_cache_t *stream_cache,
                        bool *response_needed_out);
    public:
        enum raw_type_t {
            DB               = 1, // db
            TABLE            = 2, // table
            SELECTION        = 3, // table, sequence
            SEQUENCE         = 4, // sequence
            SINGLE_SELECTION = 5, // table, datum (object)
            DATUM            = 6, // datum
            FUNC             = 7, // func
            GROUPED_DATA     = 8  // grouped_data
        };
        type_t(raw_type_t _raw_type);  // NOLINT(runtime/explicit)
        bool is_convertible(type_t rhs) const;

        raw_type_t get_raw_type() const { return raw_type; }
        const char *name() const;

    private:
        friend class coerce_term_t;
        friend class typeof_term_t;
        friend int val_type(const scoped_ptr_t<val_t> &v);
        raw_type_t raw_type;
    };
    type_t get_type() const;
    const char *get_type_name() const;

    val_t(datum_t _datum, protob_t<const Backtrace> backtrace);
    val_t(const counted_t<grouped_data_t> &groups,
          protob_t<const Backtrace> bt);
    val_t(datum_t _datum, counted_t<table_t> _table,
          protob_t<const Backtrace> backtrace);
    val_t(datum_t _datum,
          datum_t _orig_key,
          counted_t<table_t> _table,
          protob_t<const Backtrace> backtrace);
    val_t(env_t *env, counted_t<datum_stream_t> _sequence,
          protob_t<const Backtrace> backtrace);
    val_t(counted_t<table_t> _table, protob_t<const Backtrace> backtrace);
    val_t(counted_t<table_t> _table, counted_t<datum_stream_t> _sequence,
          protob_t<const Backtrace> backtrace);
    val_t(counted_t<const db_t> _db, protob_t<const Backtrace> backtrace);
    val_t(counted_t<const func_t> _func, protob_t<const Backtrace> backtrace);
    ~val_t();

    counted_t<const db_t> as_db() const;
    counted_t<table_t> as_table();
    std::pair<counted_t<table_t>, counted_t<datum_stream_t> > as_selection(env_t *env);
    counted_t<datum_stream_t> as_seq(env_t *env);
    std::pair<counted_t<table_t>, datum_t> as_single_selection();
    // See func.hpp for an explanation of shortcut functions.
    counted_t<const func_t> as_func(function_shortcut_t shortcut = NO_SHORTCUT);

    // This set of interfaces is atrocious.  Basically there are some places
    // where we want grouped_data, some places where we maybe want grouped_data,
    // and some places where we maybe want grouped data even if we have to
    // coerce to grouped data from a grouped stream.  (We can't use the usual
    // `is_convertible` interface because the type information is actually a
    // property of the stream, because I'm a terrible programmer.)
    counted_t<grouped_data_t> as_grouped_data();
    counted_t<grouped_data_t> as_promiscuous_grouped_data(env_t *env);
    counted_t<grouped_data_t> maybe_as_grouped_data();
    counted_t<grouped_data_t> maybe_as_promiscuous_grouped_data(env_t *env);

<<<<<<< HEAD
    datum_t as_datum() const; // prefer the forms below
    datum_t as_ptype(const std::string s = "");
    bool as_bool();
    double as_num();
=======
    datum_t as_datum() const; // prefer the 4 below
    datum_t as_ptype(const std::string s = "") const;
    bool as_bool() const;
    double as_num() const;
>>>>>>> 3468c40c
    template<class T>
    T as_int() const {
        int64_t i = as_int();
        T t = static_cast<T>(i);
        rcheck(static_cast<int64_t>(t) == i,
               base_exc_t::GENERIC,
               strprintf("Integer too large: %" PRIi64, i));
        return t;
    }
    int64_t as_int() const;
    datum_string_t as_str() const;

    std::string print() const;
    std::string trunc_print() const;

    datum_t get_orig_key() const;

private:
    friend int val_type(const scoped_ptr_t<val_t> &v); // type_manip version
    void rcheck_literal_type(type_t::raw_type_t expected_raw_type) const;

    type_t type;
    counted_t<table_t> table;
    datum_t orig_key;

    // We pretend that this variant is a union -- as if it doesn't have type
    // information.  The sequence, datum, func, and db_ptr functions get the
    // fields of the variant.
    boost::variant<counted_t<const db_t>,
                   counted_t<datum_stream_t>,
                   datum_t,
                   counted_t<const func_t>,
                   counted_t<grouped_data_t> > u;

    const counted_t<const db_t> &db() const {
        return boost::get<counted_t<const db_t> >(u);
    }
    counted_t<datum_stream_t> &sequence() {
        return boost::get<counted_t<datum_stream_t> >(u);
    }
    datum_t &datum() {
        return boost::get<datum_t>(u);
    }
    const datum_t &datum() const {
        return boost::get<datum_t>(u);
    }
    counted_t<const func_t> &func() { return boost::get<counted_t<const func_t> >(u); }

    DISABLE_COPYING(val_t);
};


}  // namespace ql

#endif // RDB_PROTOCOL_VAL_HPP_<|MERGE_RESOLUTION|>--- conflicted
+++ resolved
@@ -213,17 +213,10 @@
     counted_t<grouped_data_t> maybe_as_grouped_data();
     counted_t<grouped_data_t> maybe_as_promiscuous_grouped_data(env_t *env);
 
-<<<<<<< HEAD
     datum_t as_datum() const; // prefer the forms below
-    datum_t as_ptype(const std::string s = "");
-    bool as_bool();
-    double as_num();
-=======
-    datum_t as_datum() const; // prefer the 4 below
     datum_t as_ptype(const std::string s = "") const;
     bool as_bool() const;
     double as_num() const;
->>>>>>> 3468c40c
     template<class T>
     T as_int() const {
         int64_t i = as_int();
