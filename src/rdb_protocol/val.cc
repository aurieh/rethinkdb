// Copyright 2010-2013 RethinkDB, all rights reserved.
#include "rdb_protocol/val.hpp"

#include "rdb_protocol/env.hpp"
#include "rdb_protocol/meta_utils.hpp"
#include "rdb_protocol/pb_utils.hpp"
#include "rdb_protocol/term.hpp"

#pragma GCC diagnostic ignored "-Wshadow"

namespace ql {

// Most of this logic is copy-pasted from the old query language.
<<<<<<< HEAD
table_t::table_t(env_t *_env, uuid_u db_id, const std::string &name,
                 bool _use_outdated, const protob_t<const Backtrace> &backtrace)
    : pb_rcheckable_t(backtrace), env(_env), use_outdated(_use_outdated) {
=======
table_t::table_t(env_t *_env, const db_t *_db, const std::string &_name,
                 bool _use_outdated, const pb_rcheckable_t *src)
    : pb_rcheckable_t(src),
      db(_db),
      name(_name),
      env(_env),
      use_outdated(_use_outdated) {
    uuid_u db_id = db->id;
>>>>>>> 10df7974
    name_string_t table_name;
    bool b = table_name.assign_value(name);
    rcheck(b, strprintf("Table name `%s` invalid (%s).",
                        name.c_str(), valid_char_msg));
    cow_ptr_t<namespaces_semilattice_metadata_t<rdb_protocol_t> >
        namespaces_metadata = env->namespaces_semilattice_metadata->get();
    cow_ptr_t<namespaces_semilattice_metadata_t<rdb_protocol_t> >::change_t
        namespaces_metadata_change(&namespaces_metadata);
    metadata_searcher_t<namespace_semilattice_metadata_t<rdb_protocol_t> >
        ns_searcher(&namespaces_metadata_change.get()->namespaces);
    //TODO: fold into iteration below
    namespace_predicate_t pred(&table_name, &db_id);
    uuid_u id = meta_get_uuid(&ns_searcher, pred,
                              strprintf("Table `%s` does not exist.",
                                        table_name.c_str()), this);

    access.init(new namespace_repo_t<rdb_protocol_t>::access_t(
                    env->ns_repo, id, env->interruptor));

    metadata_search_status_t status;
    metadata_searcher_t<namespace_semilattice_metadata_t<rdb_protocol_t> >::iterator
        ns_metadata_it = ns_searcher.find_uniq(pred, &status);
    rcheck(status == METADATA_SUCCESS,
           strprintf("Table `%s` does not exist.", table_name.c_str()));
    guarantee(!ns_metadata_it->second.is_deleted());
    r_sanity_check(!ns_metadata_it->second.get().primary_key.in_conflict());
    pkey =  ns_metadata_it->second.get().primary_key.get();
}

counted_t<const datum_t> table_t::make_error_datum(const base_exc_t &exception) {
    scoped_ptr_t<datum_t> datum(new datum_t(datum_t::R_OBJECT));
    const std::string err = exception.what();

    // The bool is true if there's a conflict when inserting the
    // key, but since we just created an empty object above conflicts
    // are impossible here.  If you want to harden this against future
    // changes, you could store the bool and `r_sanity_check` that it's
    // false.
    DEBUG_VAR const bool had_first_error =
        datum->add("first_error", make_counted<datum_t>(err));
    rassert(!had_first_error);

    DEBUG_VAR const bool had_errors =
        datum->add("errors", make_counted<datum_t>(1.0));
    rassert(!had_errors);

    return counted_t<const datum_t>(datum.release());
}

counted_t<const datum_t> table_t::replace(counted_t<const datum_t> original,
                                          counted_t<func_t> replacement_generator,
                                          bool nondet_ok) {
    try {
        return do_replace(original, replacement_generator, nondet_ok);
    } catch (const base_exc_t &exc) {
        return make_error_datum(exc);
    }
}

counted_t<const datum_t> table_t::replace(counted_t<const datum_t> original,
                                          counted_t<const datum_t> replacement,
                                          bool upsert) {
    try {
        return do_replace(original, replacement, upsert);
    } catch (const base_exc_t &exc) {
        return make_error_datum(exc);
    }
}


std::vector<counted_t<const datum_t> > table_t::batch_replace(
    const std::vector<counted_t<const datum_t> > &original_values,
    counted_t<func_t> replacement_generator,
    const bool nondeterministic_replacements_ok) {
    if (replacement_generator->is_deterministic()) {
        std::vector<datum_func_pair_t> pairs(original_values.size());
        map_wire_func_t wire_func = map_wire_func_t(env, replacement_generator);
        for (size_t i = 0; i < original_values.size(); ++i) {
            try {
                pairs[i] = datum_func_pair_t(original_values[i], &wire_func);
            } catch (const base_exc_t &exc) {
                pairs[i] = datum_func_pair_t(make_error_datum(exc));
            }
        }

        return batch_replace(pairs);
    } else {
        r_sanity_check(nondeterministic_replacements_ok);

        scoped_array_t<map_wire_func_t> funcs(original_values.size());
        std::vector<datum_func_pair_t> pairs(original_values.size());
        for (size_t i = 0; i < original_values.size(); ++i) {
            try {
                counted_t<const datum_t> replacement =
                    replacement_generator->call(original_values[i])->as_datum();

                Term t;
                const int x = env->gensym();
                Term *const arg = pb::set_func(&t, x);
                replacement->write_to_protobuf(pb::set_datum(arg));
                propagate(&t);

                funcs[i] = map_wire_func_t(
                    t, static_cast<std::map<int64_t, Datum> *>(NULL));
                pairs[i] = datum_func_pair_t(original_values[i], &funcs[i]);
            } catch (const base_exc_t &exc) {
                pairs[i] = datum_func_pair_t(make_error_datum(exc));
            }
        }

        return batch_replace(pairs);
    }
}

std::vector<counted_t<const datum_t> > table_t::batch_replace(
    const std::vector<counted_t<const datum_t> > &original_values,
    const std::vector<counted_t<const datum_t> > &replacement_values,
    bool upsert) {
    r_sanity_check(original_values.size() == replacement_values.size());
    scoped_array_t<map_wire_func_t> funcs(original_values.size());
    std::vector<datum_func_pair_t> pairs(original_values.size());
    for (size_t i = 0; i < original_values.size(); ++i) {
        try {
            Term t;
            const int x = env->gensym();
            Term *const arg = pb::set_func(&t, x);
            if (upsert) {
                replacement_values[i]->write_to_protobuf(pb::set_datum(arg));
            } else {
                N3(BRANCH,
                   N2(EQ, NVAR(x), NDATUM(datum_t::R_NULL)),
                   NDATUM(replacement_values[i]),
                   N1(ERROR, NDATUM("Duplicate primary key.")));
            }

            propagate(&t);
            funcs[i] = map_wire_func_t(t, static_cast<std::map<int64_t, Datum> *>(NULL));
            pairs[i] = datum_func_pair_t(original_values[i], &funcs[i]);
        } catch (const base_exc_t &exc) {
            pairs[i] = datum_func_pair_t(make_error_datum(exc));
        }
    }

    return batch_replace(pairs);
}

bool is_sorted_by_first(const std::vector<std::pair<int64_t, Datum> > &v) {
    if (v.size() == 0) {
        return true;
    }

    auto it = v.begin();
    auto jt = it + 1;
    while (jt < v.end()) {
        if (!(it->first < jt->first)) {
            return false;
        }
        ++it;
        ++jt;
    }
    return true;
}


std::vector<counted_t<const datum_t> > table_t::batch_replace(
    const std::vector<datum_func_pair_t> &replacements) {
    std::vector<counted_t<const datum_t> > ret(replacements.size());

    std::vector<std::pair<int64_t, rdb_protocol_t::point_replace_t> > point_replaces;

    for (size_t i = 0; i < replacements.size(); ++i) {
        try {
            if (replacements[i].error_value.has()) {
                r_sanity_check(!replacements[i].original_value.has());
                ret[i] = replacements[i].error_value;
            } else {
                counted_t<const datum_t> orig = replacements[i].original_value;
                r_sanity_check(orig.has());

                if (orig->get_type() == datum_t::R_NULL) {
                    // TODO: We copy this for some reason, possibly no reason.
                    map_wire_func_t mwf = *replacements[i].replacer;
                    orig = mwf.compile(env)->call(orig)->as_datum();
                    if (orig->get_type() == datum_t::R_NULL) {
                        scoped_ptr_t<datum_t> resp(new datum_t(datum_t::R_OBJECT));
                        counted_t<const datum_t> one(new datum_t(1.0));
                        const bool b = resp->add("skipped", one);
                        r_sanity_check(!b);
                        ret[i] = counted_t<const datum_t>(resp.release());
                        continue;
                    }
                }

                const std::string &pk = get_pkey();
                store_key_t store_key(orig->get(pk)->print_primary());
                point_replaces.push_back(
                    std::make_pair(static_cast<int64_t>(point_replaces.size()),
                                   rdb_protocol_t::point_replace_t(
                                       pk, store_key,
                                       *replacements[i].replacer,
                                       env->get_all_optargs())));
            }
        } catch (const base_exc_t& exc) {
            ret[i] = make_error_datum(exc);
        }
    }

    rdb_protocol_t::write_t write((rdb_protocol_t::batched_replaces_t(point_replaces)));
    rdb_protocol_t::write_response_t response;
    access->get_namespace_if()->write(write, &response, order_token_t::ignore, env->interruptor);
    rdb_protocol_t::batched_replaces_response_t *batched_replaces_response
        = boost::get<rdb_protocol_t::batched_replaces_response_t>(&response.response);
    r_sanity_check(batched_replaces_response != NULL);
    std::vector<std::pair<int64_t, Datum> > *datums = &batched_replaces_response->point_replace_responses;

    rassert(is_sorted_by_first(*datums));

    size_t j = 0;
    for (size_t i = 0; i < ret.size(); ++i) {
        if (!ret[i].has()) {
            r_sanity_check(j < datums->size());
            ret[i] = make_counted<datum_t>(&(*datums)[j].second, env);
            ++j;
        }
    }
    r_sanity_check(j == datums->size());

    return ret;
}

MUST_USE bool table_t::sindex_create(const std::string &id,
                                     counted_t<func_t> index_func) {
    index_func->assert_deterministic("Index functions must be deterministic.");
    map_wire_func_t wire_func(env, index_func);
    rdb_protocol_t::write_t write(
            rdb_protocol_t::sindex_create_t(id, wire_func));

    rdb_protocol_t::write_response_t res;
    access->get_namespace_if()->write(
        write, &res, order_token_t::ignore, env->interruptor);

    rdb_protocol_t::sindex_create_response_t *response =
        boost::get<rdb_protocol_t::sindex_create_response_t>(&res.response);
    r_sanity_check(response);
    return response->success;
}

MUST_USE bool table_t::sindex_drop(const std::string &id) {
    rdb_protocol_t::write_t write((
            rdb_protocol_t::sindex_drop_t(id)));

    rdb_protocol_t::write_response_t res;
    access->get_namespace_if()->write(
        write, &res, order_token_t::ignore, env->interruptor);

    rdb_protocol_t::sindex_drop_response_t *response =
        boost::get<rdb_protocol_t::sindex_drop_response_t>(&res.response);
    r_sanity_check(response);
    return response->success;
}

counted_t<const datum_t> table_t::sindex_list() {
    scoped_ptr_t<datum_t> array(new datum_t(datum_t::R_ARRAY));
    rdb_protocol_t::sindex_list_t sindex_list;
    rdb_protocol_t::read_t read(sindex_list);
    try {
        rdb_protocol_t::read_response_t res;
        access->get_namespace_if()->read(read, &res, order_token_t::ignore, env->interruptor);
        rdb_protocol_t::sindex_list_response_t *s_res = boost::get<rdb_protocol_t::sindex_list_response_t>(&res.response);
        r_sanity_check(s_res);

        for (std::vector<std::string>::const_iterator it = s_res->sindexes.begin();
             it != s_res->sindexes.end(); ++it) {
            array->add(make_counted<datum_t>(*it));
        }
    } catch (const cannot_perform_query_exc_t &ex) {
        rfail("cannot perform read: %s", ex.what());
    }

    return counted_t<const datum_t>(array.release());
}

counted_t<const datum_t> table_t::do_replace(counted_t<const datum_t> orig,
                                             const map_wire_func_t &mwf) {
    const std::string &pk = get_pkey();
    if (orig->get_type() == datum_t::R_NULL) {
        map_wire_func_t mwf2 = mwf;
        orig = mwf2.compile(env)->call(orig)->as_datum();
        if (orig->get_type() == datum_t::R_NULL) {
            scoped_ptr_t<datum_t> resp(new datum_t(datum_t::R_OBJECT));
            bool b = resp->add("skipped", make_counted<datum_t>(1.0));
            r_sanity_check(!b);
            return counted_t<const datum_t>(resp.release());
        }
    }
    store_key_t store_key(orig->get(pk)->print_primary());
    rdb_protocol_t::write_t write(
        rdb_protocol_t::point_replace_t(pk, store_key, mwf, env->get_all_optargs()));

    rdb_protocol_t::write_response_t response;
    access->get_namespace_if()->write(
        write, &response, order_token_t::ignore, env->interruptor);
    Datum *d = boost::get<Datum>(&response.response);
    return make_counted<datum_t>(d, env);
}

counted_t<const datum_t> table_t::do_replace(counted_t<const datum_t> orig,
                                             counted_t<func_t> f,
                                             bool nondet_ok) {
    if (f->is_deterministic()) {
        return do_replace(orig, map_wire_func_t(env, f));
    } else {
        r_sanity_check(nondet_ok);
        return do_replace(orig, f->call(orig)->as_datum(), true);
    }
}

counted_t<const datum_t> table_t::do_replace(counted_t<const datum_t> orig,
                                             counted_t<const datum_t> d,
                                             bool upsert) {
    Term t;
    int x = env->gensym();
    Term *arg = pb::set_func(&t, x);
    if (upsert) {
        d->write_to_protobuf(pb::set_datum(arg));
    } else {
        N3(BRANCH,
           N2(EQ, NVAR(x), NDATUM(datum_t::R_NULL)),
           NDATUM(d),
           N1(ERROR, NDATUM("Duplicate primary key.")));
    }

    propagate(&t);
    // RSI remove this static_cast.
    return do_replace(
        orig, map_wire_func_t(t, static_cast<std::map<int64_t, Datum> *>(NULL)));
}

const std::string &table_t::get_pkey() { return pkey; }

counted_t<const datum_t> table_t::get_row(counted_t<const datum_t> pval) {
    std::string pks = pval->print_primary();
    rdb_protocol_t::read_t read((rdb_protocol_t::point_read_t(store_key_t(pks))));
    rdb_protocol_t::read_response_t res;
    if (use_outdated) {
        access->get_namespace_if()->read_outdated(read, &res, env->interruptor);
    } else {
        access->get_namespace_if()->read(
            read, &res, order_token_t::ignore, env->interruptor);
    }
    rdb_protocol_t::point_read_response_t *p_res =
        boost::get<rdb_protocol_t::point_read_response_t>(&res.response);
    r_sanity_check(p_res);
    return make_counted<datum_t>(p_res->data, env);
}

counted_t<datum_stream_t> table_t::get_rows(counted_t<const datum_t> left_bound,
                                            counted_t<const datum_t> right_bound,
                                            const protob_t<const Backtrace> &bt) {
    return make_counted<lazy_datum_stream_t>(env, use_outdated, access.get(),
                                             left_bound, right_bound, bt);
}

counted_t<datum_stream_t> table_t::get_sindex_rows(counted_t<const datum_t> left_bound,
                                                   counted_t<const datum_t> right_bound,
                                                   const std::string &sindex_id,
                                                   const protob_t<const Backtrace> &bt) {
    return make_counted<lazy_datum_stream_t>(env, use_outdated, access.get(),
                                             left_bound, right_bound, sindex_id, bt);
}

counted_t<datum_stream_t> table_t::as_datum_stream() {
    return make_counted<lazy_datum_stream_t>(env,
                                             use_outdated,
                                             access.get(),
                                             backtrace());
}

val_t::type_t::type_t(val_t::type_t::raw_type_t _raw_type) : raw_type(_raw_type) { }

// NOTE: This *MUST* be kept in sync with the surrounding code (not that it
// should have to change very often).
bool raw_type_is_convertible(val_t::type_t::raw_type_t _t1,
                             val_t::type_t::raw_type_t _t2) {
    const int t1 = _t1, t2 = _t2,
        DB = val_t::type_t::DB,
        TABLE = val_t::type_t::TABLE,
        SELECTION = val_t::type_t::SELECTION,
        SEQUENCE = val_t::type_t::SEQUENCE,
        SINGLE_SELECTION = val_t::type_t::SINGLE_SELECTION,
        DATUM = val_t::type_t::DATUM,
        FUNC = val_t::type_t::FUNC;
    switch (t1) {
    case DB: return t2 == DB;
    case TABLE: return t2 == TABLE || t2 == SELECTION || t2 == SEQUENCE;
    case SELECTION: return t2 == SELECTION || t2 == SEQUENCE;
    case SEQUENCE: return t2 == SEQUENCE;
    case SINGLE_SELECTION: return t2 == SINGLE_SELECTION || t2 == DATUM;
    case DATUM: return t2 == DATUM || t2 == SEQUENCE;
    case FUNC: return t2 == FUNC;
    default: unreachable();
    }
    unreachable();
}
bool val_t::type_t::is_convertible(type_t rhs) const {
    return raw_type_is_convertible(raw_type, rhs.raw_type);
}

const char *val_t::type_t::name() const {
    switch (raw_type) {
    case DB: return "DATABASE";
    case TABLE: return "TABLE";
    case SELECTION: return "SELECTION";
    case SEQUENCE: return "SEQUENCE";
    case SINGLE_SELECTION: return "SINGLE_SELECTION";
    case DATUM: return "DATUM";
    case FUNC: return "FUNCTION";
    default: unreachable();
    }
    unreachable();
}

val_t::val_t(counted_t<const datum_t> _datum, const term_t *parent)
    : pb_rcheckable_t(parent->backtrace()),
      env(parent->val_t_get_env()),
      type(type_t::DATUM),
      u(_datum) {
    guarantee(datum().has());
}

val_t::val_t(counted_t<const datum_t> _datum, counted_t<table_t> _table,
             const term_t *parent)
    : pb_rcheckable_t(parent->backtrace()),
      env(parent->val_t_get_env()),
      type(type_t::SINGLE_SELECTION),
      table(_table),
      u(_datum) {
    guarantee(table.has());
    guarantee(datum().has());
}

val_t::val_t(counted_t<datum_stream_t> _sequence, const term_t *parent)
    : pb_rcheckable_t(parent->backtrace()),
      env(parent->val_t_get_env()),
      type(type_t::SEQUENCE),
      u(_sequence) {
    guarantee(sequence().has());
    // Some streams are really arrays in disguise.
    counted_t<const datum_t> arr = sequence()->as_array();
    if (arr.has()) {
        type = type_t::DATUM;
        u = arr;
    }
}

val_t::val_t(counted_t<table_t> _table, counted_t<datum_stream_t> _sequence,
             const term_t *parent)
    : pb_rcheckable_t(parent->backtrace()),
      env(parent->val_t_get_env()),
      type(type_t::SELECTION),
      table(_table),
      u(_sequence) {
    guarantee(table.has());
    guarantee(sequence().has());
}

val_t::val_t(counted_t<table_t> _table, const term_t *parent)
    : pb_rcheckable_t(parent->backtrace()),
      env(parent->val_t_get_env()),
      type(type_t::TABLE),
<<<<<<< HEAD
      table(_table) {
    guarantee(table.has());
}
val_t::val_t(uuid_u _db, const term_t *parent)
    : pb_rcheckable_t(parent->backtrace()),
      env(parent->val_t_get_env()),
      type(type_t::DB),
      table(NULL) {
    guarantee(!table.has());
    *db_ptr() = _db;
=======
      table(get_env()->add_ptr(_table)),
      sequence(NULL) {
    guarantee(table != NULL);
    guarantee(sequence == NULL);
}
val_t::val_t(const db_t *_db, const term_t *_parent)
    : pb_rcheckable_t(_parent),
      parent(_parent),
      type(type_t::DB),
      db(_db) {
    guarantee(db != NULL);
>>>>>>> 10df7974
}
val_t::val_t(counted_t<func_t> _func, const term_t *parent)
    : pb_rcheckable_t(parent->backtrace()),
      env(parent->val_t_get_env()),
      type(type_t::FUNC),
      u(_func) {
    guarantee(func().has());
}

val_t::type_t val_t::get_type() const { return type; }
const char * val_t::get_type_name() const { return get_type().name(); }

counted_t<const datum_t> val_t::as_datum() {
    if (type.raw_type != type_t::DATUM && type.raw_type != type_t::SINGLE_SELECTION) {
        rcheck_literal_type(type_t::DATUM);
    }
    return datum();
}

counted_t<table_t> val_t::as_table() {
    rcheck_literal_type(type_t::TABLE);
    return table;
}

counted_t<datum_stream_t> val_t::as_seq() {
    if (type.raw_type == type_t::SEQUENCE || type.raw_type == type_t::SELECTION) {
        return sequence();
    } else if (type.raw_type == type_t::TABLE) {
        return table->as_datum_stream();
    } else if (type.raw_type == type_t::DATUM) {
        return datum()->as_datum_stream(env, backtrace());
    }
    rcheck_literal_type(type_t::SEQUENCE);
    unreachable();
}

std::pair<counted_t<table_t>, counted_t<datum_stream_t> > val_t::as_selection() {
    if (type.raw_type != type_t::TABLE && type.raw_type != type_t::SELECTION) {
        rcheck_literal_type(type_t::SELECTION);
    }
    return std::make_pair(table, as_seq());
}

std::pair<counted_t<table_t>, counted_t<const datum_t> > val_t::as_single_selection() {
    rcheck_literal_type(type_t::SINGLE_SELECTION);
    return std::make_pair(table, datum());
}

counted_t<func_t> val_t::as_func(function_shortcut_t shortcut) {
    if (get_type().is_convertible(type_t::FUNC)) {
        r_sanity_check(func().has());
        return func();
    }

    if (shortcut == NO_SHORTCUT) {
        rcheck_literal_type(type_t::FUNC);
        unreachable();
    }

    if (!type.is_convertible(type_t::DATUM)) {
        rcheck_literal_type(type_t::FUNC);
        unreachable();
    }

    // We use a switch here so that people have to update it if they add another
    // shortcut.
    switch(shortcut) {
    case IDENTITY_SHORTCUT:
        return func_t::new_identity_func(env, as_datum(), backtrace());
    case NO_SHORTCUT:
        // fallthru
    default: unreachable();
    }
    unreachable();
}

const db_t *val_t::as_db() {
    rcheck_literal_type(type_t::DB);
    return db;
}

bool val_t::as_bool() {
    try {
        counted_t<const datum_t> d = as_datum();
        r_sanity_check(d.has());
        return d->as_bool();
    } catch (const datum_exc_t &e) {
        rfail("%s", e.what());
        unreachable();
    }
}
double val_t::as_num() {
    try {
        counted_t<const datum_t> d = as_datum();
        r_sanity_check(d.has());
        return d->as_num();
    } catch (const datum_exc_t &e) {
        rfail("%s", e.what());
        unreachable();
    }
}
int64_t val_t::as_int() {
    try {
        counted_t<const datum_t> d = as_datum();
        r_sanity_check(d.has());
        return d->as_int();
    } catch (const datum_exc_t &e) {
        rfail("%s", e.what());
        unreachable();
    }
}
const std::string &val_t::as_str() {
    try {
        counted_t<const datum_t> d = as_datum();
        r_sanity_check(d.has());
        return d->as_str();
    } catch (const datum_exc_t &e) {
        rfail("%s", e.what());
        unreachable();
    }
}

void val_t::rcheck_literal_type(type_t::raw_type_t expected_raw_type) {
    rcheck(type.raw_type == expected_raw_type,
           strprintf("Expected type %s but found %s:\n%s",
                     type_t(expected_raw_type).name(), type.name(), print().c_str()));
}

} //namespace ql<|MERGE_RESOLUTION|>--- conflicted
+++ resolved
@@ -11,20 +11,14 @@
 namespace ql {
 
 // Most of this logic is copy-pasted from the old query language.
-<<<<<<< HEAD
-table_t::table_t(env_t *_env, uuid_u db_id, const std::string &name,
+table_t::table_t(env_t *_env, counted_t<const db_t> _db, const std::string &_name,
                  bool _use_outdated, const protob_t<const Backtrace> &backtrace)
-    : pb_rcheckable_t(backtrace), env(_env), use_outdated(_use_outdated) {
-=======
-table_t::table_t(env_t *_env, const db_t *_db, const std::string &_name,
-                 bool _use_outdated, const pb_rcheckable_t *src)
-    : pb_rcheckable_t(src),
+    : pb_rcheckable_t(backtrace),
       db(_db),
       name(_name),
       env(_env),
       use_outdated(_use_outdated) {
     uuid_u db_id = db->id;
->>>>>>> 10df7974
     name_string_t table_name;
     bool b = table_name.assign_value(name);
     rcheck(b, strprintf("Table name `%s` invalid (%s).",
@@ -495,30 +489,15 @@
     : pb_rcheckable_t(parent->backtrace()),
       env(parent->val_t_get_env()),
       type(type_t::TABLE),
-<<<<<<< HEAD
       table(_table) {
     guarantee(table.has());
 }
-val_t::val_t(uuid_u _db, const term_t *parent)
+val_t::val_t(counted_t<const db_t> _db, const term_t *parent)
     : pb_rcheckable_t(parent->backtrace()),
       env(parent->val_t_get_env()),
       type(type_t::DB),
-      table(NULL) {
-    guarantee(!table.has());
-    *db_ptr() = _db;
-=======
-      table(get_env()->add_ptr(_table)),
-      sequence(NULL) {
-    guarantee(table != NULL);
-    guarantee(sequence == NULL);
-}
-val_t::val_t(const db_t *_db, const term_t *_parent)
-    : pb_rcheckable_t(_parent),
-      parent(_parent),
-      type(type_t::DB),
-      db(_db) {
-    guarantee(db != NULL);
->>>>>>> 10df7974
+      u(_db) {
+    guarantee(db().has());
 }
 val_t::val_t(counted_t<func_t> _func, const term_t *parent)
     : pb_rcheckable_t(parent->backtrace()),
@@ -527,6 +506,8 @@
       u(_func) {
     guarantee(func().has());
 }
+
+val_t::~val_t() { }
 
 val_t::type_t val_t::get_type() const { return type; }
 const char * val_t::get_type_name() const { return get_type().name(); }
@@ -595,9 +576,9 @@
     unreachable();
 }
 
-const db_t *val_t::as_db() {
+counted_t<const db_t> val_t::as_db() {
     rcheck_literal_type(type_t::DB);
-    return db;
+    return db();
 }
 
 bool val_t::as_bool() {
