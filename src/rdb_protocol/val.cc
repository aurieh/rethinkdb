--- conflicted
+++ resolved
@@ -43,16 +43,8 @@
     pkey =  ns_metadata_it->second.get().primary_key.get();
 }
 
-<<<<<<< HEAD
-counted_t<const datum_t> table_t::do_replace(counted_t<const datum_t> orig, const map_wire_func_t &mwf,
-                                             UNUSED bool _so_the_template_matches) {
-=======
-datum_t *table_t::env_add_ptr(datum_t *d) {
-    return env->add_ptr(d);
-}
-
-const datum_t *table_t::make_error_datum(const base_exc_t &exception) {
-    datum_t *datum = env_add_ptr(new datum_t(datum_t::R_OBJECT));
+counted_t<const datum_t> table_t::make_error_datum(const base_exc_t &exception) {
+    scoped_ptr_t<datum_t> datum(new datum_t(datum_t::R_OBJECT));
     const std::string err = exception.what();
 
     // The bool is true if there's a conflict when inserting the
@@ -61,19 +53,19 @@
     // changes, you could store the bool and `r_sanity_check` that it's
     // false.
     DEBUG_VAR const bool had_first_error =
-        datum->add("first_error", env_add_ptr(new datum_t(err)));
+        datum->add("first_error", make_counted<datum_t>(err));
     rassert(!had_first_error);
 
     DEBUG_VAR const bool had_errors =
-        datum->add("errors", env_add_ptr(new datum_t(1.0)));
+        datum->add("errors", make_counted<datum_t>(1.0));
     rassert(!had_errors);
 
-    return datum;
-}
-
-const datum_t *table_t::replace(const datum_t *original,
-                                func_t *replacement_generator,
-                                bool nondet_ok) {
+    return counted_t<const datum_t>(datum.release());
+}
+
+counted_t<const datum_t> table_t::replace(counted_t<const datum_t> original,
+                                          counted_t<func_t> replacement_generator,
+                                          bool nondet_ok) {
     try {
         return do_replace(original, replacement_generator, nondet_ok);
     } catch (const base_exc_t &exc) {
@@ -81,9 +73,9 @@
     }
 }
 
-const datum_t *table_t::replace(const datum_t *original,
-                                const datum_t *replacement,
-                                bool upsert) {
+counted_t<const datum_t> table_t::replace(counted_t<const datum_t> original,
+                                          counted_t<const datum_t> replacement,
+                                          bool upsert) {
     try {
         return do_replace(original, replacement, upsert);
     } catch (const base_exc_t &exc) {
@@ -92,9 +84,9 @@
 }
 
 
-std::vector<const datum_t *> table_t::batch_replace(
-    const std::vector<const datum_t *> &original_values,
-    func_t *replacement_generator,
+std::vector<counted_t<const datum_t> > table_t::batch_replace(
+    const std::vector<counted_t<const datum_t> > &original_values,
+    counted_t<func_t> replacement_generator,
     const bool nondeterministic_replacements_ok) {
     if (replacement_generator->is_deterministic()) {
         std::vector<datum_func_pair_t> pairs(original_values.size());
@@ -115,7 +107,7 @@
         std::vector<datum_func_pair_t> pairs(original_values.size());
         for (size_t i = 0; i < original_values.size(); ++i) {
             try {
-                const datum_t *replacement =
+                counted_t<const datum_t> replacement =
                     replacement_generator->call(original_values[i])->as_datum();
 
                 Term t;
@@ -136,9 +128,9 @@
     }
 }
 
-std::vector<const datum_t *> table_t::batch_replace(
-    const std::vector<const datum_t *> &original_values,
-    const std::vector<const datum_t *> &replacement_values,
+std::vector<counted_t<const datum_t> > table_t::batch_replace(
+    const std::vector<counted_t<const datum_t> > &original_values,
+    const std::vector<counted_t<const datum_t> > &replacement_values,
     bool upsert) {
     r_sanity_check(original_values.size() == replacement_values.size());
     scoped_array_t<map_wire_func_t> funcs(original_values.size());
@@ -186,9 +178,9 @@
 }
 
 
-std::vector<const datum_t *> table_t::batch_replace(
+std::vector<counted_t<const datum_t> > table_t::batch_replace(
     const std::vector<datum_func_pair_t> &replacements) {
-    std::vector<const datum_t *> ret(replacements.size(), NULL);
+    std::vector<counted_t<const datum_t> > ret(replacements.size());
 
     std::vector<std::pair<int64_t, rdb_protocol_t::point_replace_t> > point_replaces;
 
@@ -198,7 +190,7 @@
                 r_sanity_check(replacements[i].original_value == NULL);
                 ret[i] = replacements[i].error_value;
             } else {
-                const datum_t *orig = replacements[i].original_value;
+                counted_t<const datum_t> orig = replacements[i].original_value;
                 r_sanity_check(orig != NULL);
 
                 if (orig->get_type() == datum_t::R_NULL) {
@@ -206,11 +198,11 @@
                     map_wire_func_t mwf = *replacements[i].replacer;
                     orig = mwf.compile(env)->call(orig)->as_datum();
                     if (orig->get_type() == datum_t::R_NULL) {
-                        datum_t *resp = env->add_ptr(new datum_t(datum_t::R_OBJECT));
-                        const datum_t *const one = env->add_ptr(new ql::datum_t(1.0));
+                        scoped_ptr_t<datum_t> resp(new datum_t(datum_t::R_OBJECT));
+                        counted_t<const datum_t> one(new datum_t(1.0));
                         const bool b = resp->add("skipped", one);
                         r_sanity_check(!b);
-                        ret[i] = resp;
+                        ret[i] = counted_t<const datum_t>(resp.release());
                         continue;
                     }
                 }
@@ -243,7 +235,7 @@
     for (size_t i = 0; i < ret.size(); ++i) {
         if (ret[i] == NULL) {
             r_sanity_check(j < datums->size());
-            ret[i] = env->add_ptr(new datum_t(&(*datums)[j].second, env));
+            ret[i] = make_counted<datum_t>(&(*datums)[j].second, env);
             ++j;
         }
     }
@@ -252,7 +244,7 @@
     return ret;
 }
 
-MUST_USE bool table_t::sindex_create(const std::string &id, func_t *index_func) {
+MUST_USE bool table_t::sindex_create(const std::string &id, counted_t<func_t> index_func) {
     index_func->assert_deterministic("Index functions must be deterministic.");
     map_wire_func_t wire_func(env, index_func);
     rdb_protocol_t::write_t write(
@@ -282,8 +274,8 @@
     return response->success;
 }
 
-const datum_t *table_t::sindex_list() {
-    datum_t *array = env->add_ptr(new datum_t(datum_t::R_ARRAY));
+counted_t<const datum_t> table_t::sindex_list() {
+    scoped_ptr_t<datum_t> array(new datum_t(datum_t::R_ARRAY));
     rdb_protocol_t::sindex_list_t sindex_list;
     rdb_protocol_t::read_t read(sindex_list);
     try {
@@ -293,17 +285,17 @@
         r_sanity_check(s_res);
 
         for (auto it = s_res->sindexes.begin(); it != s_res->sindexes.end(); ++it) {
-            array->add(env->add_ptr(new datum_t(*it)));
+            // SAMRSI: What is the type of *it?
+            array->add(make_counted<datum_t>(*it));
         }
     } catch (const cannot_perform_query_exc_t &ex) {
         rfail("cannot perform read: %s", ex.what());
     }
 
-    return array;
-}
-
-const datum_t *table_t::do_replace(const datum_t *orig, const map_wire_func_t &mwf) {
->>>>>>> f8e2ad76
+    return counted_t<const datum_t>(array.release());
+}
+
+counted_t<const datum_t> table_t::do_replace(counted_t<const datum_t> orig, const map_wire_func_t &mwf) {
     const std::string &pk = get_pkey();
     if (orig->get_type() == datum_t::R_NULL) {
         map_wire_func_t mwf2 = mwf;
@@ -326,12 +318,7 @@
     return make_counted<datum_t>(d, env);
 }
 
-<<<<<<< HEAD
-
 counted_t<const datum_t> table_t::do_replace(counted_t<const datum_t> orig, counted_t<func_t> f, bool nondet_ok) {
-=======
-const datum_t *table_t::do_replace(const datum_t *orig, func_t *f, bool nondet_ok) {
->>>>>>> f8e2ad76
     if (f->is_deterministic()) {
         return do_replace(orig, map_wire_func_t(env, f));
     } else {
@@ -377,22 +364,15 @@
     return make_counted<datum_t>(p_res->data, env);
 }
 
-<<<<<<< HEAD
+counted_t<datum_stream_t> table_t::get_sindex_rows(counted_t<const datum_t> pval,
+                                                   const std::string &sindex_id,
+                                                   const pb_rcheckable_t *bt) {
+    return make_counted<lazy_datum_stream_t>(env, use_outdated, access.get(),
+                                             pval, sindex_id, bt);
+}
+
 counted_t<datum_stream_t> table_t::as_datum_stream() {
     return make_counted<lazy_datum_stream_t>(env, use_outdated, access.get(), this);
-=======
-datum_stream_t *table_t::get_sindex_rows(const datum_t *pval,
-                                         const std::string &sindex_id,
-                                         const pb_rcheckable_t *bt) {
-    return env->add_ptr(
-            new lazy_datum_stream_t(env, use_outdated, access.get(),
-                                    pval, sindex_id, bt));
-}
-
-datum_stream_t *table_t::as_datum_stream() {
-    return env->add_ptr(
-        new lazy_datum_stream_t(env, use_outdated, access.get(), this));
->>>>>>> f8e2ad76
 }
 
 val_t::type_t::type_t(val_t::type_t::raw_type_t _raw_type) : raw_type(_raw_type) { }
@@ -439,118 +419,57 @@
     unreachable();
 }
 
-<<<<<<< HEAD
-val_t::val_t(counted_t<const datum_t> _datum, const term_t *_parent, env_t *_env)
-=======
-val_t::val_t(const datum_t *_datum, const term_t *_parent)
->>>>>>> f8e2ad76
+val_t::val_t(counted_t<const datum_t> _datum, const term_t *_parent)
     : pb_rcheckable_t(_parent),
       parent(_parent),
       type(type_t::DATUM),
-<<<<<<< HEAD
-      table(0),
-      sequence(0),
-      datum(_datum),
-      func(0) {
+      datum(_datum) {
     guarantee(datum);
-}
-val_t::val_t(counted_t<const datum_t> _datum, counted_t<table_t> _table, const term_t *_parent, env_t *_env)
-=======
-      table(NULL),
-      datum(get_env()->add_ptr(_datum)) {
-    guarantee(table == NULL);
-    guarantee(datum != NULL);
-}
-val_t::val_t(const datum_t *_datum, table_t *_table, const term_t *_parent)
->>>>>>> f8e2ad76
+    // SAMRSI: Do the non-lazy thing and construct a uuid_u, copy that.  Or something.
+    memset(opaque_db, 0, sizeof(opaque_db));
+}
+val_t::val_t(counted_t<const datum_t> _datum, counted_t<table_t> _table, const term_t *_parent)
     : pb_rcheckable_t(_parent),
       parent(_parent),
       type(type_t::SINGLE_SELECTION),
-<<<<<<< HEAD
       table(_table),
-      sequence(0),
-      datum(_datum),
-      func(0) {
+      datum(_datum) {
     guarantee(table);
     guarantee(datum);
-}
-val_t::val_t(counted_t<datum_stream_t> _sequence, const term_t *_parent, env_t *_env)
-=======
-      table(get_env()->add_ptr(_table)),
-      datum(_datum) {
-    guarantee(table != NULL);
-    guarantee(datum != NULL);
-}
-val_t::val_t(datum_stream_t *_sequence, const term_t *_parent)
->>>>>>> f8e2ad76
+    // SAMRSI: Do the non-lazy thing.
+    memset(opaque_db, 0, sizeof(opaque_db));
+}
+val_t::val_t(counted_t<datum_stream_t> _sequence, const term_t *_parent)
     : pb_rcheckable_t(_parent),
       parent(_parent),
       type(type_t::SEQUENCE),
-      table(NULL),
-<<<<<<< HEAD
-      sequence(_sequence),
-      datum(NULL),
-      func(NULL) {
+      sequence(_sequence) {
     guarantee(sequence);
     // Some streams are really arrays in disguise.
-    if ((datum = sequence->as_array())) {
-        sequence.reset();
-=======
-      sequence(get_env()->add_ptr(_sequence)) {
-    guarantee(table == NULL);
-    guarantee(sequence != NULL);
-    // Some streams are really arrays in disguise.
-    const datum_t *arr = sequence->as_array();
+    counted_t<const datum_t> arr = sequence->as_array();
     if (arr) {
->>>>>>> f8e2ad76
         type = type_t::DATUM;
         datum = arr;
     }
 }
 
-<<<<<<< HEAD
 val_t::val_t(counted_t<table_t> _table, counted_t<datum_stream_t> _sequence,
-             const term_t *_parent, env_t *_env)
-=======
-val_t::val_t(table_t *_table, datum_stream_t *_sequence, const term_t *_parent)
->>>>>>> f8e2ad76
+             const term_t *_parent)
     : pb_rcheckable_t(_parent),
       parent(_parent),
       type(type_t::SELECTION),
-<<<<<<< HEAD
       table(_table),
-      sequence(_sequence),
-      datum(0),
-      func(0) {
+      sequence(_sequence) {
     guarantee(table);
     guarantee(sequence);
 }
 
-val_t::val_t(counted_t<table_t> _table, const term_t *_parent, env_t *_env)
-=======
-      table(get_env()->add_ptr(_table)),
-      sequence(get_env()->add_ptr(_sequence)) {
-    guarantee(table != NULL);
-    guarantee(sequence != NULL);
-}
-
-val_t::val_t(table_t *_table, const term_t *_parent)
->>>>>>> f8e2ad76
+val_t::val_t(counted_t<table_t> _table, const term_t *_parent)
     : pb_rcheckable_t(_parent),
       parent(_parent),
       type(type_t::TABLE),
-<<<<<<< HEAD
-      table(_table),
-      sequence(0),
-      datum(0),
-      func(0) {
+      table(_table) {
     guarantee(table);
-=======
-      table(get_env()->add_ptr(_table)),
-      sequence(NULL) {
-    guarantee(table != NULL);
-    guarantee(sequence == NULL);
->>>>>>> f8e2ad76
 }
 val_t::val_t(uuid_u _db, const term_t *_parent)
     : pb_rcheckable_t(_parent),
@@ -560,25 +479,12 @@
     guarantee(table == NULL);
     *db_ptr() = _db;
 }
-<<<<<<< HEAD
-val_t::val_t(counted_t<func_t> _func, const term_t *_parent, env_t *_env)
-=======
-val_t::val_t(func_t *_func, const term_t *_parent)
->>>>>>> f8e2ad76
+val_t::val_t(counted_t<func_t> _func, const term_t *_parent)
     : pb_rcheckable_t(_parent),
       parent(_parent),
       type(type_t::FUNC),
-<<<<<<< HEAD
-      table(0),
-      sequence(0),
-      datum(0),
       func(_func) {
     guarantee(func);
-=======
-      table(NULL),
-      func(get_env()->add_ptr(_func)) {
-    guarantee(table == NULL);
-    guarantee(func != NULL);
 }
 
 val_t::~val_t() {
@@ -587,7 +493,6 @@
         // doesn't do anything useful, but it helps make us future-proof.
         db_ptr()->~uuid_u();
     }
->>>>>>> f8e2ad76
 }
 
 val_t::type_t val_t::get_type() const { return type; }
@@ -609,32 +514,15 @@
     if (type.raw_type == type_t::SEQUENCE || type.raw_type == type_t::SELECTION) {
         return sequence;
     } else if (type.raw_type == type_t::TABLE) {
-<<<<<<< HEAD
-        if (!sequence) {
-            sequence = table->as_datum_stream();
-        }
-    } else if (type.raw_type == type_t::DATUM) {
-        if (!sequence) {
-            sequence.reset(datum->as_datum_stream(env, parent).release());
-        }
-    } else {
-        rcheck_literal_type(type_t::SEQUENCE);
-=======
         return table->as_datum_stream();
     } else if (type.raw_type == type_t::DATUM) {
         return datum->as_datum_stream(get_env(), parent);
->>>>>>> f8e2ad76
     }
     rcheck_literal_type(type_t::SEQUENCE);
     unreachable();
 }
 
-<<<<<<< HEAD
 std::pair<counted_t<table_t>, counted_t<datum_stream_t> > val_t::as_selection() {
-
-=======
-std::pair<table_t *, datum_stream_t *> val_t::as_selection() {
->>>>>>> f8e2ad76
     if (type.raw_type != type_t::TABLE && type.raw_type != type_t::SELECTION) {
         rcheck_literal_type(type_t::SELECTION);
     }
@@ -646,50 +534,30 @@
     return std::make_pair(table, datum);
 }
 
-<<<<<<< HEAD
 counted_t<func_t> val_t::as_func(function_shortcut_t shortcut) {
-=======
-func_t *val_t::as_func(function_shortcut_t shortcut) {
     if (get_type().is_convertible(type_t::FUNC)) {
         r_sanity_check(func);
         return func;
     }
 
->>>>>>> f8e2ad76
     if (shortcut == NO_SHORTCUT) {
         rcheck_literal_type(type_t::FUNC);
         unreachable();
     }
-<<<<<<< HEAD
-    if (!func) {
-        if (!type.is_convertible(type_t::DATUM)) {
-            rcheck_literal_type(type_t::FUNC);
-        }
-        r_sanity_check(parent);
-        switch (shortcut) {
-        case IDENTITY_SHORTCUT: {
-            func = func_t::new_identity_func(env, as_datum(), parent);
-        } break;
-        case NO_SHORTCUT: // fallthru
-        default: unreachable();
-        }
-=======
 
     if (!type.is_convertible(type_t::DATUM)) {
         rcheck_literal_type(type_t::FUNC);
         unreachable();
->>>>>>> f8e2ad76
     }
 
     r_sanity_check(parent);
     // We use a switch here so that people have to update it if they add another
     // shortcut.
     switch(shortcut) {
-    case IDENTITY_SHORTCUT: {
-        return get_env()->add_ptr(
-            func_t::new_identity_func(get_env(), as_datum(), parent));
-    } break;
-    case NO_SHORTCUT: //fallthru
+    case IDENTITY_SHORTCUT:
+        return func_t::new_identity_func(get_env(), as_datum(), parent);
+    case NO_SHORTCUT:
+        // fallthru
     default: unreachable();
     }
     unreachable();
