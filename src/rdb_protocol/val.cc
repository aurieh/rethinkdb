--- conflicted
+++ resolved
@@ -2,8 +2,6 @@
 #include "rdb_protocol/val.hpp"
 
 #include "containers/name_string.hpp"
-#include "geo/ellipsoid.hpp"
-#include "geo/distances.hpp"
 #include "rdb_protocol/math_utils.hpp"
 #include "rdb_protocol/env.hpp"
 #include "rdb_protocol/func.hpp"
@@ -113,25 +111,7 @@
                                      sindex_multi_bool_t multi,
                                      sindex_geo_bool_t geo) {
     index_func->assert_deterministic("Index functions must be deterministic.");
-<<<<<<< HEAD
-    map_wire_func_t wire_func(index_func);
-    write_t write(sindex_create_t(id, wire_func, multi, geo), env->profile(),
-                  env->limits);
-
-    write_response_t res;
-    try {
-        access->get_namespace_if().write(env, &write, &res, order_token_t::ignore);
-    } catch (const cannot_perform_query_exc_t &e) {
-        rfail(base_exc_t::GENERIC, "Cannot perform write: %s", e.what());
-    }
-
-    sindex_create_response_t *response =
-        boost::get<sindex_create_response_t>(&res.response);
-    r_sanity_check(response);
-    return response->success;
-=======
-    return table->sindex_create(env, id, index_func, multi);
->>>>>>> 5a783912
+    return table->sindex_create(env, id, index_func, multi, geo);
 }
 
 MUST_USE bool table_t::sindex_drop(env_t *env, const std::string &id) {
@@ -258,7 +238,7 @@
 
 counted_t<datum_stream_t> table_t::get_intersecting(
         env_t *env,
-        counted_t<const datum_t> query_geometry,
+        const counted_t<const datum_t> &query_geometry,
         const std::string &new_sindex_id,
         const pb_rcheckable_t *parent) {
     rcheck_target(parent, base_exc_t::GENERIC, !sindex_id,
@@ -269,28 +249,13 @@
     r_sanity_check(sorting == sorting_t::UNORDERED);
     r_sanity_check(bounds.is_universe());
 
-    intersecting_geo_read_t geo_read(
-        query_geometry, name, sindex_id.get(), env->global_optargs.get_all_optargs());
-    read_t read(geo_read, env->profile());
-    read_response_t res;
-    try {
-        access->get_namespace_if().read(env, read, &res, order_token_t::ignore);
-    } catch (const cannot_perform_query_exc_t &ex) {
-        rfail(ql::base_exc_t::GENERIC, "Cannot perform read: %s", ex.what());
-    }
-
-    intersecting_geo_read_response_t *g_res =
-        boost::get<intersecting_geo_read_response_t>(&res.response);
-    r_sanity_check(g_res);
-
-    ql::exc_t *error = boost::get<ql::exc_t>(&g_res->results_or_error);
-    if (error != NULL) {
-        throw *error;
-    }
-
-    auto *result = boost::get<counted_t<const datum_t> >(&g_res->results_or_error);
-    guarantee(result != NULL);
-    return make_counted<array_datum_stream_t>(*result, parent->backtrace());
+    return table->read_intersecting(
+        env,
+        *sindex_id,
+        parent->backtrace(),
+        display_name(),
+        use_outdated,
+        query_geometry);
 }
 
 counted_t<datum_stream_t> table_t::get_nearest(
@@ -311,45 +276,18 @@
     r_sanity_check(sorting == sorting_t::UNORDERED);
     r_sanity_check(bounds.is_universe());
 
-    nearest_geo_read_t geo_read(
-        center, max_dist, max_results, geo_system, name, sindex_id.get(),
-        env->global_optargs.get_all_optargs());
-    read_t read(geo_read, env->profile());
-    read_response_t res;
-    try {
-        access->get_namespace_if().read(env, read, &res, order_token_t::ignore);
-    } catch (const cannot_perform_query_exc_t &ex) {
-        rfail(ql::base_exc_t::GENERIC, "Cannot perform read: %s", ex.what());
-    }
-
-    nearest_geo_read_response_t *g_res =
-        boost::get<nearest_geo_read_response_t>(&res.response);
-    r_sanity_check(g_res);
-
-    ql::exc_t *error = boost::get<ql::exc_t>(&g_res->results_or_error);
-    if (error != NULL) {
-        throw *error;
-    }
-
-    auto *result =
-        boost::get<nearest_geo_read_response_t::result_t>(&g_res->results_or_error);
-    guarantee(result != NULL);
-
-    // Generate the final output, converting distance units on the way.
-    datum_array_builder_t formatted_result(limits);
-    for (size_t i = 0; i < result->size(); ++i) {
-        datum_object_builder_t one_result;
-        const double converted_dist =
-            convert_dist_unit((*result)[i].first, dist_unit_t::M, dist_unit);
-        bool dup;
-        dup = one_result.add("dist", make_counted<datum_t>(converted_dist));
-        r_sanity_check(!dup);
-        dup = one_result.add("doc", (*result)[i].second);
-        r_sanity_check(!dup);
-        formatted_result.add(std::move(one_result).to_counted());
-    }
-    return make_counted<array_datum_stream_t>(
-        std::move(formatted_result).to_counted(), parent->backtrace());
+    return table->read_nearest(
+        env,
+        *sindex_id,
+        parent->backtrace(),
+        display_name(),
+        use_outdated,
+        center,
+        max_dist,
+        max_results,
+        geo_system,
+        dist_unit,
+        limits);
 }
 
 val_t::type_t::type_t(val_t::type_t::raw_type_t _raw_type) : raw_type(_raw_type) { }
