--- conflicted
+++ resolved
@@ -228,11 +228,8 @@
         superblock(_superblock),
         interruptor(_interruptor, ctx->signals[get_thread_id().threadnum].get()),
         ql_env(ctx->extproc_pool,
-<<<<<<< HEAD
                ctx->changefeed_client.get(),
-=======
                ctx->reql_http_proxy,
->>>>>>> 46d295a0
                ctx->ns_repo,
                ctx->cross_thread_namespace_watchables[get_thread_id().threadnum].get()
                    ->get_watchable(),
@@ -459,11 +456,8 @@
         timestamp(_timestamp),
         interruptor(_interruptor, ctx->signals[get_thread_id().threadnum].get()),
         ql_env(ctx->extproc_pool,
-<<<<<<< HEAD
                ctx->changefeed_client.get(),
-=======
                ctx->reql_http_proxy,
->>>>>>> 46d295a0
                ctx->ns_repo,
                ctx->cross_thread_namespace_watchables[get_thread_id().threadnum].get()->get_watchable(),
                ctx->cross_thread_database_watchables[get_thread_id().threadnum].get()->get_watchable(),
