--- conflicted
+++ resolved
@@ -31,7 +31,6 @@
 
 counted_t<term_t> compile_term(env_t *env, protob_t<const Term> t) {
     switch (t->type()) {
-<<<<<<< HEAD
     case Term_TermType_DATUM:              return make_counted<datum_term_t>(env, t);
     case Term_TermType_MAKE_ARRAY:         return make_counted<make_array_term_t>(env, t);
     case Term_TermType_MAKE_OBJ:           return make_counted<make_obj_term_t>(env, t);
@@ -42,19 +41,7 @@
     case Term_TermType_DB:                 return make_counted<db_term_t>(env, t);
     case Term_TermType_TABLE:              return make_counted<table_term_t>(env, t);
     case Term_TermType_GET:                return make_counted<get_term_t>(env, t);
-=======
-    case Term_TermType_DATUM:              return new datum_term_t(env, t);
-    case Term_TermType_MAKE_ARRAY:         return new make_array_term_t(env, t);
-    case Term_TermType_MAKE_OBJ:           return new make_obj_term_t(env, t);
-    case Term_TermType_VAR:                return new var_term_t(env, t);
-    case Term_TermType_JAVASCRIPT:         return new javascript_term_t(env, t);
-    case Term_TermType_ERROR:              return new error_term_t(env, t);
-    case Term_TermType_IMPLICIT_VAR:       return new implicit_var_term_t(env, t);
-    case Term_TermType_DB:                 return new db_term_t(env, t);
-    case Term_TermType_TABLE:              return new table_term_t(env, t);
-    case Term_TermType_GET:                return new get_term_t(env, t);
-    case Term_TermType_GET_ALL:            return new get_all_term_t(env, t);
->>>>>>> b04d4124
+    case Term_TermType_GET_ALL:            return make_counted<get_all_term_t>(env, t);
     case Term_TermType_EQ:                 // fallthru
     case Term_TermType_NE:                 // fallthru
     case Term_TermType_LT:                 // fallthru
@@ -255,15 +242,11 @@
     return src;
 }
 
-<<<<<<< HEAD
-counted_t<val_t> term_t::eval() {
-=======
 void term_t::prop_bt(Term *t) const {
     term_walker_t(t, &get_src()->GetExtension(ql2::extension::backtrace));
 }
 
-val_t *term_t::eval() {
->>>>>>> b04d4124
+counted_t<val_t> term_t::eval() {
     // This is basically a hook for unit tests to change things mid-query
     DEBUG_ONLY_CODE(env->do_eval_callback());
     DBG("EVALUATING %s (%d):\n", name(), is_deterministic());
