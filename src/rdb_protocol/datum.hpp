// Copyright 2010-2014 RethinkDB, all rights reserved.
#ifndef RDB_PROTOCOL_DATUM_HPP_
#define RDB_PROTOCOL_DATUM_HPP_

#include <float.h>

#include <map>
#include <memory>
#include <set>
#include <string>
#include <utility>
#include <vector>

#include "errors.hpp"
#include <boost/optional.hpp>

#include "btree/keys.hpp"
#include "containers/archive/archive.hpp"
#include "containers/counted.hpp"
#include "rdb_protocol/datum_string.hpp"
#include "rapidjson/document.h"
#include "rapidjson/stringbuffer.h"
#include "rapidjson/writer.h"
#include "rdb_protocol/configured_limits.hpp"
#include "rdb_protocol/error.hpp"
#include "rdb_protocol/serialize_datum.hpp"
#include "version.hpp"

// Enough precision to reconstruct doubles from their decimal representations.
// Unlike the late DBLPRI, this lacks a percent sign.
#define PR_RECONSTRUCTABLE_DOUBLE ".20g"

class Datum;

RDB_DECLARE_SERIALIZABLE(Datum);

namespace ql {

class datum_stream_t;
class datum_t;
class env_t;
class grouped_data_t;
class val_t;

namespace pseudo {
class datum_cmp_t;
void time_to_str_key(const datum_t &d, std::string *str_out);
void sanitize_time(datum_t *time);
} // namespace pseudo

static const double max_dbl_int = 0x1LL << DBL_MANT_DIG;
static const double min_dbl_int = max_dbl_int * -1;

// These let us write e.g. `foo(NOTHROW) instead of `foo(false/*nothrow*/)`.
// They should be passed to functions that have multiple behaviors (like `get` or
// `add` below).

// NOTHROW: Return NULL
// THROW: Throw an error
enum throw_bool_t { NOTHROW = 0, THROW = 1 };

// NOCLOBBER: Don't overwrite existing values.
// CLOBBER: Overwrite existing values.
enum clobber_bool_t { NOCLOBBER = 0, CLOBBER = 1 };

enum class use_json_t { NO = 0, YES = 1 };

// When getting the typename of a datum, this should be YES if the name will be
// used for sorting datums by type, and NO if the name is to be given to a user.
enum class name_for_sorting_t { NO = 0, YES = 1};

// When constructing a secondary index key, extremas should not be used.  They
// may be used when constructing secondary index ranges (i.e. for `between`).
enum class extrema_ok_t { NOT_OK = 0, OK = 1 };

void debug_print(printf_buffer_t *, const datum_t &);

// The serialization for this is defined in `protocol.cc` and needs to be
// updated if more versions are added.
enum class skey_version_t {
    pre_1_16 = 0,
    post_1_16 = 1
};
skey_version_t skey_version_from_reql_version(reql_version_t rv);

struct components_t {
    skey_version_t skey_version;
    std::string secondary;
    std::string primary;
    boost::optional<uint64_t> tag_num;
};

// A `datum_t` is basically a JSON value, with some special handling for
// ReQL pseudo-types.
class datum_t {
private:
    // Placed here so it's kept in sync with type_t. All enum values from
    // type_t must appear in here.
    enum class internal_type_t {
        UNINITIALIZED,
        MINVAL,
        R_ARRAY,
        R_BINARY,
        R_BOOL,
        R_NULL,
        R_NUM,
        R_OBJECT,
        R_STR,
        BUF_R_ARRAY,
        BUF_R_OBJECT,
        MAXVAL
    };
public:
    // This ordering is important, because we use it to sort objects of
    // disparate type.  It should be alphabetical.
    enum type_t {
        UNINITIALIZED = 0,
        MINVAL = 1,
        R_ARRAY = 2,
        R_BINARY = 3,
        R_BOOL = 4,
        R_NULL = 5,
        R_NUM = 6,
        R_OBJECT = 7,
        R_STR = 8,
        MAXVAL = 9
    };

    static datum_t empty_array();
    static datum_t empty_object();
    // Constructs an an R_NULL datum.
    static datum_t null();
    static datum_t boolean(bool value);
    static datum_t binary(datum_string_t &&value);
    static datum_t binary(const datum_string_t &value);

    static datum_t minval();
    static datum_t maxval();

    // Construct an uninitialized datum_t. This is to ease the transition from
    // counted_t<const datum_t>
    datum_t();

    // Construct a datum_t from a shared buffer.
    // type can be one of R_BINARY, R_STR, R_OBJECT or R_ARRAY. _buf_ref must point
    // to the data buffer *without* the serialized type tag, but *with* the
    // prefixed serialized size.
    datum_t(type_t type, shared_buf_ref_t<char> &&buf_ref);

    // Strongly prefer datum_t::minval().
    enum class construct_minval_t { };
    explicit datum_t(construct_minval_t);

    // Strongly prefer datum_t::maxval().
    enum class construct_maxval_t { };
    explicit datum_t(construct_maxval_t);

    // Strongly prefer datum_t::null().
    enum class construct_null_t { };
    explicit datum_t(construct_null_t);

    // These allow you to construct a datum from the type of value it
    // represents.  We have some gotchya-constructors to scare away implicit
    // conversions.
    explicit datum_t(std::nullptr_t) = delete;
    explicit datum_t(bool) = delete;
    explicit datum_t(int) = delete;
    explicit datum_t(float) = delete;

    // You need to explicitly ask to construct a bool (to avoid perilous
    // conversions).  You should prefer datum_t::boolean(..).
    enum class construct_boolean_t { };
    datum_t(construct_boolean_t, bool _bool);

    enum class construct_binary_t { };
    explicit datum_t(construct_binary_t, datum_string_t _data);

    explicit datum_t(double _num);
    explicit datum_t(datum_string_t _str);
    explicit datum_t(const char *cstr);
    explicit datum_t(std::vector<datum_t> &&_array,
                     const configured_limits_t &limits);

    enum class no_array_size_limit_check_t { };
    // Constructs a datum_t without checking the array size.  Used by
    // datum_array_builder_t to maintain identical non-checking behavior with insert
    // and splice operations -- see https://github.com/rethinkdb/rethinkdb/issues/2697
    datum_t(std::vector<datum_t> &&_array,
            no_array_size_limit_check_t);
    // This calls maybe_sanitize_ptype(allowed_pts).
    // The complexity of this constructor is O(object.size()).
    explicit datum_t(std::map<datum_string_t, datum_t> &&object,
                     const std::set<std::string> &allowed_pts = _allowed_pts);
    // This calls maybe_sanitize_ptype(allowed_pts).
    explicit datum_t(std::vector<std::pair<datum_string_t, datum_t> > &&object,
                     const std::set<std::string> &allowed_pts = _allowed_pts);

    enum class no_sanitize_ptype_t { };
    // This .. does not call maybe_sanitize_ptype.
    // TODO(2015-01): Remove this constructor, it's a hack.
    datum_t(std::map<datum_string_t, datum_t> &&object, no_sanitize_ptype_t);

    // has() checks whether a datum is uninitialized. reset() makes any datum
    // uninitialized.
    bool has() const;
    void reset();

    void write_to_protobuf(Datum *out, use_json_t use_json) const;

    type_t get_type() const;
    bool is_ptype() const;
    bool is_ptype(const std::string &reql_type) const;
    std::string get_reql_type() const;
    std::string get_type_name(
        name_for_sorting_t for_sorting = name_for_sorting_t::NO) const;
    std::string print() const;
    static const size_t trunc_len = 300;
    std::string trunc_print() const;
    std::string print_primary() const;
    std::string print_primary_internal() const;
    /* TODO: All of this key-mangling logic belongs elsewhere. Maybe
    `print_primary()` belongs there as well. */
    static std::string compose_secondary(skey_version_t skey_version,
                                         const std::string &secondary_key,
                                         const store_key_t &primary_key,
                                         boost::optional<uint64_t> tag_num);
    static std::string mangle_secondary(
        skey_version_t skey_version,
        const std::string &secondary,
        const std::string &primary,
        const std::string &tag);
    static std::string encode_tag_num(uint64_t tag_num);
    // tag_num is used for multi-indexes.
    std::string print_secondary(reql_version_t reql_version,
                                const store_key_t &primary_key,
                                boost::optional<uint64_t> tag_num) const;
    /* An inverse to print_secondary. Returns the primary key. */
    static std::string extract_primary(const std::string &secondary_and_primary);
    static store_key_t extract_primary(const store_key_t &secondary_key);
    static std::string extract_truncated_secondary(
        const std::string &secondary_and_primary);
    static std::string extract_secondary(const std::string &secondary_and_primary);
    static boost::optional<uint64_t> extract_tag(
        const std::string &secondary_and_primary);
    static boost::optional<uint64_t> extract_tag(const store_key_t &key);
    static components_t extract_all(const std::string &secondary_and_primary);
    store_key_t truncated_secondary(
        skey_version_t skey_version,
        extrema_ok_t extrema_ok = extrema_ok_t::NOT_OK) const;
    void check_type(type_t desired, const char *msg = NULL) const;
    void type_error(const std::string &msg) const NORETURN;

    bool as_bool() const;
    double as_num() const;
    int64_t as_int() const;
    const datum_string_t &as_str() const;
    const datum_string_t &as_binary() const;

    // Array interface
    size_t arr_size() const;
    // Access an element of an array.
    datum_t get(size_t index, throw_bool_t throw_bool = THROW) const;

    // Object interface
    size_t obj_size() const;
    // Access an element of an object.
    // get_pair does not perform boundary checking. Its primary use is for
    // iterating over the object in combination with num_pairs().
    std::pair<datum_string_t, datum_t> get_pair(size_t index) const;
    datum_t get_field(const datum_string_t &key,
                      throw_bool_t throw_bool = THROW) const;
    datum_t get_field(const char *key,
                      throw_bool_t throw_bool = THROW) const;
    datum_t merge(const datum_t &rhs) const;
    // "Consumer defined" merge resolutions; these take limits unlike
    // the other merge because the merge resolution can and does (in
    // stats) merge two arrays to form one super array, which can
    // obviously breach limits.
    // This takes std::set<std::string> instead of std::set<const std::string> not
    // because it plans on modifying the strings, but because the latter doesn't work.
    typedef datum_t (*merge_resoluter_t)(const datum_string_t &key,
                                         datum_t l,
                                         datum_t r,
                                         const configured_limits_t &limits,
                                         std::set<std::string> *conditions);
    datum_t merge(const datum_t &rhs,
                  merge_resoluter_t f,
                  const configured_limits_t &limits,
                  std::set<std::string> *conditions) const;

<<<<<<< HEAD
    // json_writer_t can be rapidjson::Writer<rapidjson::StringBuffer>
    // or rapidjson::PrettyWriter<rapidjson::StringBuffer>
    template <class json_writer_t> void write_json(json_writer_t *writer) const;
    counted_t<datum_stream_t> as_datum_stream(
            const protob_t<const Backtrace> &backtrace) const;
=======
    cJSON *as_json_raw() const;
    scoped_cJSON_t as_json() const;
    counted_t<datum_stream_t> as_datum_stream(backtrace_id_t backtrace) const;
>>>>>>> 802ff141

    // These behave as expected and defined in RQL.  Theoretically, two data of the
    // same type should compare appropriately, while disparate types are compared
    // alphabetically by type name.
    int cmp(reql_version_t reql_version, const datum_t &rhs) const;

    template<class T>
    bool operator<(const T &t) {
        static_assert(sizeof(t) == 0, "Use `cmp`.");
        unreachable();
    }

    // Modern datum_t::cmp implementation, for reql_version_t::v1_14 and later.
    // Called by cmp, ==, !=.
    int modern_cmp(const datum_t &rhs) const;

    // Archaic datum_t::cmp implementation for reql_version_t::v1_13.
    int v1_13_cmp(const datum_t &rhs) const;

    // operator== and operator!= don't take a reql_version_t, unlike other comparison
    // functions, because we know (by inspection) that the behavior of cmp() hasn't
    // changed with respect to the question of equality vs. inequality.

    bool operator==(const datum_t &rhs) const;
    bool operator!=(const datum_t &rhs) const;
    bool compare_lt(reql_version_t reql_version, const datum_t &rhs) const;
    bool compare_gt(reql_version_t reql_version, const datum_t &rhs) const;

    void runtime_fail(base_exc_t::type_t exc_type,
                      const char *test, const char *file, int line,
                      std::string msg) const NORETURN;

    static size_t max_trunc_size(skey_version_t skey_version);
    static size_t trunc_size(skey_version_t skey_version, size_t primary_key_size);
    /* Note key_is_truncated returns true if the key is of max size. This gives
     * a false positive if the sum sizes of the keys is exactly the maximum but
     * not over at all. This means that a key of exactly max_trunc_size counts
     * as truncated by this function. Unfortunately there isn't a general way
     * to tell if keys of max_trunc_size were exactly that size or longer and
     * thus truncated. */
    static bool key_is_truncated(const store_key_t &key);

    void rcheck_is_ptype(const std::string s = "") const;
    void rcheck_valid_replace(datum_t old_val,
                              datum_t orig_key,
                              const datum_string_t &pkey) const;

    static void check_str_validity(const datum_string_t &str);

    // Used by skey_version code. Returns a pointer to the buf_ref, if
    // the datum is currently backed by one, or NULL otherwise.
    const shared_buf_ref_t<char> *get_buf_ref() const;

private:
    friend void pseudo::sanitize_time(datum_t *time);
    // Must only be used during pseudo type sanitization.
    // The key must already exist.
    void replace_field(const datum_string_t &key, datum_t val);

    static std::vector<std::pair<datum_string_t, datum_t> > to_sorted_vec(
            std::map<datum_string_t, datum_t> &&map);

    // Same as get_pair() / get(), but don't perform boundary or type checks.
    // For internal use to improve performance.
    std::pair<datum_string_t, datum_t> unchecked_get_pair(size_t index) const;
    datum_t unchecked_get(size_t) const;

    friend void pseudo::time_to_str_key(const datum_t &d, std::string *str_out);
    void pt_to_str_key(std::string *str_out) const;
    void num_to_str_key(std::string *str_out) const;
    void str_to_str_key(std::string *str_out) const;
    void bool_to_str_key(std::string *str_out) const;
    void array_to_str_key(std::string *str_out) const;
    void binary_to_str_key(std::string *str_out) const;
    void extrema_to_str_key(std::string *str_out) const;

    int pseudo_cmp(reql_version_t reql_version, const datum_t &rhs) const;
    bool pseudo_compares_as_obj() const;
    static const std::set<std::string> _allowed_pts;
    void maybe_sanitize_ptype(const std::set<std::string> &allowed_pts = _allowed_pts);

    // Helper function for `merge()`:
    // Returns a version of this where all `literal` pseudotypes have been omitted.
    // Might return null, if this is a literal without a value.
    datum_t drop_literals(bool *encountered_literal_out) const;

    // The data_wrapper makes sure we perform proper cleanup when exceptions
    // happen during construction
    class data_wrapper_t {
    public:
        data_wrapper_t(const data_wrapper_t &copyee);
        data_wrapper_t &operator=(const data_wrapper_t &copyee);
        data_wrapper_t(data_wrapper_t &&movee) noexcept;

        // Mirror the same constructors of datum_t
        data_wrapper_t();
        explicit data_wrapper_t(construct_minval_t);
        explicit data_wrapper_t(construct_maxval_t);
        explicit data_wrapper_t(construct_null_t);
        data_wrapper_t(construct_boolean_t, bool _bool);
        data_wrapper_t(construct_binary_t, datum_string_t data);
        explicit data_wrapper_t(double num);
        explicit data_wrapper_t(datum_string_t str);
        explicit data_wrapper_t(const char *cstr);
        explicit data_wrapper_t(std::vector<datum_t> &&array);
        explicit data_wrapper_t(
                std::vector<std::pair<datum_string_t, datum_t> > &&object);
        data_wrapper_t(type_t type, shared_buf_ref_t<char> &&_buf_ref);

        ~data_wrapper_t();

        type_t get_type() const;
        internal_type_t get_internal_type() const;

        union {
            bool r_bool;
            double r_num;
            datum_string_t r_str;
            counted_t<countable_wrapper_t<std::vector<datum_t> > > r_array;
            counted_t<countable_wrapper_t<std::vector< //NOLINT(whitespace/operators)
                std::pair<datum_string_t, datum_t> > > > r_object;
            shared_buf_ref_t<char> buf_ref;
        };
    private:
        void assign_copy(const data_wrapper_t &copyee);
        void assign_move(data_wrapper_t &&movee) noexcept;
        void destruct();

        internal_type_t internal_type;
    } data;

    friend void ::ql::debug_print(printf_buffer_t *, const datum_t &);

public:
    static const datum_string_t reql_type_string;
};

class datum_range_t {
public:
    datum_range_t();
    datum_range_t(
        datum_t left_bound,
        key_range_t::bound_t left_bound_type,
        datum_t right_bound,
        key_range_t::bound_t right_bound_type);
    // Range that includes just one value.
    explicit datum_range_t(datum_t val);
    static datum_range_t universe();

    bool contains(reql_version_t reql_version, datum_t val) const;
    bool is_empty(reql_version_t reql_version) const;
    bool is_universe() const;

    RDB_DECLARE_ME_SERIALIZABLE(datum_range_t);

    // Make sure you know what you're doing if you call these, and think about
    // truncated sindexes.
    key_range_t to_primary_keyrange() const;
    key_range_t to_sindex_keyrange(skey_version_t skey_version) const;

    datum_range_t with_left_bound(datum_t d, key_range_t::bound_t type);
    datum_range_t with_right_bound(datum_t d, key_range_t::bound_t type);

    std::string print() {
        return strprintf("%c%s,%s%c",
                         left_bound_type == key_range_t::open ? '(' : '[',
                         left_bound.print().c_str(),
                         right_bound.print().c_str(),
                         right_bound_type == key_range_t::open ? ')' : ']');
    }
private:

    datum_t left_bound, right_bound;
    key_range_t::bound_t left_bound_type, right_bound_type;
};

datum_t to_datum(const Datum *d, const configured_limits_t &, reql_version_t);
datum_t to_datum(
    const rapidjson::Value &json,
    const configured_limits_t &,
    reql_version_t);

// This should only be used to send responses to the client.
datum_t to_datum_for_client_serialization(grouped_data_t &&gd,
                                          reql_version_t reql_version,
                                          const configured_limits_t &);

// Converts a double to int, but returns false if it's not an integer or out of range.
bool number_as_integer(double d, int64_t *i_out);

// Converts a double to int, calling number_as_integer and throwing if it fails.
int64_t checked_convert_to_int(const rcheckable_t *target, double d);

// Useful for building an object datum and doing mutation operations -- otherwise,
// you'll have to do check_str_validity checks yourself.
class datum_object_builder_t {
public:
    datum_object_builder_t() { }
    explicit datum_object_builder_t(const datum_t &copy_from);

    // Returns true if the insertion did _not_ happen because the key was already in
    // the object.
    MUST_USE bool add(const datum_string_t &key, datum_t val);
    MUST_USE bool add(const char *key, datum_t val);
    // Inserts a new key or overwrites the existing key's value.
    void overwrite(const datum_string_t &key, datum_t val);
    void overwrite(const char *key, datum_t val);
    void add_warning(const char *msg, const configured_limits_t &limits);
    void add_warnings(const std::set<std::string> &msgs, const configured_limits_t &limits);
    void add_error(const char *msg);

    MUST_USE bool delete_field(const datum_string_t &key);
    MUST_USE bool delete_field(const char *key);

    datum_t at(const datum_string_t &key) const;

    // Returns null if the key doesn't exist.
    datum_t try_get(const datum_string_t &key) const;

    MUST_USE datum_t to_datum() RVALUE_THIS;

    MUST_USE datum_t to_datum(
            const std::set<std::string> &permissible_ptypes) RVALUE_THIS;

private:
    std::map<datum_string_t, datum_t> map;
    DISABLE_COPYING(datum_object_builder_t);
};

// Useful for building an array datum and doing mutation operations -- while having
// array-size checks on the fly.
class datum_array_builder_t {
public:
    explicit datum_array_builder_t(const configured_limits_t &_limits) : limits(_limits) {}
    explicit datum_array_builder_t(const datum_t &copy_from, const configured_limits_t &);

    bool empty() const { return vector.empty(); }
    size_t size() const { return vector.size(); }

    void reserve(size_t n);

    // Note that these methods produce behavior that is actually specific to the
    // definition of certain ReQL terms.
    void add(datum_t val);
    void change(size_t i, datum_t val);

    // On v1_13, insert and splice don't enforce the array size limit.
    void insert(reql_version_t reql_version, size_t index,
                datum_t val);
    void splice(reql_version_t reql_version, size_t index,
                datum_t values);

    // On v1_13, erase_range doesn't allow start and end to equal array_size.
    void erase_range(reql_version_t reql_version, size_t start, size_t end);

    void erase(size_t index);

    datum_t to_datum() RVALUE_THIS;

private:
    std::vector<datum_t> vector;
    configured_limits_t limits;

    DISABLE_COPYING(datum_array_builder_t);
};

// This function is used by e.g. foreach to merge statistics from multiple write
// operations.
datum_t stats_merge(UNUSED const datum_string_t &key,
                    datum_t l,
                    datum_t r,
                    const configured_limits_t &limits,
                    std::set<std::string> *conditions);

namespace pseudo {
class datum_cmp_t {
public:
    virtual int operator()(const datum_t &x, const datum_t &y) const = 0;
    virtual ~datum_cmp_t() { }
};
} // namespace pseudo

} // namespace ql

#endif // RDB_PROTOCOL_DATUM_HPP_<|MERGE_RESOLUTION|>--- conflicted
+++ resolved
@@ -288,17 +288,10 @@
                   const configured_limits_t &limits,
                   std::set<std::string> *conditions) const;
 
-<<<<<<< HEAD
     // json_writer_t can be rapidjson::Writer<rapidjson::StringBuffer>
     // or rapidjson::PrettyWriter<rapidjson::StringBuffer>
     template <class json_writer_t> void write_json(json_writer_t *writer) const;
-    counted_t<datum_stream_t> as_datum_stream(
-            const protob_t<const Backtrace> &backtrace) const;
-=======
-    cJSON *as_json_raw() const;
-    scoped_cJSON_t as_json() const;
     counted_t<datum_stream_t> as_datum_stream(backtrace_id_t backtrace) const;
->>>>>>> 802ff141
 
     // These behave as expected and defined in RQL.  Theoretically, two data of the
     // same type should compare appropriately, while disparate types are compared
