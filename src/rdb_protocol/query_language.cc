--- conflicted
+++ resolved
@@ -746,32 +746,8 @@
     return js_runner;
 }
 
-<<<<<<< HEAD
-static void meta_check(const char *status, const char *want,
+static void meta_check(metadata_search_status_t status, metadata_search_status_t want,
                        const std::string &operation, const backtrace_t &backtrace) {
-=======
-class namespace_predicate_t {
-public:
-    bool operator()(namespace_semilattice_metadata_t<rdb_protocol_t> ns) {
-        if (name && (ns.name.in_conflict() || ns.name.get() != *name)) {
-            return false;
-        } else if (db_id && (ns.database.in_conflict() || ns.database.get() != *db_id)) {
-            return false;
-        }
-        return true;
-    }
-    explicit namespace_predicate_t(const std::string &_name): name(&_name), db_id(0) { }
-    explicit namespace_predicate_t(const uuid_t &_db_id): name(0), db_id(&_db_id) { }
-    namespace_predicate_t(const std::string &_name, const uuid_t &_db_id):
-        name(&_name), db_id(&_db_id) { }
-private:
-    const std::string *name;
-    const uuid_t *db_id;
-};
-
-void meta_check(metadata_search_status_t status, metadata_search_status_t want,
-                const std::string &operation, const backtrace_t &backtrace) {
->>>>>>> 7fc1f612
     if (status != want) {
         const char *msg;
         switch (status) {
@@ -815,11 +791,6 @@
     metadata_searcher_t<datacenter_semilattice_metadata_t>
         dc_searcher(&metadata.datacenters.datacenters);
 
-<<<<<<< HEAD
-    // TODO: Don't have this status variable way out in this scope.
-    const char *status;
-=======
->>>>>>> 7fc1f612
     switch(m->type()) {
     case MetaQuery::CREATE_DB: {
         std::string db_name = m->db_name();
@@ -886,13 +857,8 @@
         uuid_t dc_id = meta_get_uuid(dc_searcher, dc_name, "FIND_DATACENTER " + dc_name, bt.with("datacenter"));
 
         /* Ensure table doesn't already exist. */
-<<<<<<< HEAD
-        debugf("About to check for unique namespace in CREATE_TABLE");
-=======
         metadata_search_status_t status;
->>>>>>> 7fc1f612
         ns_searcher.find_uniq(namespace_predicate_t(table_name, db_id), &status);
-        debugf("Checked for unique namespace in CREATE_TABLE:  result was %s\n", status);
         meta_check(status, METADATA_ERR_NONE, "CREATE_TABLE " + table_name, bt);
 
         /* Create namespace, insert into metadata, then join into real metadata. */
