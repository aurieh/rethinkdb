--- conflicted
+++ resolved
@@ -1634,26 +1634,12 @@
     crash("unreachable");
 }
 
-<<<<<<< HEAD
 predicate_t::predicate_t(const Predicate &_pred, runtime_environment_t _env, const backtrace_t &_backtrace)
     : pred(_pred), env(_env), backtrace(_backtrace)
 { }
-=======
-class predicate_t {
-public:
-    predicate_t(const Predicate &_pred, runtime_environment_t _env, const backtrace_t &_backtrace)
-        : pred(_pred), env(_env), backtrace(_backtrace)
-    { }
-    bool operator()(boost::shared_ptr<scoped_cJSON_t> json) {
-        variable_val_scope_t::new_scope_t scope_maker(&env.scope, pred.arg(), json);
-        implicit_value_setter_t impliciter(&env.implicit_attribute_value, json);
-
-        boost::shared_ptr<scoped_cJSON_t> a_bool = eval(pred.mutable_body(), &env, backtrace.with("predicate"));
->>>>>>> baf8e6cc
 
 bool predicate_t::operator()(boost::shared_ptr<scoped_cJSON_t> json) {
-    variable_val_scope_t::new_scope_t scope_maker(&env.scope);
-    env.scope.put_in_scope(pred.arg(), json);
+    variable_val_scope_t::new_scope_t scope_maker(&env.scope, pred.arg(), json);
     implicit_value_setter_t impliciter(&env.implicit_attribute_value, json);
     boost::shared_ptr<scoped_cJSON_t> a_bool = eval(pred.mutable_body(), &env, backtrace.with("predicate"));
 
