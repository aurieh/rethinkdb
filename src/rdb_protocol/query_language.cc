--- conflicted
+++ resolved
@@ -174,15 +174,9 @@
             check_protobuf(t.has_if_());
             check_term_type(t.if_().test(), TERM_TYPE_JSON, env, backtrace.with("test"));
 
-<<<<<<< HEAD
-            term_type_t true_branch = get_term_type(t.if_().true_branch(), env, backtrace.with("true"));
-
-            term_type_t false_branch = get_term_type(t.if_().false_branch(), env, backtrace.with("false"));
-=======
-            term_type_t true_branch = get_term_type(t.if_().true_branch(), scope, backtrace.with("true_branch"));
-
-            term_type_t false_branch = get_term_type(t.if_().false_branch(), scope, backtrace.with("false_branch"));
->>>>>>> feb8c19b
+            term_type_t true_branch = get_term_type(t.if_().true_branch(), env, backtrace.with("true_branch"));
+
+            term_type_t false_branch = get_term_type(t.if_().false_branch(), env, backtrace.with("false_branch"));
 
             term_type_t combined_type;
             if (!term_type_least_upper_bound(true_branch, false_branch, &combined_type)) {
@@ -341,11 +335,7 @@
     case Builtin::REDUCE: {
         implicit_value_t<term_type_t>::impliciter_t impliciter(&env->implicit_type, TERM_TYPE_JSON); //make the implicit value be of type json
         check_protobuf(b.has_reduce());
-<<<<<<< HEAD
-        check_reduction_type(b.reduce(), env, backtrace.with("reduction"));
-=======
-        check_reduction_type(b.reduce(), scope, backtrace.with("reduce"));
->>>>>>> feb8c19b
+        check_reduction_type(b.reduce(), env, backtrace.with("reduce"));
         break;
     }
     case Builtin::GROUPEDMAPREDUCE: {
