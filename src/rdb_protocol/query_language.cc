--- conflicted
+++ resolved
@@ -306,11 +306,7 @@
     case Builtin::CONCATMAP: {
         //implicit_value_t<term_type_t>::impliciter_t impliciter(&env->implicit_type, TERM_TYPE_JSON); //make the implicit value be of type json
         check_protobuf(b.has_concat_map());
-<<<<<<< HEAD
-        //check_mapping_type(b.map().mapping(), TERM_TYPE_STREAM, env, backtrace.with("mapping"));
-=======
-        check_mapping_type(b.concat_map().mapping(), TERM_TYPE_STREAM, env, backtrace.with("mapping"));
->>>>>>> 9060d5cf
+        //check_mapping_type(b.concat_map().mapping(), TERM_TYPE_STREAM, env, backtrace.with("mapping"));
         break;
     }
     case Builtin::ORDERBY:
