--- conflicted
+++ resolved
@@ -75,17 +75,13 @@
         sindex_rename_result_t, int8_t,
         sindex_rename_result_t::OLD_NAME_DOESNT_EXIST, sindex_rename_result_t::SUCCESS);
 
-<<<<<<< HEAD
-=======
-#define RDB_DECLARE_PROTOB_SERIALIZABLE(pb_t) \
-    void serialize_protobuf(write_message_t *wm, const pb_t &p); \
+#define RDB_DECLARE_PROTOB_DESERIALIZABLE(pb_t) \
     MUST_USE archive_result_t deserialize_protobuf(read_stream_t *s, pb_t *p)
 
-RDB_DECLARE_PROTOB_SERIALIZABLE(Term);
-RDB_DECLARE_PROTOB_SERIALIZABLE(Datum);
-RDB_DECLARE_PROTOB_SERIALIZABLE(Backtrace);
-
->>>>>>> 9504c0d5
+RDB_DECLARE_PROTOB_DESERIALIZABLE(Term);
+RDB_DECLARE_PROTOB_DESERIALIZABLE(Datum);
+RDB_DECLARE_PROTOB_DESERIALIZABLE(Backtrace);
+
 class key_le_t {
 public:
     explicit key_le_t(sorting_t _sorting) : sorting(_sorting) { }
