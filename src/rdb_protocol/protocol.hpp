// Copyright 2010-2015 RethinkDB, all rights reserved.
#ifndef RDB_PROTOCOL_PROTOCOL_HPP_
#define RDB_PROTOCOL_PROTOCOL_HPP_

#include <algorithm>
#include <list>
#include <map>
#include <set>
#include <string>
#include <utility>
#include <vector>

#include "errors.hpp"
#include <boost/shared_ptr.hpp>
#include <boost/variant.hpp>
#include <boost/optional.hpp>

#include "btree/secondary_operations.hpp"
#include "concurrency/cond_var.hpp"
#include "perfmon/perfmon.hpp"
#include "protocol_api.hpp"
#include "rdb_protocol/changefeed.hpp"
#include "rdb_protocol/configured_limits.hpp"
#include "rdb_protocol/context.hpp"
#include "rdb_protocol/datum.hpp"
#include "rdb_protocol/erase_range.hpp"
#include "rdb_protocol/geo/ellipsoid.hpp"
#include "rdb_protocol/geo/lon_lat_types.hpp"
#include "rdb_protocol/optargs.hpp"
#include "rdb_protocol/shards.hpp"
#include "region/region.hpp"
#include "repli_timestamp.hpp"
#include "rpc/mailbox/typed.hpp"

class store_t;
class buf_lock_t;
template <class> class clone_ptr_t;
template <class> class cross_thread_watchable_variable_t;
class cross_thread_signal_t;
struct secondary_index_t;
class traversal_progress_combiner_t;
template <class> class watchable_t;

enum class profile_bool_t {
    PROFILE,
    DONT_PROFILE
};
ARCHIVE_PRIM_MAKE_RANGED_SERIALIZABLE(
        profile_bool_t, int8_t,
        profile_bool_t::PROFILE, profile_bool_t::DONT_PROFILE);

enum class point_write_result_t {
    STORED,
    DUPLICATE
};
ARCHIVE_PRIM_MAKE_RANGED_SERIALIZABLE(
        point_write_result_t, int8_t,
        point_write_result_t::STORED, point_write_result_t::DUPLICATE);

enum class point_delete_result_t {
    DELETED,
    MISSING
};
ARCHIVE_PRIM_MAKE_RANGED_SERIALIZABLE(
        point_delete_result_t, int8_t,
        point_delete_result_t::DELETED, point_delete_result_t::MISSING);

class key_le_t {
public:
    explicit key_le_t(sorting_t _sorting) : sorting(_sorting) { }
    bool is_le(const store_key_t &key1, const store_key_t &key2) const {
        return (!reversed(sorting) && key1 <= key2)
            || (reversed(sorting) && key2 <= key1);
    }
private:
    sorting_t sorting;
};

namespace ql {
class datum_t;
class primary_readgen_t;
class readgen_t;
class sindex_readgen_t;
class intersecting_readgen_t;
} // namespace ql

namespace rdb_protocol {

void bring_sindexes_up_to_date(
        const std::set<sindex_name_t> &sindexes_to_bring_up_to_date,
        store_t *store,
        buf_lock_t *sindex_block)
    THROWS_NOTHING;

} // namespace rdb_protocol

struct point_read_response_t {
    ql::datum_t data;
    point_read_response_t() { }
    explicit point_read_response_t(ql::datum_t _data)
        : data(_data) { }
};
RDB_DECLARE_SERIALIZABLE_FOR_CLUSTER(point_read_response_t);

struct changefeed_stamp_response_t {
    changefeed_stamp_response_t() { }
    // The `uuid_u` below is the uuid of the changefeed `server_t`.  (We have
    // different timestamps for each `server_t` because they're on different
    // servers and don't synchronize with each other.)  If this is empty it
    // means the feed was aborted.
    boost::optional<std::map<uuid_u, uint64_t> > stamps;
};
RDB_DECLARE_SERIALIZABLE_FOR_CLUSTER(changefeed_stamp_response_t);

struct rget_read_response_t {
    boost::optional<changefeed_stamp_response_t> stamp_response;
    ql::result_t result;
    ql::skey_version_t skey_version;
    bool truncated;
    store_key_t last_key;

    rget_read_response_t()
        : skey_version(ql::skey_version_t::pre_1_16), truncated(false) { }
    explicit rget_read_response_t(const ql::exc_t &ex)
        : result(ex), skey_version(ql::skey_version_t::pre_1_16), truncated(false) { }
};
RDB_DECLARE_SERIALIZABLE_FOR_CLUSTER(rget_read_response_t);

struct intersecting_geo_read_response_t {
    boost::variant<ql::datum_t, ql::exc_t> results_or_error;

    intersecting_geo_read_response_t() { }
    intersecting_geo_read_response_t(
            const ql::datum_t &_results)
        : results_or_error(_results) { }
    intersecting_geo_read_response_t(
            const ql::exc_t &_error)
        : results_or_error(_error) { }
};
RDB_DECLARE_SERIALIZABLE_FOR_CLUSTER(intersecting_geo_read_response_t);

struct nearest_geo_read_response_t {
    typedef std::pair<double, ql::datum_t> dist_pair_t;
    typedef std::vector<dist_pair_t> result_t;
    boost::variant<result_t, ql::exc_t> results_or_error;

    nearest_geo_read_response_t() { }
    explicit nearest_geo_read_response_t(result_t &&_results) {
        // Implement "move" on _results through std::vector<...>::swap to avoid
        // problems with boost::variant not supporting move assignment.
        results_or_error = result_t();
        boost::get<result_t>(&results_or_error)->swap(_results);
    }
    explicit nearest_geo_read_response_t(const ql::exc_t &_error)
        : results_or_error(_error) { }
};
RDB_DECLARE_SERIALIZABLE_FOR_CLUSTER(nearest_geo_read_response_t);

void scale_down_distribution(size_t result_limit, std::map<store_key_t, int64_t> *key_counts);

struct distribution_read_response_t {
    // Supposing the map has keys:
    // k1, k2 ... kn
    // with k1 < k2 < .. < kn
    // Then k1 == left_key
    // and key_counts[ki] = the number of keys in [ki, ki+1) if i < n
    // key_counts[kn] = the number of keys in [kn, right_key)
    region_t region;
    std::map<store_key_t, int64_t> key_counts;
};
RDB_DECLARE_SERIALIZABLE_FOR_CLUSTER(distribution_read_response_t);

struct changefeed_subscribe_response_t {
    changefeed_subscribe_response_t() { }
    std::set<uuid_u> server_uuids;
    std::set<ql::changefeed::server_t::addr_t> addrs;
};
RDB_DECLARE_SERIALIZABLE_FOR_CLUSTER(changefeed_subscribe_response_t);

struct changefeed_limit_subscribe_response_t {
    int64_t shards;
    std::vector<ql::changefeed::server_t::limit_addr_t> limit_addrs;

    changefeed_limit_subscribe_response_t() { }
    changefeed_limit_subscribe_response_t(
        int64_t _shards, decltype(limit_addrs) _limit_addrs)
        : shards(_shards), limit_addrs(std::move(_limit_addrs)) { }
};
RDB_DECLARE_SERIALIZABLE(changefeed_limit_subscribe_response_t);

struct changefeed_point_stamp_response_t {
    changefeed_point_stamp_response_t() { }
    // The `uuid_u` below is the uuid of the changefeed `server_t`.  (We have
    // different timestamps for each `server_t` because they're on different
    // servers and don't synchronize with each other.)
    struct valid_response_t {
        std::pair<uuid_u, uint64_t> stamp;
        ql::datum_t initial_val;
    };
    // If this is empty it means the feed was aborted.
    boost::optional<valid_response_t> resp;
};
RDB_DECLARE_SERIALIZABLE(changefeed_point_stamp_response_t::valid_response_t);
RDB_DECLARE_SERIALIZABLE(changefeed_point_stamp_response_t);

struct dummy_read_response_t {
    // dummy read always succeeds
};

RDB_DECLARE_SERIALIZABLE_FOR_CLUSTER(dummy_read_response_t);

struct read_response_t {
    typedef boost::variant<point_read_response_t,
                           rget_read_response_t,
                           nearest_geo_read_response_t,
                           changefeed_subscribe_response_t,
                           changefeed_limit_subscribe_response_t,
                           changefeed_stamp_response_t,
                           changefeed_point_stamp_response_t,
                           distribution_read_response_t,
                           dummy_read_response_t> variant_t;
    variant_t response;
    profile::event_log_t event_log;
    size_t n_shards;

    read_response_t() { }
    explicit read_response_t(const variant_t &r)
        : response(r) { }
};
RDB_DECLARE_SERIALIZABLE_FOR_CLUSTER(read_response_t);

class point_read_t {
public:
    point_read_t() { }
    explicit point_read_t(const store_key_t& _key) : key(_key) { }

    store_key_t key;
};
RDB_DECLARE_SERIALIZABLE_FOR_CLUSTER(point_read_t);

// `dummy_read_t` can be used to poll for table readiness - it will go through all
// the clustering layers, but is a no-op in the protocol layer.
class dummy_read_t {
public:
    dummy_read_t() : region(region_t::universe()) { }
    region_t region;
};

RDB_DECLARE_SERIALIZABLE_FOR_CLUSTER(dummy_read_t);

struct sindex_rangespec_t {
    sindex_rangespec_t() { }
    sindex_rangespec_t(const std::string &_id,
                       // This is the region in the sindex keyspace.  It's
                       // sometimes smaller than the datum range below when
                       // dealing with truncated keys.
                       boost::optional<region_t> &&_region,
                       const ql::datum_range_t _original_range)
        : id(_id), region(std::move(_region)), original_range(_original_range) { }
    std::string id; // What sindex we're using.
    // What keyspace we're currently operating on.  If empty, assume the
    // original range and create the readgen on the shards.
    boost::optional<region_t> region;
    ql::datum_range_t original_range; // For dealing with truncation.
};
RDB_DECLARE_SERIALIZABLE_FOR_CLUSTER(sindex_rangespec_t);

struct changefeed_stamp_t {
    changefeed_stamp_t() : region(region_t::universe()) { }
    explicit changefeed_stamp_t(ql::changefeed::client_t::addr_t _addr)
        : addr(std::move(_addr)), region(region_t::universe()) { }
    ql::changefeed::client_t::addr_t addr;
    region_t region;
};
RDB_DECLARE_SERIALIZABLE_FOR_CLUSTER(changefeed_stamp_t);

class rget_read_t {
public:
    rget_read_t() : batchspec(ql::batchspec_t::empty()) { }

    rget_read_t(boost::optional<changefeed_stamp_t> &&_stamp,
                region_t _region,
                ql::global_optargs_t _optargs,
                std::string _table_name,
                ql::batchspec_t _batchspec,
                std::vector<ql::transform_variant_t> _transforms,
                boost::optional<ql::terminal_variant_t> &&_terminal,
                boost::optional<sindex_rangespec_t> &&_sindex,
                sorting_t _sorting)
    : stamp(std::move(_stamp)),
      region(std::move(_region)),
      optargs(std::move(_optargs)),
      table_name(std::move(_table_name)),
      batchspec(std::move(_batchspec)),
      transforms(std::move(_transforms)),
      terminal(std::move(_terminal)),
      sindex(std::move(_sindex)),
      sorting(std::move(_sorting)) { }

    boost::optional<changefeed_stamp_t> stamp;

    region_t region; // We need this even for sindex reads due to sharding.
    ql::global_optargs_t optargs;
    std::string table_name;
    ql::batchspec_t batchspec; // used to size batches

    // We use these two for lazy maps, reductions, etc.
    std::vector<ql::transform_variant_t> transforms;
    boost::optional<ql::terminal_variant_t> terminal;

    // This is non-empty if we're doing an sindex read.
    // TODO: `read_t` should maybe be multiple types.  Determining the type
    // of read by branching on whether an optional is full sucks.
    boost::optional<sindex_rangespec_t> sindex;

    sorting_t sorting; // Optional sorting info (UNORDERED means no sorting).
};
RDB_DECLARE_SERIALIZABLE_FOR_CLUSTER(rget_read_t);

class intersecting_geo_read_t {
public:
    intersecting_geo_read_t() : batchspec(ql::batchspec_t::empty()) { }

    intersecting_geo_read_t(
        boost::optional<changefeed_stamp_t> &&_stamp,
        region_t _region,
        ql::global_optargs_t _optargs,
        std::string _table_name,
        ql::batchspec_t _batchspec,
        std::vector<ql::transform_variant_t> _transforms,
        boost::optional<ql::terminal_variant_t> &&_terminal,
        sindex_rangespec_t &&_sindex,
        ql::datum_t _query_geometry)
        : stamp(std::move(_stamp)),
          region(std::move(_region)),
          optargs(std::move(_optargs)),
          table_name(std::move(_table_name)),
          batchspec(std::move(_batchspec)),
          transforms(std::move(_transforms)),
          terminal(std::move(_terminal)),
          sindex(std::move(_sindex)),
          query_geometry(std::move(_query_geometry)) { }

    boost::optional<changefeed_stamp_t> stamp;

    region_t region; // Primary key range. We need this because of sharding.
    ql::global_optargs_t optargs;
    std::string table_name;
    ql::batchspec_t batchspec; // used to size batches

    // We use these two for lazy maps, reductions, etc.
    std::vector<ql::transform_variant_t> transforms;
    boost::optional<ql::terminal_variant_t> terminal;

    sindex_rangespec_t sindex;

    ql::datum_t query_geometry; // Tested for intersection
};
RDB_DECLARE_SERIALIZABLE_FOR_CLUSTER(intersecting_geo_read_t);

class nearest_geo_read_t {
public:
    nearest_geo_read_t() { }

    nearest_geo_read_t(
            const region_t &_region,
            lon_lat_point_t _center, double _max_dist, uint64_t _max_results,
            const ellipsoid_spec_t &_geo_system, const std::string &_table_name,
            const std::string &_sindex_id,
            ql::global_optargs_t _optargs)
        : optargs(std::move(_optargs)),
          center(_center), max_dist(_max_dist),
          max_results(_max_results), geo_system(_geo_system),
          region(_region), table_name(_table_name),
          sindex_id(_sindex_id) { }

    ql::global_optargs_t optargs;

    lon_lat_point_t center;
    double max_dist;
    uint64_t max_results;
    ellipsoid_spec_t geo_system;

    region_t region; // We need this even for sindex reads due to sharding.
    std::string table_name;

    std::string sindex_id;
};
RDB_DECLARE_SERIALIZABLE_FOR_CLUSTER(nearest_geo_read_t);

class distribution_read_t {
public:
    distribution_read_t()
        : max_depth(0), result_limit(0), region(region_t::universe())
    { }
    distribution_read_t(int _max_depth, size_t _result_limit)
        : max_depth(_max_depth), result_limit(_result_limit),
          region(region_t::universe())
    { }

    int max_depth;
    size_t result_limit;
    region_t region;
};
RDB_DECLARE_SERIALIZABLE_FOR_CLUSTER(distribution_read_t);

struct changefeed_subscribe_t {
    changefeed_subscribe_t() { }
    explicit changefeed_subscribe_t(ql::changefeed::client_t::addr_t _addr)
        : addr(_addr), region(region_t::universe()) { }
    ql::changefeed::client_t::addr_t addr;
    region_t region;
};
RDB_DECLARE_SERIALIZABLE_FOR_CLUSTER(changefeed_subscribe_t);

struct changefeed_limit_subscribe_t {
    changefeed_limit_subscribe_t() { }
    explicit changefeed_limit_subscribe_t(
        ql::changefeed::client_t::addr_t _addr,
        uuid_u _uuid,
        ql::changefeed::keyspec_t::limit_t _spec,
        std::string _table,
        ql::global_optargs_t _optargs,
        region_t pkey_region)
        : addr(std::move(_addr)),
          uuid(std::move(_uuid)),
          spec(std::move(_spec)),
          table(std::move(_table)),
          optargs(std::move(_optargs)),
          region(std::move(pkey_region)) { }
    ql::changefeed::client_t::addr_t addr;
    uuid_u uuid;
    ql::changefeed::keyspec_t::limit_t spec;
    std::string table;
    ql::global_optargs_t optargs;
    region_t region;
};
RDB_DECLARE_SERIALIZABLE(changefeed_limit_subscribe_t);

// This is a separate class because it needs to shard and unshard differently.
struct changefeed_point_stamp_t {
    ql::changefeed::client_t::addr_t addr;
    store_key_t key;
};
RDB_DECLARE_SERIALIZABLE_FOR_CLUSTER(changefeed_point_stamp_t);

struct read_t {
    typedef boost::variant<point_read_t,
                           rget_read_t,
                           intersecting_geo_read_t,
                           nearest_geo_read_t,
                           changefeed_subscribe_t,
                           changefeed_stamp_t,
                           changefeed_limit_subscribe_t,
                           changefeed_point_stamp_t,
                           distribution_read_t,
                           dummy_read_t> variant_t;
    variant_t read;
    profile_bool_t profile;
    read_mode_t read_mode;

    region_t get_region() const THROWS_NOTHING;
    // Returns true if the read has any operation for this region.  Returns
    // false if read_out has not been touched.
    bool shard(const region_t &region,
               read_t *read_out) const THROWS_NOTHING;

    void unshard(read_response_t *responses, size_t count,
                 read_response_t *response, rdb_context_t *ctx,
                 signal_t *interruptor) const
        THROWS_ONLY(interrupted_exc_t);

    read_t() : profile(profile_bool_t::DONT_PROFILE), read_mode(read_mode_t::SINGLE) { }
    template<class T>
    read_t(T &&_read, profile_bool_t _profile, read_mode_t _read_mode)
        : read(std::forward<T>(_read)), profile(_profile), read_mode(_read_mode) { }

    // We use snapshotting for queries that acquire-and-hold large portions of the
    // table, so that they don't block writes.
    bool use_snapshot() const THROWS_NOTHING;

    // At the moment changefeed reads must be routed to the primary replica.
    bool route_to_primary() const THROWS_NOTHING;
};
RDB_DECLARE_SERIALIZABLE_FOR_CLUSTER(read_t);

struct point_write_response_t {
    point_write_result_t result;

    point_write_response_t() { }
    explicit point_write_response_t(point_write_result_t _result)
        : result(_result)
    { }
};
RDB_DECLARE_SERIALIZABLE_FOR_CLUSTER(point_write_response_t);

struct point_delete_response_t {
    point_delete_result_t result;
    point_delete_response_t() {}
    explicit point_delete_response_t(point_delete_result_t _result)
        : result(_result)
    { }
};
RDB_DECLARE_SERIALIZABLE_FOR_CLUSTER(point_delete_response_t);

struct sync_response_t {
    // sync always succeeds
};
RDB_DECLARE_SERIALIZABLE_FOR_CLUSTER(sync_response_t);

struct dummy_write_response_t {
    // dummy write always succeeds
};

RDB_DECLARE_SERIALIZABLE_FOR_CLUSTER(dummy_write_response_t);

typedef ql::datum_t batched_replace_response_t;

struct write_response_t {
    boost::variant<batched_replace_response_t,
                   // batched_replace_response_t is also for batched_insert
                   point_write_response_t,
                   point_delete_response_t,
                   sync_response_t,
                   dummy_write_response_t> response;

    profile::event_log_t event_log;
    size_t n_shards;

    write_response_t() { }
    template<class T>
    explicit write_response_t(const T &t) : response(t) { }
};
RDB_DECLARE_SERIALIZABLE_FOR_CLUSTER(write_response_t);

struct batched_replace_t {
    batched_replace_t() { }
    batched_replace_t(
            std::vector<store_key_t> &&_keys,
            const std::string &_pkey,
            const counted_t<const ql::func_t> &func,
            ql::global_optargs_t _optargs,
            return_changes_t _return_changes)
        : keys(std::move(_keys)), pkey(_pkey), f(func),
          optargs(std::move(_optargs)),
          return_changes(_return_changes) {
        r_sanity_check(keys.size() != 0);
    }
    std::vector<store_key_t> keys;
    std::string pkey;
    ql::wire_func_t f;
    ql::global_optargs_t optargs;
    return_changes_t return_changes;
};
RDB_DECLARE_SERIALIZABLE_FOR_CLUSTER(batched_replace_t);

struct batched_insert_t {
    batched_insert_t() { }
    batched_insert_t(
            std::vector<ql::datum_t> &&_inserts,
            const std::string &_pkey, conflict_behavior_t _conflict_behavior,
            const ql::configured_limits_t &_limits,
            return_changes_t _return_changes)
        : inserts(std::move(_inserts)), pkey(_pkey),
          conflict_behavior(_conflict_behavior), limits(_limits),
          return_changes(_return_changes) {
        r_sanity_check(inserts.size() != 0);
#ifndef NDEBUG
        // These checks are done above us, but in debug mode we do them
        // again.  (They're slow.)  We do them above us because the code in
        // val.cc knows enough to report the write errors correctly while
        // still doing the other writes.
        for (auto it = inserts.begin(); it != inserts.end(); ++it) {
            ql::datum_t keyval =
                it->get_field(datum_string_t(pkey), ql::NOTHROW);
            r_sanity_check(keyval.has());
            try {
                keyval.print_primary(); // ERROR CHECKING
                continue;
            } catch (const ql::base_exc_t &e) {
            }
            r_sanity_check(false); // throws, so can't do this in exception handler
        }
#endif // NDEBUG
    }
    std::vector<ql::datum_t> inserts;
    std::string pkey;
    conflict_behavior_t conflict_behavior;
    ql::configured_limits_t limits;
    return_changes_t return_changes;
};
RDB_DECLARE_SERIALIZABLE_FOR_CLUSTER(batched_insert_t);

class point_write_t {
public:
    point_write_t() { }
    point_write_t(const store_key_t& _key,
                  ql::datum_t _data,
                  bool _overwrite = true)
        : key(_key), data(_data), overwrite(_overwrite) { }

    store_key_t key;
    ql::datum_t data;
    bool overwrite;
};
RDB_DECLARE_SERIALIZABLE(point_write_t);

class point_delete_t {
public:
    point_delete_t() { }
    explicit point_delete_t(const store_key_t& _key)
        : key(_key) { }

    store_key_t key;
};
RDB_DECLARE_SERIALIZABLE(point_delete_t);

class sync_t {
public:
    sync_t()
        : region(region_t::universe())
    { }

    region_t region;
};
RDB_DECLARE_SERIALIZABLE(sync_t);

// `dummy_write_t` can be used to poll for table readiness - it will go through all
// the clustering layers, but is a no-op in the protocol layer.
class dummy_write_t {
public:
    dummy_write_t() : region(region_t::universe()) { }
    region_t region;
};
RDB_DECLARE_SERIALIZABLE(dummy_write_t);

struct write_t {
    typedef boost::variant<batched_replace_t,
                           batched_insert_t,
                           point_write_t,
                           point_delete_t,
                           sync_t,
                           dummy_write_t> variant_t;
    variant_t write;

    durability_requirement_t durability_requirement;
    profile_bool_t profile;
    ql::configured_limits_t limits;

    region_t get_region() const THROWS_NOTHING;
    // Returns true if the write had any side effects applicable to the
    // region, and a non-empty write was written to write_out.
    bool shard(const region_t &region,
               write_t *write_out) const THROWS_NOTHING;
    void unshard(write_response_t *responses, size_t count,
                 write_response_t *response, rdb_context_t *cache, signal_t *)
        const THROWS_NOTHING;

    // This is currently used to improve the cache's write transaction throttling.
    int expected_document_changes() const;

    durability_requirement_t durability() const { return durability_requirement; }

    /* The clustering layer calls this. */
    static write_t make_sync(const region_t &region, profile_bool_t profile) {
        sync_t sync;
        sync.region = region;
        return write_t(
            sync,
            DURABILITY_REQUIREMENT_HARD,
            profile,
            ql::configured_limits_t());
    }

<<<<<<< HEAD
    write_t() : durability_requirement(DURABILITY_REQUIREMENT_DEFAULT), limits(), profile(profile_bool_t::DONT_PROFILE) {}
=======
    write_t() :
        durability_requirement(DURABILITY_REQUIREMENT_DEFAULT),
        profile(profile_bool_t::DONT_PROFILE),
        limits() {}
>>>>>>> 5bc49e41
    /*  Note that for durability != DURABILITY_REQUIREMENT_HARD, sync might
     *  not have the desired effect (of writing unsaved data to disk).
     *  However there are cases where we use sync internally (such as when
     *  splitting up batched replaces/inserts) and want it to only have an
     *  effect if DURABILITY_REQUIREMENT_DEFAULT resolves to hard
     *  durability. */
    template<class T>
    write_t(T &&t,
            durability_requirement_t durability,
            profile_bool_t _profile,
            const ql::configured_limits_t &_limits)
        : write(std::forward<T>(t)),
          durability_requirement(durability), profile(_profile),
          limits(_limits) { }
    template<class T>
    write_t(T &&t, profile_bool_t _profile,
            const ql::configured_limits_t &_limits)
        : write(std::forward<T>(t)),
          durability_requirement(DURABILITY_REQUIREMENT_DEFAULT),
          profile(_profile),
          limits(_limits) { }
};
RDB_DECLARE_SERIALIZABLE_FOR_CLUSTER(write_t);

class store_t;

namespace rdb_protocol {
const size_t MAX_PRIMARY_KEY_SIZE = 128;

// Construct a region containing only the specified key
region_t monokey_region(const store_key_t &k);

// Constructs a region which will query an sindex for matches to a specific key
// TODO consider relocating this
key_range_t sindex_key_range(const store_key_t &start,
                             const store_key_t &end);
}  // namespace rdb_protocol


namespace rdb_protocol {
/* TODO: This might be redundant. I thought that `key_tester_t` was only
originally necessary because in v1.1.x the hashing scheme might be different
between the source and destination servers. */
struct range_key_tester_t : public key_tester_t {
    explicit range_key_tester_t(const region_t *_delete_range) : delete_range(_delete_range) { }
    virtual ~range_key_tester_t() { }
    bool key_should_be_erased(const btree_key_t *key);

    const region_t *delete_range;
};
} // namespace rdb_protocol

#endif  // RDB_PROTOCOL_PROTOCOL_HPP_<|MERGE_RESOLUTION|>--- conflicted
+++ resolved
@@ -672,14 +672,10 @@
             ql::configured_limits_t());
     }
 
-<<<<<<< HEAD
-    write_t() : durability_requirement(DURABILITY_REQUIREMENT_DEFAULT), limits(), profile(profile_bool_t::DONT_PROFILE) {}
-=======
     write_t() :
         durability_requirement(DURABILITY_REQUIREMENT_DEFAULT),
         profile(profile_bool_t::DONT_PROFILE),
         limits() {}
->>>>>>> 5bc49e41
     /*  Note that for durability != DURABILITY_REQUIREMENT_HARD, sync might
      *  not have the desired effect (of writing unsaved data to disk).
      *  However there are cases where we use sync internally (such as when
