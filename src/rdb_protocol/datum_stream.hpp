--- conflicted
+++ resolved
@@ -782,11 +782,7 @@
     virtual std::vector<datum_t> next_batch(env_t *, const batchspec_t &) {
         return std::vector<datum_t>();
     }
-<<<<<<< HEAD
-    virtual std::vector<rget_item_t> raw_next_batch(
-=======
     std::vector<rget_item_t> raw_next_batch(
->>>>>>> 727c2f53
         env_t *, const batchspec_t &) final {
         return std::vector<rget_item_t>{};
     }
