// Copyright 2010-2013 RethinkDB, all rights reserved.
#ifndef RDB_PROTOCOL_DATUM_STREAM_HPP_
#define RDB_PROTOCOL_DATUM_STREAM_HPP_

#include <algorithm>
#include <deque>
#include <list>
#include <map>
#include <set>
#include <string>
#include <utility>
#include <vector>

#include "errors.hpp"
#include <boost/optional.hpp>

#include "rdb_protocol/context.hpp"
#include "rdb_protocol/protocol.hpp"
#include "rdb_protocol/real_table.hpp"
#include "rdb_protocol/shards.hpp"

namespace ql {

class env_t;
class scope_env_t;

class datum_stream_t : public single_threaded_countable_t<datum_stream_t>,
                       public pb_rcheckable_t {
public:
    virtual ~datum_stream_t() { }

    virtual changefeed::keyspec_t get_spec() = 0;
    virtual void add_transformation(transform_variant_t &&tv,
                                    const protob_t<const Backtrace> &bt) = 0;
    void add_grouping(transform_variant_t &&tv,
                      const protob_t<const Backtrace> &bt);

    counted_t<val_t> run_terminal(env_t *env, const terminal_variant_t &tv);
    counted_t<val_t> to_array(env_t *env);

    // stream -> stream (always eager)
    counted_t<datum_stream_t> slice(size_t l, size_t r);
    counted_t<datum_stream_t> indexes_of(counted_t<const func_t> f);
    counted_t<datum_stream_t> ordered_distinct();

    // Returns false or NULL respectively if stream is lazy.
    virtual bool is_array() = 0;
    virtual datum_t as_array(env_t *env) = 0;

    bool is_grouped() { return grouped; }

    // Gets the next elements from the stream.  (Returns zero elements only when
    // the end of the stream has been reached.  Otherwise, returns at least one
    // element.)  (Wrapper around `next_batch_impl`.)
    std::vector<datum_t>
    next_batch(env_t *env, const batchspec_t &batchspec);
    // Prefer `next_batch`.  Cannot be used in conjunction with `next_batch`.
    virtual datum_t next(env_t *env, const batchspec_t &batchspec);
    virtual bool is_exhausted() const = 0;
    virtual bool is_cfeed() const = 0;

    virtual void accumulate(
        env_t *env, eager_acc_t *acc, const terminal_variant_t &tv) = 0;
    virtual void accumulate_all(env_t *env, eager_acc_t *acc) = 0;

protected:
    bool batch_cache_exhausted() const;
    void check_not_grouped(const char *msg);
    explicit datum_stream_t(const protob_t<const Backtrace> &bt_src);

private:
    virtual std::vector<datum_t>
    next_batch_impl(env_t *env, const batchspec_t &batchspec) = 0;

    std::vector<datum_t> batch_cache;
    size_t batch_cache_index;
    bool grouped;
};

class eager_datum_stream_t : public datum_stream_t {
protected:
    explicit eager_datum_stream_t(const protob_t<const Backtrace> &bt)
        : datum_stream_t(bt) { }
    virtual datum_t as_array(env_t *env);
    bool ops_to_do() { return ops.size() != 0; }

private:
    virtual changefeed::keyspec_t get_spec() {
        rfail(base_exc_t::GENERIC, "%s", "Cannot call `changes` on an eager stream.");
    }

    enum class done_t { YES, NO };

    virtual bool is_array() = 0;

    virtual void add_transformation(transform_variant_t &&tv,
                                    const protob_t<const Backtrace> &bt);
    virtual void accumulate(env_t *env, eager_acc_t *acc, const terminal_variant_t &tv);
    virtual void accumulate_all(env_t *env, eager_acc_t *acc);

    done_t next_grouped_batch(env_t *env, const batchspec_t &bs, groups_t *out);
    virtual std::vector<datum_t>
    next_batch_impl(env_t *env, const batchspec_t &bs);
    virtual std::vector<datum_t>
    next_raw_batch(env_t *env, const batchspec_t &bs) = 0;

    std::vector<scoped_ptr_t<op_t> > ops;
};

class wrapper_datum_stream_t : public eager_datum_stream_t {
protected:
    explicit wrapper_datum_stream_t(counted_t<datum_stream_t> _source)
        : eager_datum_stream_t(_source->backtrace()), source(_source) { }
private:
    virtual bool is_array() { return source->is_array(); }
    virtual datum_t as_array(env_t *env) {
        return source->is_array() && !source->is_grouped()
            ? eager_datum_stream_t::as_array(env)
            : datum_t();
    }
    virtual bool is_exhausted() const {
        return source->is_exhausted() && batch_cache_exhausted();
    }
    virtual bool is_cfeed() const {
        return source->is_cfeed();
    }

protected:
    const counted_t<datum_stream_t> source;
};

class indexes_of_datum_stream_t : public wrapper_datum_stream_t {
public:
    indexes_of_datum_stream_t(counted_t<const func_t> _f, counted_t<datum_stream_t> _source);

private:
    std::vector<datum_t>
    next_raw_batch(env_t *env, const batchspec_t &batchspec);

    counted_t<const func_t> f;
    int64_t index;
};

class ordered_distinct_datum_stream_t : public wrapper_datum_stream_t {
public:
    explicit ordered_distinct_datum_stream_t(counted_t<datum_stream_t> _source);
private:
    std::vector<datum_t>
    next_raw_batch(env_t *env, const batchspec_t &batchspec);
    datum_t last_val;
};

class array_datum_stream_t : public eager_datum_stream_t {
public:
    array_datum_stream_t(datum_t _arr,
                         const protob_t<const Backtrace> &bt_src);
    virtual bool is_exhausted() const;
    virtual bool is_cfeed() const;

private:
    virtual bool is_array();
    virtual datum_t as_array(env_t *env) {
        return is_array()
            ? (ops_to_do() ? eager_datum_stream_t::as_array(env) : arr)
            : datum_t();
    }
    virtual std::vector<datum_t>
    next_raw_batch(env_t *env, UNUSED const batchspec_t &batchspec);
    datum_t next(env_t *env, const batchspec_t &batchspec);
    datum_t next_arr_el();

    size_t index;
    datum_t arr;
};

class slice_datum_stream_t : public wrapper_datum_stream_t {
public:
    slice_datum_stream_t(uint64_t left, uint64_t right, counted_t<datum_stream_t> src);
private:
    virtual std::vector<datum_t>
    next_raw_batch(env_t *env, const batchspec_t &batchspec);
    virtual bool is_exhausted() const;
    virtual bool is_cfeed() const;
    uint64_t index, left, right;
};

class indexed_sort_datum_stream_t : public wrapper_datum_stream_t {
public:
    indexed_sort_datum_stream_t(
        counted_t<datum_stream_t> stream, // Must be a table with a sorting applied.
        std::function<bool(env_t *,  // NOLINT(readability/casting)
                           profile::sampler_t *,
                           const datum_t &,
                           const datum_t &)> lt_cmp);
private:
virtual std::vector<datum_t>
next_raw_batch(env_t *env, const batchspec_t &batchspec);

std::function<bool(env_t *,  // NOLINT(readability/casting)
                   profile::sampler_t *,
                   const datum_t &,
                   const datum_t &)> lt_cmp;
size_t index;
std::vector<datum_t> data;
};

class union_datum_stream_t : public datum_stream_t {
public:
    union_datum_stream_t(std::vector<counted_t<datum_stream_t> > &&_streams,
                         const protob_t<const Backtrace> &bt_src)
        : datum_stream_t(bt_src), streams(_streams), streams_index(0),
          is_cfeed_union(false) {
        for (auto it = streams.begin(); it != streams.end(); ++it) {
            if ((*it)->is_cfeed()) {
                is_cfeed_union = true;
                break;
            }
        }
    }

    virtual void add_transformation(transform_variant_t &&tv,
                                    const protob_t<const Backtrace> &bt);
    virtual void accumulate(env_t *env, eager_acc_t *acc, const terminal_variant_t &tv);
    virtual void accumulate_all(env_t *env, eager_acc_t *acc);

    virtual bool is_array();
    virtual datum_t as_array(env_t *env);
    virtual bool is_exhausted() const;
    virtual bool is_cfeed() const;

private:
<<<<<<< HEAD
    virtual changefeed::keyspec_t get_spec() {
        rfail(base_exc_t::GENERIC, "%s", "Cannot call `changes` on a union stream.");
    }
    std::vector<counted_t<const datum_t> >
=======
    std::vector<datum_t>
>>>>>>> ea266e08
    next_batch_impl(env_t *env, const batchspec_t &batchspec);

    std::vector<counted_t<datum_stream_t> > streams;
    size_t streams_index;
    bool is_cfeed_union;
};

// This class generates the `read_t`s used in range reads.  It's used by
// `reader_t` below.  Its subclasses are the different types of range reads we
// need to do.
class readgen_t {
public:
    explicit readgen_t(
        const std::map<std::string, wire_func_t> &global_optargs,
        std::string table_name,
        const datum_range_t &original_datum_range,
        profile_bool_t profile,
        sorting_t sorting);
    virtual ~readgen_t() { }
    read_t terminal_read(
        const std::vector<transform_variant_t> &transform,
        const terminal_variant_t &_terminal,
        const batchspec_t &batchspec) const;
    // This has to be on `readgen_t` because we sort differently depending on
    // the kinds of reads we're doing.
    virtual void sindex_sort(std::vector<rget_item_t> *vec) const = 0;

    virtual read_t next_read(
        const key_range_t &active_range,
        const std::vector<transform_variant_t> &transform,
        const batchspec_t &batchspec) const;
    // This generates a read that will read as many rows as we need to be able
    // to do an sindex sort, or nothing if no such read is necessary.  Such a
    // read should only be necessary when we're ordering by a secondary index
    // and the last element read has a truncated value for that secondary index.
    virtual boost::optional<read_t> sindex_sort_read(
        const key_range_t &active_range,
        const std::vector<rget_item_t> &items,
        const std::vector<transform_variant_t> &transform,
        const batchspec_t &batchspec) const = 0;

    virtual key_range_t original_keyrange() const = 0;
    virtual std::string sindex_name() const = 0; // Used for error checking.

    // Returns `true` if there is no more to read.
    bool update_range(key_range_t *active_range,
                      const store_key_t &last_key) const;

    changefeed::keyspec_t::range_t get_spec() const {
        // RSI: transforms?
        return changefeed::keyspec_t::range_t(original_datum_range);
    }
protected:
    const std::map<std::string, wire_func_t> global_optargs;
    const std::string table_name;
    const datum_range_t original_datum_range;
    const profile_bool_t profile;
    const sorting_t sorting;

private:
    virtual rget_read_t next_read_impl(
        const key_range_t &active_range,
        const std::vector<transform_variant_t> &transform,
        const batchspec_t &batchspec) const = 0;
};

class primary_readgen_t : public readgen_t {
public:
    static scoped_ptr_t<readgen_t> make(
        env_t *env,
        std::string table_name,
        datum_range_t range = datum_range_t::universe(),
        sorting_t sorting = sorting_t::UNORDERED);
private:
    primary_readgen_t(const std::map<std::string, wire_func_t> &global_optargs,
                      std::string table_name,
                      datum_range_t range,
                      profile_bool_t profile,
                      sorting_t sorting);
    virtual rget_read_t next_read_impl(
        const key_range_t &active_range,
        const std::vector<transform_variant_t> &transform,
        const batchspec_t &batchspec) const;
    virtual boost::optional<read_t> sindex_sort_read(
        const key_range_t &active_range,
        const std::vector<rget_item_t> &items,
        const std::vector<transform_variant_t> &transform,
        const batchspec_t &batchspec) const;
    virtual void sindex_sort(std::vector<rget_item_t> *vec) const;
    virtual key_range_t original_keyrange() const;
    virtual std::string sindex_name() const; // Used for error checking.
};

class sindex_readgen_t : public readgen_t {
public:
    static scoped_ptr_t<readgen_t> make(
        env_t *env,
        std::string table_name,
        const std::string &sindex,
        datum_range_t range = datum_range_t::universe(),
        sorting_t sorting = sorting_t::UNORDERED);
private:
    sindex_readgen_t(
        const std::map<std::string, wire_func_t> &global_optargs,
        std::string table_name,
        const std::string &sindex,
        datum_range_t sindex_range,
        profile_bool_t profile,
        sorting_t sorting);
    virtual rget_read_t next_read_impl(
        const key_range_t &active_range,
        const std::vector<transform_variant_t> &transform,
        const batchspec_t &batchspec) const;
    virtual boost::optional<read_t> sindex_sort_read(
        const key_range_t &active_range,
        const std::vector<rget_item_t> &items,
        const std::vector<transform_variant_t> &transform,
        const batchspec_t &batchspec) const;
    virtual void sindex_sort(std::vector<rget_item_t> *vec) const;
    virtual key_range_t original_keyrange() const;
    virtual std::string sindex_name() const; // Used for error checking.

    const std::string sindex;
};

struct readspec_t {
    std::string index;
    bool is_primary() { return index == ""; }
    key_range_t range;
    std::vector<transform_variant_t> transforms;
};

class reader_t {
public:
    explicit reader_t(
        const real_table_t &_table,
        bool use_outdated,
        scoped_ptr_t<readgen_t> &&readgen);
    void add_transformation(transform_variant_t &&tv);
    void accumulate(env_t *env, eager_acc_t *acc, const terminal_variant_t &tv);
    void accumulate_all(env_t *env, eager_acc_t *acc);
    std::vector<datum_t>
    next_batch(env_t *env, const batchspec_t &batchspec);
    bool is_finished() const;

    changefeed::keyspec_t::range_t get_spec() {
        return readgen->get_spec();
    }
private:
    // Returns `true` if there's data in `items`.
    bool load_items(env_t *env, const batchspec_t &batchspec);
    rget_read_response_t do_read(env_t *env, const read_t &read);
    std::vector<rget_item_t> do_range_read(
            env_t *env, const read_t &read);

    real_table_t table;
    const bool use_outdated;
    std::vector<transform_variant_t> transforms;

    bool started, shards_exhausted;
    const scoped_ptr_t<const readgen_t> readgen;
    key_range_t active_range;

    // We need this to handle the SINDEX_CONSTANT case.
    std::vector<rget_item_t> items;
    size_t items_index;
};

class lazy_datum_stream_t : public datum_stream_t {
public:
    lazy_datum_stream_t(
        const real_table_t &_table,
        bool _use_outdated,
        scoped_ptr_t<readgen_t> &&_readgen,
        const protob_t<const Backtrace> &bt_src);

    virtual bool is_array() { return false; }
    virtual datum_t as_array(UNUSED env_t *env) {
        return datum_t();  // Cannot be converted implicitly.
    }

    bool is_exhausted() const;
    virtual bool is_cfeed() const;
private:
<<<<<<< HEAD
    virtual changefeed::keyspec_t get_spec() {
        return changefeed::keyspec_t(reader.get_spec());
    }

    std::vector<counted_t<const datum_t> >
=======
    std::vector<datum_t>
>>>>>>> ea266e08
    next_batch_impl(env_t *env, const batchspec_t &batchspec);

    virtual void add_transformation(transform_variant_t &&tv,
                                    const protob_t<const Backtrace> &bt);
    virtual void accumulate(env_t *env, eager_acc_t *acc, const terminal_variant_t &tv);
    virtual void accumulate_all(env_t *env, eager_acc_t *acc);

    // We use these to cache a batch so that `next` works.  There are a lot of
    // things that are most easily written in terms of `next` that would
    // otherwise have to do this caching themselves.
    size_t current_batch_offset;
    std::vector<datum_t> current_batch;

    reader_t reader;
};

} // namespace ql

#endif // RDB_PROTOCOL_DATUM_STREAM_HPP_<|MERGE_RESOLUTION|>--- conflicted
+++ resolved
@@ -229,14 +229,10 @@
     virtual bool is_cfeed() const;
 
 private:
-<<<<<<< HEAD
     virtual changefeed::keyspec_t get_spec() {
         rfail(base_exc_t::GENERIC, "%s", "Cannot call `changes` on a union stream.");
     }
-    std::vector<counted_t<const datum_t> >
-=======
-    std::vector<datum_t>
->>>>>>> ea266e08
+    std::vector<datum_t >
     next_batch_impl(env_t *env, const batchspec_t &batchspec);
 
     std::vector<counted_t<datum_stream_t> > streams;
@@ -421,15 +417,11 @@
     bool is_exhausted() const;
     virtual bool is_cfeed() const;
 private:
-<<<<<<< HEAD
     virtual changefeed::keyspec_t get_spec() {
         return changefeed::keyspec_t(reader.get_spec());
     }
 
-    std::vector<counted_t<const datum_t> >
-=======
-    std::vector<datum_t>
->>>>>>> ea266e08
+    std::vector<datum_t >
     next_batch_impl(env_t *env, const batchspec_t &batchspec);
 
     virtual void add_transformation(transform_variant_t &&tv,
