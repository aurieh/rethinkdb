#include "rdb_protocol/env.hpp"

#include "rdb_protocol/counted_term.hpp"
#include "rdb_protocol/pb_utils.hpp"
#include "rdb_protocol/term_walker.hpp"

#pragma GCC diagnostic ignored "-Wshadow"

namespace ql {

/* Checks that divisor is indeed a divisor of multiple. */
template <class T>
bool is_joined(const T &multiple, const T &divisor) {
    T cpy = multiple;

    semilattice_join(&cpy, divisor);
    return cpy == multiple;
}


bool env_t::add_optarg(const std::string &key, const Term &val) {
    if (optargs.count(key)) return true;
    protob_t<Term> arg = make_counted_term();
    N2(FUNC, N0(MAKE_ARRAY), *arg = val);
    term_walker_t(arg.get(), &val.GetExtension(ql2::extension::backtrace));
    optargs[key] = wire_func_t(*arg, std::map<int64_t, Datum>());
    counted_t<func_t> force_compilation = optargs[key].compile(this);
    r_sanity_check(force_compilation != NULL);
    return false;
}
void env_t::init_optargs(const std::map<std::string, wire_func_t> &_optargs) {
    r_sanity_check(optargs.size() == 0);
    optargs = _optargs;
    for (auto it = optargs.begin(); it != optargs.end(); ++it) {
        counted_t<func_t> force_compilation = it->second.compile(this);
        r_sanity_check(force_compilation != NULL);
    }
}
counted_t<val_t> env_t::get_optarg(const std::string &key){
    if (!optargs.count(key)) {
        return counted_t<val_t>();
    }
    return optargs[key].compile(this)->call();
}
const std::map<std::string, wire_func_t> &env_t::get_all_optargs() {
    return optargs;
}


static const int min_normal_gensym = -1000000;
int env_t::gensym(bool allow_implicit) {
    r_sanity_check(0 > next_gensym_val && next_gensym_val >= min_normal_gensym);
    int gensym = next_gensym_val--;
    if (!allow_implicit) {
        gensym += min_normal_gensym;
        r_sanity_check(gensym < min_normal_gensym);
    }
    return gensym;
}

bool env_t::var_allows_implicit(int varnum) {
    return varnum >= min_normal_gensym;
}

void env_t::push_implicit(counted_t<const datum_t> *val) {
    implicit_var.push(val);
}
counted_t<const datum_t> *env_t::top_implicit(const rcheckable_t *caller) {
    rcheck_target(caller, !implicit_var.empty(),
                  "r.row is not defined in this context.");
    rcheck_target(caller, implicit_var.size() == 1,
                  "Cannot use r.row in nested queries.  Use functions instead.");
    return implicit_var.top();
}
void env_t::pop_implicit() {
    r_sanity_check(implicit_var.size() > 0);
    implicit_var.pop();
}

void env_t::push_var(int var, counted_t<const datum_t> *val) {
    vars[var].push(val);
}

<<<<<<< HEAD
counted_t<const datum_t> *env_t::top_var(int var, const rcheckable_t *caller) {
=======
static const datum_t *sindex_error_dummy_datum;
void env_t::push_special_var(int var, special_var_t special_var) {
    switch (special_var) {
    case SINDEX_ERROR_VAR: {
        vars[var].push(&sindex_error_dummy_datum);
    } break;
    default: unreachable();
    }
}

env_t::special_var_shadower_t::special_var_shadower_t(
    env_t *env, special_var_t special_var) : shadow_env(env) {
    shadow_env->dump_scope(&current_scope);
    for (auto it = current_scope.begin(); it != current_scope.end(); ++it) {
        shadow_env->push_special_var(it->first, special_var);
    }
}

env_t::special_var_shadower_t::~special_var_shadower_t() {
    for (auto it = current_scope.begin(); it != current_scope.end(); ++it) {
        shadow_env->pop_var(it->first);
    }
}

const datum_t **env_t::top_var(int var, const rcheckable_t *caller) {
>>>>>>> c1230798
    rcheck_target(caller, !vars[var].empty(),
                  strprintf("Unrecognized variabled %d", var));
    const datum_t **var_val = vars[var].top();
    rcheck_target(caller, var_val != &sindex_error_dummy_datum,
                  "Cannot reference external variables from inside an index.");
    return var_val;
}
void env_t::pop_var(int var) {
    vars[var].pop();
}
void env_t::dump_scope(std::map<int64_t, counted_t<const datum_t> *> *out) {
    for (std::map<int64_t, std::stack<counted_t<const datum_t> *> >::iterator
             it = vars.begin(); it != vars.end(); ++it) {
        if (it->second.size() == 0) continue;
        r_sanity_check(it->second.top());
        (*out)[it->first] = it->second.top();
    }
}
void env_t::push_scope(std::map<int64_t, Datum> *in) {
    scope_stack.push(std::vector<std::pair<int, counted_t<const datum_t> > >());

    for (std::map<int64_t, Datum>::iterator it = in->begin(); it != in->end(); ++it) {
        scope_stack.top().push_back(std::make_pair(it->first,
                                                   make_counted<datum_t>(&it->second,
                                                                         this)));
    }

    for (size_t i = 0; i < scope_stack.top().size(); ++i) {
        //        &scope_stack.top()[i].second,
        //        scope_stack.top()[i].second);
        push_var(scope_stack.top()[i].first, &scope_stack.top()[i].second);
    }
}
void env_t::pop_scope() {
    r_sanity_check(scope_stack.size() > 0);
    for (size_t i = 0; i < scope_stack.top().size(); ++i) {
        pop_var(scope_stack.top()[i].first);
    }
    // DO NOT pop the vector off the scope stack.  You might invalidate a
    // pointer too early.
}

void env_t::set_eval_callback(eval_callback_t *callback) {
    eval_callback = callback;
}

void env_t::do_eval_callback() {
    if (eval_callback != NULL) {
        eval_callback->eval_callback();
    }
}

void env_t::join_and_wait_to_propagate(
    const cluster_semilattice_metadata_t &metadata_to_join)
    THROWS_ONLY(interrupted_exc_t) {
    cluster_semilattice_metadata_t sl_metadata;
    {
        on_thread_t switcher(semilattice_metadata->home_thread());
        semilattice_metadata->join(metadata_to_join);
        sl_metadata = semilattice_metadata->get();
    }

    boost::function<bool (const cow_ptr_t<ns_metadata_t> s)> p = boost::bind(
        &is_joined<cow_ptr_t<ns_metadata_t > >,
        _1,
        sl_metadata.rdb_namespaces
    );

    {
        on_thread_t switcher(namespaces_semilattice_metadata->home_thread());
        namespaces_semilattice_metadata->run_until_satisfied(p,
                                                             interruptor);
        databases_semilattice_metadata->run_until_satisfied(
            boost::bind(&is_joined<databases_semilattice_metadata_t>,
                        _1,
                        sl_metadata.databases),
            interruptor);
    }
}

boost::shared_ptr<js::runner_t> env_t::get_js_runner() {
    r_sanity_check(pool != NULL && get_thread_id() == pool->home_thread());
    if (!js_runner->connected()) {
        js_runner->begin(pool);
    }
    return js_runner;
}

env_t::env_t(
    extproc::pool_group_t *_pool_group,
    base_namespace_repo_t<rdb_protocol_t> *_ns_repo,

    clone_ptr_t<watchable_t<cow_ptr_t<ns_metadata_t> > >
    _namespaces_semilattice_metadata,

    clone_ptr_t<watchable_t<databases_semilattice_metadata_t> >
    _databases_semilattice_metadata,
    boost::shared_ptr<semilattice_readwrite_view_t<cluster_semilattice_metadata_t> >
    _semilattice_metadata,
    directory_read_manager_t<cluster_directory_metadata_t> *_directory_read_manager,
    boost::shared_ptr<js::runner_t> _js_runner,
    signal_t *_interruptor,
    uuid_u _this_machine,
    const std::map<std::string, wire_func_t> &_optargs)
  : uuid(generate_uuid()),
    optargs(_optargs),
    next_gensym_val(-2),
    implicit_depth(0),
    pool(_pool_group->get()),
    ns_repo(_ns_repo),
    namespaces_semilattice_metadata(_namespaces_semilattice_metadata),
    databases_semilattice_metadata(_databases_semilattice_metadata),
    semilattice_metadata(_semilattice_metadata),
    directory_read_manager(_directory_read_manager),
    js_runner(_js_runner),
    DEBUG_ONLY(eval_callback(NULL),)
    interruptor(_interruptor),
    this_machine(_this_machine) {

    guarantee(js_runner);
}

env_t::env_t(signal_t *_interruptor)
  : uuid(generate_uuid()),
    next_gensym_val(-2),
    implicit_depth(0),
    pool(NULL),
    ns_repo(NULL),
    directory_read_manager(NULL),
    DEBUG_ONLY(eval_callback(NULL),)
    interruptor(_interruptor) { }

env_t::~env_t() { }

} // namespace ql<|MERGE_RESOLUTION|>--- conflicted
+++ resolved
@@ -81,10 +81,7 @@
     vars[var].push(val);
 }
 
-<<<<<<< HEAD
-counted_t<const datum_t> *env_t::top_var(int var, const rcheckable_t *caller) {
-=======
-static const datum_t *sindex_error_dummy_datum;
+static counted_t<const datum_t> sindex_error_dummy_datum;
 void env_t::push_special_var(int var, special_var_t special_var) {
     switch (special_var) {
     case SINDEX_ERROR_VAR: {
@@ -108,11 +105,10 @@
     }
 }
 
-const datum_t **env_t::top_var(int var, const rcheckable_t *caller) {
->>>>>>> c1230798
+counted_t<const datum_t> *env_t::top_var(int var, const rcheckable_t *caller) {
     rcheck_target(caller, !vars[var].empty(),
                   strprintf("Unrecognized variabled %d", var));
-    const datum_t **var_val = vars[var].top();
+    counted_t<const datum_t> *var_val = vars[var].top();
     rcheck_target(caller, var_val != &sindex_error_dummy_datum,
                   "Cannot reference external variables from inside an index.");
     return var_val;
