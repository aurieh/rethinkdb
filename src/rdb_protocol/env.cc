// Copyright 2010-2014 RethinkDB, all rights reserved.
#include "rdb_protocol/env.hpp"

#include "clustering/administration/database_metadata.hpp"
#include "clustering/administration/metadata.hpp"
#include "concurrency/cross_thread_watchable.hpp"
#include "extproc/js_runner.hpp"
#include "rdb_protocol/counted_term.hpp"
#include "rdb_protocol/func.hpp"
#include "rdb_protocol/minidriver.hpp"
#include "rdb_protocol/term_walker.hpp"

namespace ql {

/* Checks that divisor is indeed a divisor of multiple. */
template <class T>
bool is_joined(const T &multiple, const T &divisor) {
    T cpy = multiple;

    semilattice_join(&cpy, divisor);
    return cpy == multiple;
}

counted_t<const datum_t> static_optarg(const std::string &key, protob_t<Query> q) {
    for (int i = 0; i < q->global_optargs_size(); ++i) {
        const Query::AssocPair &ap = q->global_optargs(i);
        if (ap.key() == key && ap.val().type() == Term_TermType_DATUM) {
            return make_counted<const datum_t>(&ap.val().datum());
        }
    }

    return counted_t<const datum_t>();
}

global_optargs_t::global_optargs_t() { }

global_optargs_t::global_optargs_t(protob_t<Query> q) {
    if (!q.has()) {
        return;
    }
    Term *t = q->mutable_query();
    preprocess_term(t);

    for (int i = 0; i < q->global_optargs_size(); ++i) {
        const Query::AssocPair &ap = q->global_optargs(i);
        bool conflict = add_optarg(ap.key(), ap.val());
        rcheck_toplevel(
                !conflict, base_exc_t::GENERIC,
                strprintf("Duplicate global optarg: %s", ap.key().c_str()));
    }

    Term arg = r::db("test").get();

    Backtrace *t_bt = t->MutableExtension(ql2::extension::backtrace);
    propagate_backtrace(&arg, t_bt); // duplicate toplevel backtrace
    UNUSED bool _b = add_optarg("db", arg);
    //          ^^ UNUSED because user can override this value safely
}

bool global_optargs_t::add_optarg(const std::string &key, const Term &val) {
    if (optargs.count(key)) {
        return true;
    }
    protob_t<Term> arg = r::fun(r::expr(val)).release_counted();
    propagate_backtrace(arg.get(), &val.GetExtension(ql2::extension::backtrace));

    compile_env_t empty_compile_env((var_visibility_t()));
    counted_t<func_term_t> func_term
        = make_counted<func_term_t>(&empty_compile_env, arg);
    counted_t<func_t> func = func_term->eval_to_func(var_scope_t());

    optargs[key] = wire_func_t(func);
    return false;
}

void global_optargs_t::init_optargs(
    const std::map<std::string, wire_func_t> &_optargs) {
    r_sanity_check(optargs.size() == 0);
    optargs = _optargs;
}

counted_t<val_t> global_optargs_t::get_optarg(env_t *env, const std::string &key){
    if (!optargs.count(key)) {
        return counted_t<val_t>();
    }
    return optargs[key].compile_wire_func()->call(env);
}
const std::map<std::string, wire_func_t> &global_optargs_t::get_all_optargs() {
    return optargs;
}

void env_t::set_eval_callback(eval_callback_t *callback) {
    eval_callback = callback;
}

void env_t::do_eval_callback() {
    if (eval_callback != NULL) {
        eval_callback->eval_callback();
    }
}

profile_bool_t env_t::profile() {
    return trace.has() ? profile_bool_t::PROFILE : profile_bool_t::DONT_PROFILE;
}

cluster_access_t::cluster_access_t(
        base_namespace_repo_t *_ns_repo,

        clone_ptr_t<watchable_t<cow_ptr_t<namespaces_semilattice_metadata_t> > >
            _namespaces_semilattice_metadata,

        clone_ptr_t<watchable_t<databases_semilattice_metadata_t> >
             _databases_semilattice_metadata,
        boost::shared_ptr<semilattice_readwrite_view_t<cluster_semilattice_metadata_t> >
            _semilattice_metadata,
        directory_read_manager_t<cluster_directory_metadata_t> *_directory_read_manager,
        uuid_u _this_machine)
    : ns_repo(_ns_repo),
      namespaces_semilattice_metadata(_namespaces_semilattice_metadata),
      databases_semilattice_metadata(_databases_semilattice_metadata),
      semilattice_metadata(_semilattice_metadata),
      directory_read_manager(_directory_read_manager),
      this_machine(_this_machine) { }

void cluster_access_t::join_and_wait_to_propagate(
        const cluster_semilattice_metadata_t &metadata_to_join,
        signal_t *interruptor)
    THROWS_ONLY(interrupted_exc_t) {
    cluster_semilattice_metadata_t sl_metadata;
    {
        on_thread_t switcher(semilattice_metadata->home_thread());
        semilattice_metadata->join(metadata_to_join);
        sl_metadata = semilattice_metadata->get();
    }

    boost::function<bool (const cow_ptr_t<namespaces_semilattice_metadata_t> s)> p
        = boost::bind(&is_joined<cow_ptr_t<namespaces_semilattice_metadata_t > >,
                      _1,
                      sl_metadata.rdb_namespaces);

    {
        on_thread_t switcher(namespaces_semilattice_metadata->home_thread());
        namespaces_semilattice_metadata->run_until_satisfied(p,
                                                             interruptor);
        databases_semilattice_metadata->run_until_satisfied(
            boost::bind(&is_joined<databases_semilattice_metadata_t>,
                        _1,
                        sl_metadata.databases),
            interruptor);
    }
}

js_runner_t *env_t::get_js_runner() {
    assert_thread();
    r_sanity_check(extproc_pool != NULL);
    if (!js_runner.connected()) {
        js_runner.begin(extproc_pool, interruptor);
    }
    return &js_runner;
}

env_t::env_t(rdb_context_t *ctx, signal_t *_interruptor)
    : evals_since_yield(0),
      global_optargs(protob_t<Query>()),
      extproc_pool(ctx != NULL ? ctx->extproc_pool : NULL),
      changefeed_client(ctx != NULL && ctx->changefeed_client.has()
                        ? ctx->changefeed_client.get()
                        : NULL),
      reql_http_proxy(ctx != NULL ? ctx->reql_http_proxy : ""),
      cluster_access(
          ctx != NULL ? ctx->ns_repo : NULL,
          ctx != NULL
              ? ctx->cross_thread_namespace_watchables[get_thread_id().threadnum].get()
                  ->get_watchable()
<<<<<<< HEAD
              : clone_ptr_t<watchable_t<cow_ptr_t<namespaces_semilattice_metadata_t> > >(),
          ctx ? ctx->cross_thread_database_watchables[get_thread_id().threadnum].get()
=======
              : clone_ptr_t<watchable_t<cow_ptr_t<ns_metadata_t> > >(),
          ctx != NULL
              ? ctx->cross_thread_database_watchables[get_thread_id().threadnum].get()
>>>>>>> 0ab85c01
                  ->get_watchable()
              : clone_ptr_t<watchable_t<databases_semilattice_metadata_t> >(),
          ctx != NULL
              ? ctx->cluster_metadata
              : boost::shared_ptr<
                    semilattice_readwrite_view_t<cluster_semilattice_metadata_t> >(),
          NULL,
          ctx != NULL ? ctx->machine_id : uuid_u()),
      interruptor(_interruptor),
      eval_callback(NULL) { }

// RSI: It's possible that query is empty?
scoped_ptr_t<profile::trace_t> make_trace_initializer(const protob_t<Query> &query) {
    if (query.has()) {
        counted_t<const datum_t> profile_arg = static_optarg("profile", query);
        if (profile_arg.has() && profile_arg->get_type() == datum_t::type_t::R_BOOL &&
            profile_arg->as_bool()) {
            return make_scoped<profile::trace_t>();
        }
    }
    return scoped_ptr_t<profile::trace_t>();
}

env_t::env_t(
    extproc_pool_t *_extproc_pool,
    changefeed::client_t *_changefeed_client,
    const std::string &_reql_http_proxy,
    base_namespace_repo_t *_ns_repo,
    clone_ptr_t<watchable_t<cow_ptr_t<namespaces_semilattice_metadata_t> > >
        _namespaces_semilattice_metadata,
    clone_ptr_t<watchable_t<databases_semilattice_metadata_t> >
        _databases_semilattice_metadata,
    boost::shared_ptr<semilattice_readwrite_view_t<cluster_semilattice_metadata_t> >
        _semilattice_metadata,
    directory_read_manager_t<cluster_directory_metadata_t> *_directory_read_manager,
    signal_t *_interruptor,
    uuid_u _this_machine,
    protob_t<Query> query)
  : evals_since_yield(0),
    global_optargs(query),
    extproc_pool(_extproc_pool),
    changefeed_client(_changefeed_client),
    reql_http_proxy(_reql_http_proxy),
    cluster_access(_ns_repo,
                   _namespaces_semilattice_metadata,
                   _databases_semilattice_metadata,
                   _semilattice_metadata,
                   _directory_read_manager,
                   _this_machine),
    interruptor(_interruptor),
    trace(make_trace_initializer(query)),
    eval_callback(NULL) {}



env_t::env_t(
    extproc_pool_t *_extproc_pool,
    changefeed::client_t *_changefeed_client,
    const std::string &_reql_http_proxy,
    base_namespace_repo_t *_ns_repo,

    clone_ptr_t<watchable_t<cow_ptr_t<namespaces_semilattice_metadata_t> > >
        _namespaces_semilattice_metadata,

    clone_ptr_t<watchable_t<databases_semilattice_metadata_t> >
         _databases_semilattice_metadata,
    boost::shared_ptr<semilattice_readwrite_view_t<cluster_semilattice_metadata_t> >
        _semilattice_metadata,
    directory_read_manager_t<cluster_directory_metadata_t> *_directory_read_manager,
    signal_t *_interruptor,
    uuid_u _this_machine,
    profile_bool_t _profile)
  : evals_since_yield(0),
    global_optargs(protob_t<Query>()),
    extproc_pool(_extproc_pool),
    changefeed_client(_changefeed_client),
    reql_http_proxy(_reql_http_proxy),
    cluster_access(_ns_repo,
                   _namespaces_semilattice_metadata,
                   _databases_semilattice_metadata,
                   _semilattice_metadata,
                   _directory_read_manager,
                   _this_machine),
    interruptor(_interruptor),
    trace(_profile == profile_bool_t::PROFILE
          ? make_scoped<profile::trace_t>()
          : scoped_ptr_t<profile::trace_t>()),
    eval_callback(NULL) {}

env_t::~env_t() { }

void env_t::maybe_yield() {
    if (++evals_since_yield > EVALS_BEFORE_YIELD) {
        coro_t::yield();
        evals_since_yield = 0;
    }
}

} // namespace ql<|MERGE_RESOLUTION|>--- conflicted
+++ resolved
@@ -172,14 +172,9 @@
           ctx != NULL
               ? ctx->cross_thread_namespace_watchables[get_thread_id().threadnum].get()
                   ->get_watchable()
-<<<<<<< HEAD
               : clone_ptr_t<watchable_t<cow_ptr_t<namespaces_semilattice_metadata_t> > >(),
-          ctx ? ctx->cross_thread_database_watchables[get_thread_id().threadnum].get()
-=======
-              : clone_ptr_t<watchable_t<cow_ptr_t<ns_metadata_t> > >(),
           ctx != NULL
               ? ctx->cross_thread_database_watchables[get_thread_id().threadnum].get()
->>>>>>> 0ab85c01
                   ->get_watchable()
               : clone_ptr_t<watchable_t<databases_semilattice_metadata_t> >(),
           ctx != NULL
