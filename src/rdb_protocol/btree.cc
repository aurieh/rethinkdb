--- conflicted
+++ resolved
@@ -243,42 +243,6 @@
             guarantee(old_val.get_field(primary_key, ql::NOTHROW).has());
         }
         guarantee(old_val.has());
-<<<<<<< HEAD
-=======
-        if (return_changes == return_changes_t::YES) {
-            // first, fill with the old value.  Then, if `replacer` succeeds, fill with new value.
-            bool conflict = resp.add("changes", make_replacement_pair(old_val, old_val));
-            guarantee(!conflict);
-        }
-
-        ql::datum_t new_val = replacer->replace(old_val);
-        if (return_changes == return_changes_t::YES) {
-            resp.overwrite("changes", make_replacement_pair(old_val, new_val));
-        }
-        if (new_val.get_type() == ql::datum_t::R_NULL) {
-            ended_empty = true;
-        } else if (new_val.get_type() == ql::datum_t::R_OBJECT) {
-            ended_empty = false;
-            new_val.rcheck_valid_replace(
-                old_val, ql::datum_t(), primary_key);
-            ql::datum_t pk = new_val.get_field(primary_key, ql::NOTHROW);
-            rcheck_target(&new_val,
-                          key.compare(store_key_t(pk.print_primary())) == 0,
-                          ql::base_exc_t::GENERIC,
-                          (started_empty
-                           ? strprintf("Primary key `%s` cannot be changed (null -> %s)",
-                                       primary_key.to_std().c_str(),
-                                       new_val.print().c_str())
-                           : strprintf("Primary key `%s` cannot be changed (%s -> %s)",
-                                       primary_key.to_std().c_str(),
-                                       old_val.print().c_str(),
-                                       new_val.print().c_str())));
-        } else {
-            rfail_typed_target(
-                &new_val, "Inserted value must be an OBJECT (got %s):\n%s",
-                new_val.get_type_name().c_str(), new_val.print().c_str());
-        }
->>>>>>> 3468c40c
 
         try {
             /* Compute the replacement value for the row */
