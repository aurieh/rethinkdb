--- conflicted
+++ resolved
@@ -5,14 +5,11 @@
 #include "concurrency/watchable.hpp"
 #include "perfmon/perfmon.hpp"
 #include "rdb_protocol/backtrace.hpp"
-<<<<<<< HEAD
-=======
-#include "rdb_protocol/counted_term.hpp"
->>>>>>> 802ff141
 #include "rdb_protocol/env.hpp"
 #include "rdb_protocol/profile.hpp"
 #include "rdb_protocol/query.hpp"
 #include "rdb_protocol/query_cache.hpp"
+#include "rdb_protocol/response.hpp"
 #include "rpc/semilattice/view/field.hpp"
 
 rdb_query_server_t::rdb_query_server_t(const std::set<ip_address_t> &local_addresses,
@@ -45,24 +42,14 @@
     try {
         scoped_perfmon_counter_t client_active(&rdb_ctx->stats.clients_active); // TODO: make this correct for parallelized queries
         // `ql::run` will set the status code
-<<<<<<< HEAD
         ql::run(query_params, response_out, interruptor);
-=======
-        ql::run(std::move(query_id), query, response_out, query_cache, interruptor);
->>>>>>> 802ff141
     } catch (const interrupted_exc_t &ex) {
         throw; // Interruptions should be handled by our caller, who can provide context
 #ifdef NDEBUG // In debug mode we crash, in release we send an error.
     } catch (const std::exception &e) {
-<<<<<<< HEAD
         response_out->fill_error(Response::RUNTIME_ERROR,
                                  strprintf("Unexpected exception: %s\n", e.what()),
                                  ql::backtrace_registry_t::EMPTY_BACKTRACE);
-=======
-        ql::fill_error(response_out, Response::RUNTIME_ERROR,
-                       strprintf("Unexpected exception: %s\n", e.what()),
-                       ql::backtrace_registry_t::EMPTY_BACKTRACE);
->>>>>>> 802ff141
 #endif // NDEBUG
     }
 
