// Copyright 2010-2014 RethinkDB, all rights reserved.
#ifndef RDB_PROTOCOL_ARTIFICIAL_TABLE_BACKEND_HPP_
#define RDB_PROTOCOL_ARTIFICIAL_TABLE_BACKEND_HPP_

#include <string>
#include <vector>

#include "rdb_protocol/datum.hpp"
#include "rdb_protocol/datum_stream.hpp"

/* `artificial_table_backend_t` is the interface that `artificial_table_t` uses to access
the actual data or configuration. There is one subclass for each table like
`rethinkdb.table_config`, `rethinkdb.table_status`, and so on. */

class artificial_table_backend_t : public home_thread_mixin_t {
public:
    /* Notes:
     1. `read_all_rows_as_*()`, `read_row()`, and `write_row()` all return `false` and
        set `*error_out` if an error occurs. Note that if a row is absent in
        `read_row()`, this doesn't count as an error.
     2. If `write_row()` is called concurrently with `read_row()` or
        `read_all_rows_as_*()`, it is undefined whether the read will see the write or
        not.
     3. `get_primary_key_name()`, `read_all_rows_as_*()`, `read_row()` and `write_row()`
        can be called on any thread. */

    explicit artificial_table_backend_t(name_string_t const &table_name);

    name_string_t const &get_table_name() const;
    uuid_u const &get_table_id() const;

    /* Returns the name of the primary key for the table. The return value must not
    change. This must not block. */
    virtual std::string get_primary_key_name() = 0;

    /* `read_all_rows_as_*()` returns the full dataset either as a stream or as a vector
       depending on the version being called. Subclasses should override one or the
       other, but not both. The `artificial_table_t` will only ever call
       `read_all_rows_as_stream()`; the default implementation of
       `read_all_rows_as_stream()` calls `read_all_rows_as_vector()`, while the default
       implementation of `read_all_row_as_vector()` crashes. So it will work correctly
       no matter which one the subclass overrides. The default implemention of
       `read_all_rows_as_stream()` will also take care of the filtering and sorting,
       which you must handle yourself when overriding it. */
    virtual bool read_all_rows_as_stream(
        auth::user_context_t const &user_context,
        ql::backtrace_id_t bt,
        const ql::datumspec_t &datumspec,
        sorting_t sorting,
        signal_t *interruptor,
        counted_t<ql::datum_stream_t> *rows_out,
        admin_err_t *error_out);

    virtual bool read_all_rows_as_vector(
        auth::user_context_t const &user_context,
        signal_t *interruptor,
        std::vector<ql::datum_t> *rows_out,
        admin_err_t *error_out);

    /* Sets `*row_out` to the current value of the row, or an empty `datum_t` if no such
    row exists. */
    virtual bool read_row(
        auth::user_context_t const &user_context,
        ql::datum_t primary_key,
        signal_t *interruptor,
        ql::datum_t *row_out,
        admin_err_t *error_out) = 0;

    /* Called when the user issues a write command on the row. Calling `write_row()` on a
    row that doesn't exist means an insertion; calling `write_row` with
    `*new_value_inout` an empty `datum_t` means a deletion. `pkey_was_autogenerated` will
    be set to `true` only if `primary_key` is a newly-generated UUID created for the
    purpose of this insert. If the backend makes additional changes to the row before
    inserting it (such as filling in omitted fields) then it can write to
    `*new_value_inout`, but it cannot change an empty datum to a non-empty datum or vice
    versa. */
    virtual bool write_row(
        auth::user_context_t const &user_context,
        ql::datum_t primary_key,
        bool pkey_was_autogenerated,
        ql::datum_t *new_value_inout,
        signal_t *interruptor,
        admin_err_t *error_out) = 0;

    virtual bool read_changes(
        ql::env_t *env,
        const ql::changefeed::streamspec_t &ss,
        ql::backtrace_id_t bt,
        signal_t *interruptor,
        counted_t<ql::datum_stream_t> *cfeed_out,
        admin_err_t *error_out) = 0;

<<<<<<< HEAD
    static const uuid_u base_table_id;

=======
    cross_thread_mutex_t::acq_t aquire_transaction_mutex() {
        return cross_thread_mutex_t::acq_t(&transaction_mutex);
    }
>>>>>>> 4c309037
protected:
    virtual ~artificial_table_backend_t() { }

private:
<<<<<<< HEAD
    name_string_t m_table_name;
    uuid_u m_table_id;
=======
    cross_thread_mutex_t transaction_mutex;
>>>>>>> 4c309037
};

#endif /* RDB_PROTOCOL_ARTIFICIAL_TABLE_BACKEND_HPP_ */
<|MERGE_RESOLUTION|>--- conflicted
+++ resolved
@@ -90,24 +90,19 @@
         counted_t<ql::datum_stream_t> *cfeed_out,
         admin_err_t *error_out) = 0;
 
-<<<<<<< HEAD
-    static const uuid_u base_table_id;
-
-=======
     cross_thread_mutex_t::acq_t aquire_transaction_mutex() {
         return cross_thread_mutex_t::acq_t(&transaction_mutex);
     }
->>>>>>> 4c309037
+
+    static const uuid_u base_table_id;
+
 protected:
     virtual ~artificial_table_backend_t() { }
 
 private:
-<<<<<<< HEAD
     name_string_t m_table_name;
     uuid_u m_table_id;
-=======
     cross_thread_mutex_t transaction_mutex;
->>>>>>> 4c309037
 };
 
 #endif /* RDB_PROTOCOL_ARTIFICIAL_TABLE_BACKEND_HPP_ */
