--- conflicted
+++ resolved
@@ -7,10 +7,11 @@
 static const int machinery_expiration_secs = 60;
 
 void cfeed_artificial_table_backend_t::machinery_t::send_all_change(
-<<<<<<< HEAD
-    const store_key_t &pkey,
-    const ql::datum_t &old_val,
-    const ql::datum_t &new_val) {
+        const new_mutex_acq_t *proof,
+        const store_key_t &pkey,
+        const ql::datum_t &old_val,
+        const ql::datum_t &new_val) {
+    proof->guarantee_is_holding(&mutex);
     send_all(
         ql::changefeed::msg_t(
             ql::changefeed::msg_t::change_t{
@@ -19,18 +20,6 @@
                 pkey,
                 old_val,
                 new_val}));
-=======
-        const new_mutex_acq_t *proof,
-        const store_key_t &key,
-        const ql::datum_t &old_val,
-        const ql::datum_t &new_val) {
-    proof->guarantee_is_holding(&mutex);
-    ql::changefeed::msg_t::change_t change;
-    change.pkey = key;
-    change.old_val = old_val;
-    change.new_val = new_val;
-    send_all(ql::changefeed::msg_t(change));
->>>>>>> 177fb8a7
 }
 
 void cfeed_artificial_table_backend_t::machinery_t::send_all_stop() {
