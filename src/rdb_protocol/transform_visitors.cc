--- conflicted
+++ resolved
@@ -16,15 +16,14 @@
 // code duplication needs to go away, but I'm not 100% sure how to do it (there
 // are sometimes minor differences between the lazy and eager evaluations) and
 // it definitely isn't making it into 1.4.
-<<<<<<< HEAD
 void transform_visitor_t::operator()(ql::map_wire_func_t &func) const {
-    ql::env_checkpoint_t(ql_env, &ql::env_t::discard_checkpoint);
+    ql::env_checkpoint_t(ql_env, ql::env_checkpoint_t::DISCARD);
     counted_t<const ql::datum_t> arg(new ql::datum_t(json, ql_env));
     out->push_back(func.compile(ql_env)->call(arg)->as_datum()->as_json());
 }
 
 void transform_visitor_t::operator()(ql::concatmap_wire_func_t &func) const {
-    ql::env_checkpoint_t(ql_env, &ql::env_t::discard_checkpoint);
+    ql::env_checkpoint_t(ql_env, ql::env_checkpoint_t::DISCARD);
     counted_t<const ql::datum_t> arg(new ql::datum_t(json, ql_env));
     counted_t<ql::datum_stream_t> ds = func.compile(ql_env)->call(arg)->as_seq();
     while (counted_t<const ql::datum_t> d = ds->next()) {
@@ -33,28 +32,9 @@
 }
 
 void transform_visitor_t::operator()(ql::filter_wire_func_t &func) const {
-    ql::env_checkpoint_t(ql_env, &ql::env_t::discard_checkpoint);
+    ql::env_checkpoint_t(ql_env, ql::env_checkpoint_t::DISCARD);
     counted_t<ql::func_t> f = func.compile(ql_env);
     counted_t<const ql::datum_t> arg(new ql::datum_t(json, ql_env));
-=======
-void transform_visitor_t::operator()(ql::map_wire_func_t &func/*NOLINT*/) const {
-    ql::env_checkpoint_t(ql_env, ql::env_checkpoint_t::DISCARD);
-    const ql::datum_t *arg = ql_env->add_ptr(new ql::datum_t(json, ql_env));
-    out->push_back(func.compile(ql_env)->call(arg)->as_datum()->as_json());
-}
-
-void transform_visitor_t::operator()(ql::concatmap_wire_func_t &func/*NOLINT*/) const {
-    ql::env_checkpoint_t(ql_env, ql::env_checkpoint_t::DISCARD);
-    const ql::datum_t *arg = ql_env->add_ptr(new ql::datum_t(json, ql_env));
-    ql::datum_stream_t *ds = func.compile(ql_env)->call(arg)->as_seq();
-    while (const ql::datum_t *d = ds->next()) out->push_back(d->as_json());
-}
-
-void transform_visitor_t::operator()(ql::filter_wire_func_t &func/*NOLINT*/) const {
-    ql::env_checkpoint_t(ql_env, ql::env_checkpoint_t::DISCARD);
-    ql::func_t *f = func.compile(ql_env);
-    const ql::datum_t *arg = ql_env->add_ptr(new ql::datum_t(json, ql_env));
->>>>>>> f8e2ad76
     if (f->filter_call(arg)) {
         out->push_back(arg->as_json());
     }
@@ -77,14 +57,6 @@
       scopes(_scopes), backtrace(_backtrace), out(_out)
 { }
 
-<<<<<<< HEAD
-void terminal_initializer_visitor_t::operator()(
-    UNUSED const ql::gmr_wire_func_t &f) const {
-    *out = ql::wire_datum_map_t();
-}
-
-=======
->>>>>>> f8e2ad76
 // All of this logic is analogous to the eager logic in datum_stream.cc.  This
 // code duplication needs to go away, but I'm not 100% sure how to do it (there
 // are sometimes minor differences between the lazy and eager evaluations) and
@@ -106,30 +78,13 @@
     }
 }
 
-<<<<<<< HEAD
-void terminal_initializer_visitor_t::operator()(
-    UNUSED const ql::count_wire_func_t &f) const {
-    *out = ql::wire_datum_t(make_counted<ql::datum_t>(0.0));
-}
-
-=======
->>>>>>> f8e2ad76
 void terminal_visitor_t::operator()(UNUSED const ql::count_wire_func_t &func) const {
     // TODO: just pass an int around
     ql::wire_datum_t *d = boost::get<ql::wire_datum_t>(out);
     d->reset(make_counted<ql::datum_t>(d->get()->as_int() + 1.0));
 }
 
-<<<<<<< HEAD
-void terminal_initializer_visitor_t::operator()(
-    UNUSED const ql::reduce_wire_func_t &f) const {
-    *out = rget_read_response_t::empty_t();
-}
-
 void terminal_visitor_t::operator()(ql::reduce_wire_func_t &func) const {
-=======
-void terminal_visitor_t::operator()(ql::reduce_wire_func_t &func/*NOLINT*/) const {
->>>>>>> f8e2ad76
     ql::wire_datum_t *d = boost::get<ql::wire_datum_t>(out);
     counted_t<const ql::datum_t> rhs(new ql::datum_t(json, ql_env));
     if (d) {
