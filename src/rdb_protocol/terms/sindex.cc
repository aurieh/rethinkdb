// Copyright 2010-2013 RethinkDB, all rights reserved.
#include "rdb_protocol/terms/terms.hpp"

#include <string>

#include "rdb_protocol/error.hpp"
#include "rdb_protocol/func.hpp"
#include "rdb_protocol/op.hpp"
#include "rdb_protocol/minidriver.hpp"

namespace ql {

// We need to use inheritance rather than composition for
// `env_t::special_var_shadower_t` because it needs to be initialized before
// `op_term_t`.
class sindex_create_term_t : public op_term_t {
public:
    sindex_create_term_t(compile_env_t *env, const protob_t<const Term> &term)
        : op_term_t(env, term, argspec_t(2, 3), optargspec_t({"multi"})) { }

<<<<<<< HEAD
    virtual counted_t<val_t> eval_impl(scope_env_t *env, eval_flags_t) const {
        counted_t<table_t> table = arg(env, 0)->as_table();
        counted_t<const datum_t> name_datum = arg(env, 1)->as_datum();
=======
    virtual counted_t<val_t> eval_impl(scope_env_t *env, args_t *args, eval_flags_t) const {
        counted_t<table_t> table = args->arg(env, 0)->as_table();
        counted_t<const datum_t> name_datum = args->arg(env, 1)->as_datum();
>>>>>>> 51d04b0a
        std::string name = name_datum->as_str().to_std();
        rcheck(name != table->get_pkey(),
               base_exc_t::GENERIC,
               strprintf("Index name conflict: `%s` is the name of the primary key.",
                         name.c_str()));
        counted_t<func_t> index_func;
        if (args->num_args() == 3) {
            index_func = args->arg(env, 2)->as_func();
        } else {

            pb::dummy_var_t x = pb::dummy_var_t::SINDEXCREATE_X;
            protob_t<Term> func_term
                = r::fun(x, r::var(x)[name_datum]).release_counted();

            prop_bt(func_term.get());
            compile_env_t empty_compile_env((var_visibility_t()));
            counted_t<func_term_t> func_term_term = make_counted<func_term_t>(
                &empty_compile_env, func_term);

            index_func = func_term_term->eval_to_func(env->scope);
        }
        r_sanity_check(index_func.has());

        /* Check if we're doing a multi index or a normal index. */
        counted_t<val_t> multi_val = args->optarg(env, "multi");
        sindex_multi_bool_t multi =
            (multi_val && multi_val->as_datum()->as_bool()
             ? sindex_multi_bool_t::MULTI
             : sindex_multi_bool_t::SINGLE);

        bool success = table->sindex_create(env->env, name, index_func, multi);
        if (success) {
            datum_ptr_t res(datum_t::R_OBJECT);
            UNUSED bool b = res.add("created", make_counted<datum_t>(1.0));
            return new_val(res.to_counted());
        } else {
            rfail(base_exc_t::GENERIC, "Index `%s` already exists on table `%s`.",
                  name.c_str(), table->display_name().c_str());
        }
    }

    virtual const char *name() const { return "sindex_create"; }
};

class sindex_drop_term_t : public op_term_t {
public:
    sindex_drop_term_t(compile_env_t *env, const protob_t<const Term> &term)
        : op_term_t(env, term, argspec_t(2)) { }

<<<<<<< HEAD
    virtual counted_t<val_t> eval_impl(scope_env_t *env, eval_flags_t) const {
        counted_t<table_t> table = arg(env, 0)->as_table();
        std::string name = arg(env, 1)->as_datum()->as_str().to_std();
=======
    virtual counted_t<val_t> eval_impl(scope_env_t *env, args_t *args, eval_flags_t) const {
        counted_t<table_t> table = args->arg(env, 0)->as_table();
        std::string name = args->arg(env, 1)->as_datum()->as_str().to_std();
>>>>>>> 51d04b0a
        bool success = table->sindex_drop(env->env, name);
        if (success) {
            datum_ptr_t res(datum_t::R_OBJECT);
            UNUSED bool b = res.add("dropped", make_counted<datum_t>(1.0));
            return new_val(res.to_counted());
        } else {
            rfail(base_exc_t::GENERIC, "Index `%s` does not exist on table `%s`.",
                  name.c_str(), table->display_name().c_str());
        }
    }

    virtual const char *name() const { return "sindex_drop"; }
};

class sindex_list_term_t : public op_term_t {
public:
    sindex_list_term_t(compile_env_t *env, const protob_t<const Term> &term)
        : op_term_t(env, term, argspec_t(1)) { }

<<<<<<< HEAD
    virtual counted_t<val_t> eval_impl(scope_env_t *env, eval_flags_t) const {
        counted_t<table_t> table = arg(env, 0)->as_table();
=======
    virtual counted_t<val_t> eval_impl(scope_env_t *env, args_t *args, eval_flags_t) const {
        counted_t<table_t> table = args->arg(env, 0)->as_table();
>>>>>>> 51d04b0a

        return new_val(table->sindex_list(env->env));
    }

    virtual const char *name() const { return "sindex_list"; }
};

class sindex_status_term_t : public op_term_t {
public:
    sindex_status_term_t(compile_env_t *env, const protob_t<const Term> &term)
        : op_term_t(env, term, argspec_t(1, -1)) { }

<<<<<<< HEAD
    virtual counted_t<val_t> eval_impl(scope_env_t *env, eval_flags_t) const {
        counted_t<table_t> table = arg(env, 0)->as_table();
=======
    virtual counted_t<val_t> eval_impl(scope_env_t *env, args_t *args, eval_flags_t) const {
        counted_t<table_t> table = args->arg(env, 0)->as_table();
>>>>>>> 51d04b0a
        std::set<std::string> sindexes;
        for (size_t i = 1; i < args->num_args(); ++i) {
            sindexes.insert(args->arg(env, i)->as_str().to_std());
        }
        return new_val(table->sindex_status(env->env, sindexes));
    }

    virtual const char *name() const { return "sindex_status"; }
};

/* We wait for no more than 10 seconds between polls to the indexes. */
int64_t initial_poll_ms = 50;
int64_t max_poll_ms = 10000;

bool all_ready(counted_t<const datum_t> statuses) {
    for (size_t i = 0; i < statuses->size(); ++i) {
        if (!statuses->get(i)->get("ready", NOTHROW)->as_bool()) {
            return false;
        }
    }
    return true;
}

class sindex_wait_term_t : public op_term_t {
public:
    sindex_wait_term_t(compile_env_t *env, const protob_t<const Term> &term)
        : op_term_t(env, term, argspec_t(1, -1)) { }

<<<<<<< HEAD
    virtual counted_t<val_t> eval_impl(scope_env_t *env, eval_flags_t) const {
        counted_t<table_t> table = arg(env, 0)->as_table();
=======
    virtual counted_t<val_t> eval_impl(scope_env_t *env, args_t *args, eval_flags_t) const {
        counted_t<table_t> table = args->arg(env, 0)->as_table();
>>>>>>> 51d04b0a
        std::set<std::string> sindexes;
        for (size_t i = 1; i < args->num_args(); ++i) {
            sindexes.insert(args->arg(env, i)->as_str().to_std());
        }
        // Start with initial_poll_ms, then double the waiting period after each
        // attempt up to a maximum of max_poll_ms.
        int64_t current_poll_ms = initial_poll_ms;
        for (;;) {
            counted_t<const datum_t> statuses =
                table->sindex_status(env->env, sindexes);
            if (all_ready(statuses)) {
                return new_val(statuses);
            } else {
                nap(current_poll_ms, env->env->interruptor);
                current_poll_ms = std::min(max_poll_ms, current_poll_ms * 2);
            }
        }
    }

    virtual const char *name() const { return "sindex_wait"; }
};

counted_t<term_t> make_sindex_create_term(compile_env_t *env, const protob_t<const Term> &term) {
    return make_counted<sindex_create_term_t>(env, term);
}
counted_t<term_t> make_sindex_drop_term(compile_env_t *env, const protob_t<const Term> &term) {
    return make_counted<sindex_drop_term_t>(env, term);
}
counted_t<term_t> make_sindex_list_term(compile_env_t *env, const protob_t<const Term> &term) {
    return make_counted<sindex_list_term_t>(env, term);
}
counted_t<term_t> make_sindex_status_term(compile_env_t *env, const protob_t<const Term> &term) {
    return make_counted<sindex_status_term_t>(env, term);
}
counted_t<term_t> make_sindex_wait_term(compile_env_t *env, const protob_t<const Term> &term) {
    return make_counted<sindex_wait_term_t>(env, term);
}


} // namespace ql
<|MERGE_RESOLUTION|>--- conflicted
+++ resolved
@@ -18,15 +18,9 @@
     sindex_create_term_t(compile_env_t *env, const protob_t<const Term> &term)
         : op_term_t(env, term, argspec_t(2, 3), optargspec_t({"multi"})) { }
 
-<<<<<<< HEAD
-    virtual counted_t<val_t> eval_impl(scope_env_t *env, eval_flags_t) const {
-        counted_t<table_t> table = arg(env, 0)->as_table();
-        counted_t<const datum_t> name_datum = arg(env, 1)->as_datum();
-=======
     virtual counted_t<val_t> eval_impl(scope_env_t *env, args_t *args, eval_flags_t) const {
         counted_t<table_t> table = args->arg(env, 0)->as_table();
         counted_t<const datum_t> name_datum = args->arg(env, 1)->as_datum();
->>>>>>> 51d04b0a
         std::string name = name_datum->as_str().to_std();
         rcheck(name != table->get_pkey(),
                base_exc_t::GENERIC,
@@ -76,15 +70,9 @@
     sindex_drop_term_t(compile_env_t *env, const protob_t<const Term> &term)
         : op_term_t(env, term, argspec_t(2)) { }
 
-<<<<<<< HEAD
-    virtual counted_t<val_t> eval_impl(scope_env_t *env, eval_flags_t) const {
-        counted_t<table_t> table = arg(env, 0)->as_table();
-        std::string name = arg(env, 1)->as_datum()->as_str().to_std();
-=======
     virtual counted_t<val_t> eval_impl(scope_env_t *env, args_t *args, eval_flags_t) const {
         counted_t<table_t> table = args->arg(env, 0)->as_table();
         std::string name = args->arg(env, 1)->as_datum()->as_str().to_std();
->>>>>>> 51d04b0a
         bool success = table->sindex_drop(env->env, name);
         if (success) {
             datum_ptr_t res(datum_t::R_OBJECT);
@@ -104,13 +92,8 @@
     sindex_list_term_t(compile_env_t *env, const protob_t<const Term> &term)
         : op_term_t(env, term, argspec_t(1)) { }
 
-<<<<<<< HEAD
-    virtual counted_t<val_t> eval_impl(scope_env_t *env, eval_flags_t) const {
-        counted_t<table_t> table = arg(env, 0)->as_table();
-=======
     virtual counted_t<val_t> eval_impl(scope_env_t *env, args_t *args, eval_flags_t) const {
         counted_t<table_t> table = args->arg(env, 0)->as_table();
->>>>>>> 51d04b0a
 
         return new_val(table->sindex_list(env->env));
     }
@@ -123,13 +106,8 @@
     sindex_status_term_t(compile_env_t *env, const protob_t<const Term> &term)
         : op_term_t(env, term, argspec_t(1, -1)) { }
 
-<<<<<<< HEAD
-    virtual counted_t<val_t> eval_impl(scope_env_t *env, eval_flags_t) const {
-        counted_t<table_t> table = arg(env, 0)->as_table();
-=======
     virtual counted_t<val_t> eval_impl(scope_env_t *env, args_t *args, eval_flags_t) const {
         counted_t<table_t> table = args->arg(env, 0)->as_table();
->>>>>>> 51d04b0a
         std::set<std::string> sindexes;
         for (size_t i = 1; i < args->num_args(); ++i) {
             sindexes.insert(args->arg(env, i)->as_str().to_std());
@@ -158,13 +136,8 @@
     sindex_wait_term_t(compile_env_t *env, const protob_t<const Term> &term)
         : op_term_t(env, term, argspec_t(1, -1)) { }
 
-<<<<<<< HEAD
-    virtual counted_t<val_t> eval_impl(scope_env_t *env, eval_flags_t) const {
-        counted_t<table_t> table = arg(env, 0)->as_table();
-=======
     virtual counted_t<val_t> eval_impl(scope_env_t *env, args_t *args, eval_flags_t) const {
         counted_t<table_t> table = args->arg(env, 0)->as_table();
->>>>>>> 51d04b0a
         std::set<std::string> sindexes;
         for (size_t i = 1; i < args->num_args(); ++i) {
             sindexes.insert(args->arg(env, i)->as_str().to_std());
