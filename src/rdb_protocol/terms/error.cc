// Copyright 2010-2013 RethinkDB, all rights reserved.
#include "rdb_protocol/terms/terms.hpp"

#include "rdb_protocol/error.hpp"
#include "rdb_protocol/func.hpp"
#include "rdb_protocol/op.hpp"

namespace ql {

class error_term_t : public op_term_t {
public:
    error_term_t(compile_env_t *env, const protob_t<const Term> &term)
        : op_term_t(env, term, argspec_t(0, 1)) { }
private:
<<<<<<< HEAD
    virtual counted_t<val_t> eval_impl(scope_env_t *env, eval_flags_t) const {
        if (num_args() == 0) {
=======
    virtual counted_t<val_t> eval_impl(scope_env_t *env, args_t *args, eval_flags_t) const {
        if (args->num_args() == 0) {
>>>>>>> 51d04b0a
            rfail(base_exc_t::EMPTY_USER, "Empty ERROR term outside a default block.");
        } else {
            rfail(base_exc_t::GENERIC, "%s", args->arg(env, 0)->as_str().c_str());
        }
    }
    virtual const char *name() const { return "error"; }
};

class default_term_t : public op_term_t {
public:
    default_term_t(compile_env_t *env, const protob_t<const Term> &term)
        : op_term_t(env, term, argspec_t(2)) { }
private:
<<<<<<< HEAD
    counted_t<val_t> eval_impl(scope_env_t *env, eval_flags_t) const FINAL {
=======
    virtual counted_t<val_t> eval_impl(scope_env_t *env, args_t *args, eval_flags_t) const {
>>>>>>> 51d04b0a
        counted_t<const datum_t> func_arg;
        scoped_ptr_t<exc_t> err;
        counted_t<val_t> v;
        try {
            v = args->arg(env, 0);
            if (v->get_type().is_convertible(val_t::type_t::DATUM)) {
                func_arg = v->as_datum();
                if (func_arg->get_type() != datum_t::R_NULL) {
                    return v;
                }
            } else {
                return v;
            }
        } catch (const exc_t &e) {
            if (e.get_type() == base_exc_t::NON_EXISTENCE) {
                err.init(new exc_t(e));
                func_arg = make_counted<const datum_t>(e.what());
            } else {
                throw;
            }
        } catch (const datum_exc_t &e) {
            if (e.get_type() == base_exc_t::NON_EXISTENCE) {
                err.init(new exc_t(e.get_type(), e.what(), backtrace().get()));
                func_arg = make_counted<const datum_t>(e.what());
            } else {
                throw;
            }
        }
        r_sanity_check(func_arg.has());
        r_sanity_check(func_arg->get_type() == datum_t::R_NULL
                       || func_arg->get_type() == datum_t::R_STR);
        try {
            counted_t<val_t> def = args->arg(env, 1);
            if (def->get_type().is_convertible(val_t::type_t::FUNC)) {
                return def->as_func()->call(env->env, func_arg);
            } else {
                return def;
            }
        } catch (const base_exc_t &e) {
            if (e.get_type() == base_exc_t::EMPTY_USER) {
                if (err.has()) {
                    throw *err;
                } else {
                    r_sanity_check(func_arg->get_type() == datum_t::R_NULL);
                    return v;
                }
            } else {
                throw;
            }
        }
    }
<<<<<<< HEAD

    const char *name() const FINAL { return "error"; }
    bool can_be_grouped() const FINAL { return false; }
=======
    virtual const char *name() const { return "error"; }
    virtual bool can_be_grouped() const { return false; }
>>>>>>> 51d04b0a
};

counted_t<term_t> make_error_term(compile_env_t *env, const protob_t<const Term> &term) {
    return make_counted<error_term_t>(env, term);
}
counted_t<term_t> make_default_term(compile_env_t *env, const protob_t<const Term> &term) {
    return make_counted<default_term_t>(env, term);
}


} // namespace ql<|MERGE_RESOLUTION|>--- conflicted
+++ resolved
@@ -12,13 +12,8 @@
     error_term_t(compile_env_t *env, const protob_t<const Term> &term)
         : op_term_t(env, term, argspec_t(0, 1)) { }
 private:
-<<<<<<< HEAD
-    virtual counted_t<val_t> eval_impl(scope_env_t *env, eval_flags_t) const {
-        if (num_args() == 0) {
-=======
     virtual counted_t<val_t> eval_impl(scope_env_t *env, args_t *args, eval_flags_t) const {
         if (args->num_args() == 0) {
->>>>>>> 51d04b0a
             rfail(base_exc_t::EMPTY_USER, "Empty ERROR term outside a default block.");
         } else {
             rfail(base_exc_t::GENERIC, "%s", args->arg(env, 0)->as_str().c_str());
@@ -32,11 +27,7 @@
     default_term_t(compile_env_t *env, const protob_t<const Term> &term)
         : op_term_t(env, term, argspec_t(2)) { }
 private:
-<<<<<<< HEAD
-    counted_t<val_t> eval_impl(scope_env_t *env, eval_flags_t) const FINAL {
-=======
-    virtual counted_t<val_t> eval_impl(scope_env_t *env, args_t *args, eval_flags_t) const {
->>>>>>> 51d04b0a
+    counted_t<val_t> eval_impl(scope_env_t *env, args_t *args, eval_flags_t) const FINAL {
         counted_t<const datum_t> func_arg;
         scoped_ptr_t<exc_t> err;
         counted_t<val_t> v;
@@ -88,14 +79,9 @@
             }
         }
     }
-<<<<<<< HEAD
 
     const char *name() const FINAL { return "error"; }
     bool can_be_grouped() const FINAL { return false; }
-=======
-    virtual const char *name() const { return "error"; }
-    virtual bool can_be_grouped() const { return false; }
->>>>>>> 51d04b0a
 };
 
 counted_t<term_t> make_error_term(compile_env_t *env, const protob_t<const Term> &term) {
