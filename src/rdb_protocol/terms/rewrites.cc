// Copyright 2010-2015 RethinkDB, all rights reserved.
#include "rdb_protocol/terms/terms.hpp"

#include <string>

#include "rdb_protocol/error.hpp"
#include "rdb_protocol/minidriver.hpp"
#include "rdb_protocol/op.hpp"
#include "rdb_protocol/pb_utils.hpp"
#include "rdb_protocol/term_walker.hpp"

namespace ql {

// This file implements terms that are rewritten into other terms.

class rewrite_term_t : public term_t {
public:
    rewrite_term_t(compile_env_t *env, const raw_term_t *term,
                   argspec_t argspec,
<<<<<<< HEAD
                   minidriver_t::reql_t (*rewrite)(compile_env_t *env,
                                                   const raw_term_t *in))
            : term_t(term) {
        rcheck(argspec.contains(term->num_args()),
               base_exc_t::GENERIC,
               strprintf("Expected %s but found %zu.",
                         argspec.print().c_str(), term->num_args()));
        rewrite_src = rewrite(env, term).raw_term();
        real = compile_term(env, rewrite_src);
=======
                   r::reql_t (*rewrite)(protob_t<const Term> in,
                                        protob_t<const Term> optargs_in))
            : term_t(term), in(term), out(make_counted_term()) {
        int args_size = in->args_size();
        rcheck(argspec.contains(args_size),
               base_exc_t::LOGIC,
               strprintf("Expected %s but found %d.",
                         argspec.print().c_str(), args_size));
        out->Swap(&rewrite(in, in).get());
        propagate_backtrace(out.get(), backtrace());

        real = compile_term(env, out);
>>>>>>> 072575e3
    }

private:
    virtual void accumulate_captures(var_captures_t *captures) const {
        return real->accumulate_captures(captures);
    }
    virtual bool is_deterministic() const {
        return real->is_deterministic();
    }

    virtual scoped_ptr_t<val_t> term_eval(scope_env_t *env, eval_flags_t) const {
        return real->eval(env);
    }

    const raw_term_t *rewrite_src;
    counted_t<const term_t> real;
};

class inner_join_term_t : public rewrite_term_t {
public:
    inner_join_term_t(compile_env_t *env, const raw_term_t *term)
        : rewrite_term_t(env, term, argspec_t(3), rewrite) { }

    static minidriver_t::reql_t rewrite(compile_env_t *env,
                                        const raw_term_t *in) {
        minidriver_t r(env->term_storage, in->bt);;

        auto arg_it = in->args();
        const raw_term_t *left = arg_it.next();
        const raw_term_t *right = arg_it.next();
        const raw_term_t *func = arg_it.next();
        auto n = pb::dummy_var_t::INNERJOIN_N;
        auto m = pb::dummy_var_t::INNERJOIN_M;

        minidriver_t::reql_t term =
            r.expr(left).concat_map(
                r.fun(n,
                     r.expr(right).concat_map(
                        r.fun(m,
                            r.branch(
                                r.expr(func)(r.var(n), r.var(m)),
                                r.array(r.object(r.optarg("left", n),
                                                 r.optarg("right", m))),
                                r.array())))));

        term.copy_optargs_from_term(in);
        return term;
    }

    virtual const char *name() const { return "inner_join"; }
};

class outer_join_term_t : public rewrite_term_t {
public:
    outer_join_term_t(compile_env_t *env, const raw_term_t *term)
        : rewrite_term_t(env, term, argspec_t(3), rewrite) { }

    static minidriver_t::reql_t rewrite(compile_env_t *env,
                                        const raw_term_t *in) {
        minidriver_t r(env->term_storage, in->bt);

        auto arg_it = in->args();
        const raw_term_t *left = arg_it.next();
        const raw_term_t *right = arg_it.next();
        const raw_term_t *func = arg_it.next();
        auto n = pb::dummy_var_t::OUTERJOIN_N;
        auto m = pb::dummy_var_t::OUTERJOIN_M;
        auto lst = pb::dummy_var_t::OUTERJOIN_LST;

        minidriver_t::reql_t inner_concat_map =
            r.expr(right).concat_map(
                r.fun(m,
                    r.branch(
                        r.expr(func)(r.var(n), r.var(m)),
                        r.array(r.object(r.optarg("left", n),
                                         r.optarg("right", m))),
                        r.array())));

        minidriver_t::reql_t term =
            r.expr(left).concat_map(
                r.fun(n,
                    inner_concat_map.coerce_to("ARRAY").do_(lst,
                        r.branch(r.var(lst).count() > 0,
                                 r.var(lst),
                                 r.array(r.object(r.optarg("left", n)))))));

        term.copy_optargs_from_term(in);
        return term;
    }

    virtual const char *name() const { return "outer_join"; }
};

class eq_join_term_t : public rewrite_term_t {
public:
    eq_join_term_t(compile_env_t *env, const raw_term_t *term)
        : rewrite_term_t(env, term, argspec_t(3), rewrite) { }
private:

    static minidriver_t::reql_t rewrite(compile_env_t *env,
                                        const raw_term_t *in) {
        minidriver_t r(env->term_storage, in->bt);

        auto arg_it = in->args();
        const raw_term_t *left = arg_it.next();
        const raw_term_t *left_attr = arg_it.next();
        const raw_term_t *right = arg_it.next();
        auto row = pb::dummy_var_t::EQJOIN_ROW;
        auto v = pb::dummy_var_t::EQJOIN_V;

        minidriver_t::reql_t get_all =
            r.expr(right).get_all(
                r.expr(left_attr)(r.var(row), r.optarg("_SHORTCUT_", GET_FIELD_SHORTCUT)));
        get_all.copy_optargs_from_term(in);
        return r.expr(left).concat_map(
            r.fun(row,
                  r.branch(
                       r.null() == r.var(row),
                       r.array(),
                       get_all.default_(r.array()).map(
                           r.fun(v, r.object(r.optarg("left", row),
                                             r.optarg("right", v)))))));

    }
    virtual const char *name() const { return "eq_join"; }
};

class delete_term_t : public rewrite_term_t {
public:
    delete_term_t(compile_env_t *env, const raw_term_t *term)
        : rewrite_term_t(env, term, argspec_t(1), rewrite) { }
private:

    static minidriver_t::reql_t rewrite(compile_env_t *env,
                                        const raw_term_t *in) {
        minidriver_t r(env->term_storage, in->bt);

        auto arg_it = in->args();
        const raw_term_t *val = arg_it.next();
        auto x = pb::dummy_var_t::IGNORED;

        minidriver_t::reql_t term = r.expr(val).replace(r.fun(x, r.null()));
        term.copy_optargs_from_term(in);
        return term;
     }
     virtual const char *name() const { return "delete"; }
};

class update_term_t : public rewrite_term_t {
public:
    update_term_t(compile_env_t *env, const raw_term_t *term)
        : rewrite_term_t(env, term, argspec_t(2), rewrite) { }
private:
    static minidriver_t::reql_t rewrite(compile_env_t *env,
                                        const raw_term_t *in) {
        minidriver_t r(env->term_storage, in->bt);
        auto arg_it = in->args();
        const raw_term_t *arg0 = arg_it.next();
        const raw_term_t *arg1 = arg_it.next();
        auto old_row = pb::dummy_var_t::UPDATE_OLDROW;
        auto new_row = pb::dummy_var_t::UPDATE_NEWROW;

        minidriver_t::reql_t term =
            r.expr(arg0).replace(
                r.fun(old_row,
                    r.branch(
                        r.null() == r.var(old_row),
                        r.null(),
                        r.fun(new_row,
                            r.branch(
                                r.null() == r.var(new_row),
                                old_row,
                                r.var(old_row).merge(r.var(new_row))))(
                                    r.expr(arg1)(r.var(old_row),
                                        r.optarg("_EVAL_FLAGS_", LITERAL_OK)),
                                    r.optarg("_EVAL_FLAGS_", LITERAL_OK)))));

        term.copy_optargs_from_term(in);
        return term;
    }
    virtual const char *name() const { return "update"; }
};

class skip_term_t : public rewrite_term_t {
public:
    skip_term_t(compile_env_t *env, const raw_term_t *term)
        : rewrite_term_t(env, term, argspec_t(2), rewrite) { }
private:
    static minidriver_t::reql_t rewrite(compile_env_t *env,
                                        const raw_term_t *in) {
        minidriver_t r(env->term_storage, in->bt);
        auto arg_it = in->args();
        const raw_term_t *arg0 = arg_it.next();
        const raw_term_t *arg1 = arg_it.next();

        minidriver_t::reql_t term =
            r.expr(arg0).slice(arg1, -1, r.optarg("right_bound", "closed"));

        term.copy_optargs_from_term(in);
        return term;
     }
     virtual const char *name() const { return "skip"; }
};

class difference_term_t : public rewrite_term_t {
public:
    difference_term_t(compile_env_t *env, const raw_term_t *term)
        : rewrite_term_t(env, term, argspec_t(2), rewrite) { }
private:
    static minidriver_t::reql_t rewrite(compile_env_t *env,
                                        const raw_term_t *in) {
        minidriver_t r(env->term_storage, in->bt);
        auto arg_it = in->args();
        const raw_term_t *arg0 = arg_it.next();
        const raw_term_t *arg1 = arg_it.next();
        auto row = pb::dummy_var_t::DIFFERENCE_ROW;

        minidriver_t::reql_t term =
            r.expr(arg0).filter(r.fun(row, !(r.expr(arg1).contains(r.var(row)))));

        term.copy_optargs_from_term(in);
        return term;
    }

     virtual const char *name() const { return "difference"; }
};

class with_fields_term_t : public rewrite_term_t {
public:
    with_fields_term_t(compile_env_t *env, const raw_term_t *term)
        : rewrite_term_t(env, term, argspec_t(1, -1), rewrite) { }
private:
    static minidriver_t::reql_t rewrite(compile_env_t *env,
                                        const raw_term_t *in) {
        minidriver_t r(env->term_storage, in->bt);
        auto arg_it = in->args();
        const raw_term_t *arg0 = arg_it.next();

        minidriver_t::reql_t has_fields = r.expr(arg0).has_fields();
        has_fields.copy_args_from_term(in, 1);
        has_fields.copy_optargs_from_term(in);
        minidriver_t::reql_t pluck = has_fields.pluck();
        pluck.copy_args_from_term(in, 1);
        return pluck;
    }
     virtual const char *name() const { return "with_fields"; }
};

counted_t<term_t> make_skip_term(
        compile_env_t *env, const raw_term_t *term) {
    return make_counted<skip_term_t>(env, term);
}
counted_t<term_t> make_inner_join_term(
        compile_env_t *env, const raw_term_t *term) {
    return make_counted<inner_join_term_t>(env, term);
}
counted_t<term_t> make_outer_join_term(
        compile_env_t *env, const raw_term_t *term) {
    return make_counted<outer_join_term_t>(env, term);
}
counted_t<term_t> make_eq_join_term(
        compile_env_t *env, const raw_term_t *term) {
    return make_counted<eq_join_term_t>(env, term);
}
counted_t<term_t> make_update_term(
        compile_env_t *env, const raw_term_t *term) {
    return make_counted<update_term_t>(env, term);
}
counted_t<term_t> make_delete_term(
        compile_env_t *env, const raw_term_t *term) {
    return make_counted<delete_term_t>(env, term);
}
counted_t<term_t> make_difference_term(
        compile_env_t *env, const raw_term_t *term) {
    return make_counted<difference_term_t>(env, term);
}
counted_t<term_t> make_with_fields_term(
        compile_env_t *env, const raw_term_t *term) {
    return make_counted<with_fields_term_t>(env, term);
}

} // namespace ql<|MERGE_RESOLUTION|>--- conflicted
+++ resolved
@@ -17,30 +17,15 @@
 public:
     rewrite_term_t(compile_env_t *env, const raw_term_t *term,
                    argspec_t argspec,
-<<<<<<< HEAD
                    minidriver_t::reql_t (*rewrite)(compile_env_t *env,
                                                    const raw_term_t *in))
             : term_t(term) {
         rcheck(argspec.contains(term->num_args()),
-               base_exc_t::GENERIC,
+               base_exc_t::LOGIC,
                strprintf("Expected %s but found %zu.",
                          argspec.print().c_str(), term->num_args()));
         rewrite_src = rewrite(env, term).raw_term();
         real = compile_term(env, rewrite_src);
-=======
-                   r::reql_t (*rewrite)(protob_t<const Term> in,
-                                        protob_t<const Term> optargs_in))
-            : term_t(term), in(term), out(make_counted_term()) {
-        int args_size = in->args_size();
-        rcheck(argspec.contains(args_size),
-               base_exc_t::LOGIC,
-               strprintf("Expected %s but found %d.",
-                         argspec.print().c_str(), args_size));
-        out->Swap(&rewrite(in, in).get());
-        propagate_backtrace(out.get(), backtrace());
-
-        real = compile_term(env, out);
->>>>>>> 072575e3
     }
 
 private:
