--- conflicted
+++ resolved
@@ -163,11 +163,7 @@
 
 class limit_term_t : public op_term_t {
 public:
-<<<<<<< HEAD
-    limit_term_t(env_t *env, protob_t<const Term> term) 
-=======
     limit_term_t(env_t *env, protob_t<const Term> term)
->>>>>>> 9476a785
         : op_term_t(env, term, argspec_t(2)) { }
 private:
     virtual counted_t<val_t> eval_impl() {
