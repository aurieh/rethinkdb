--- conflicted
+++ resolved
@@ -188,7 +188,6 @@
     virtual const char *name() const { return "limit"; }
 };
 
-<<<<<<< HEAD
 class at_term_t : public op_term_t {
 public:
     /* This is a bit of a pain here. Some array operations are referencing
@@ -289,7 +288,7 @@
     }
     virtual const char *name() const { return "indexes_of"; }
 };
-=======
+
 class contains_term_t : public op_term_t {
 public:
     contains_term_t(env_t *env, protob_t<const Term> term)
@@ -321,7 +320,6 @@
 counted_t<term_t> make_contains_term(env_t *env, protob_t<const Term> term) {
     return make_counted<contains_term_t>(env, term);
 }
->>>>>>> fa3738c4
 
 counted_t<term_t> make_append_term(env_t *env, protob_t<const Term> term) {
     return make_counted<append_term_t>(env, term);
