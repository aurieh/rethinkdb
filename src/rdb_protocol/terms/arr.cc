--- conflicted
+++ resolved
@@ -79,16 +79,10 @@
 
 // needed because nth_term_impl may need to recurse over its contents to deal with
 // e.g. grouped data.
-<<<<<<< HEAD
-scoped_ptr_t<val_t> nth_term_direct_impl(const term_t *term, scope_env_t *env,
+scoped_ptr_t<val_t> nth_term_direct_impl(const term_t *term,
+                                         scope_env_t *env,
                                          scoped_ptr_t<val_t> aggregate,
                                          const val_t *index) {
-=======
-counted_t<val_t> nth_term_direct_impl(const term_t *term,
-                                      scope_env_t *env,
-                                      counted_t<val_t> aggregate,
-                                      counted_t<val_t> index) {
->>>>>>> 4f6b1e67
     int32_t n = index->as_int<int32_t>();
     if (aggregate->get_type().is_convertible(val_t::type_t::DATUM)) {
         datum_t arr = aggregate->as_datum();
@@ -121,21 +115,13 @@
                 sampler.new_sample();
                 datum_t d = s->next(env->env, batchspec);
                 if (!d.has()) {
-<<<<<<< HEAD
-                    rcheck_target(term,
-                                  n == -1 && last_d.has(),
-                                  base_exc_t::NON_EXISTENCE,
-                                  strprintf("Index out of bounds: %d", n));
-                    return tbl.has() ? term->new_val(last_d, tbl) : term->new_val(last_d);
-=======
                     rcheck_target(
-                        term, base_exc_t::NON_EXISTENCE, n == -1 && last_d.has(),
+                        term, n == -1 && last_d.has(), base_exc_t::NON_EXISTENCE,
                         strprintf("Index out of bounds: %d", n));
                     return tbl.has()
                         ? term->new_val(single_selection_t::from_row(
                                             env->env, term->backtrace(), tbl, last_d))
                         : term->new_val(last_d);
->>>>>>> 4f6b1e67
                 }
                 if (i == n) {
                     return tbl.has()
@@ -166,8 +152,8 @@
                  ++kv) {
                 scoped_ptr_t<val_t> value
                     = make_scoped<val_t>(kv->second, aggregate->backtrace());
-                (*out)[kv->first]
-                    = nth_term_direct_impl(term, env, std::move(value), index.get())->as_datum();
+                (*out)[kv->first] = nth_term_direct_impl(
+                        term, env, std::move(value), index.get())->as_datum();
             }
             return make_scoped<val_t>(out, term->backtrace());
         } else {
