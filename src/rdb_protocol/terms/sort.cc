--- conflicted
+++ resolved
@@ -209,34 +209,16 @@
     distinct_term_t(compile_env_t *env, const protob_t<const Term> &term)
         : op_term_t(env, term, argspec_t(1), optargspec_t({"index"})) { }
 private:
-<<<<<<< HEAD
-    static bool lt_cmp(env_t *,
-                       counted_t<const datum_t> l,
-                       counted_t<const datum_t> r) {
-        return *l < *r;
-    }
-    virtual counted_t<val_t> eval_impl(scope_env_t *env, args_t *args, eval_flags_t) const {
-        counted_t<datum_stream_t> s = args->arg(env, 0)->as_seq(env->env);
-        std::vector<counted_t<const datum_t> > arr;
-        counted_t<const datum_t> last;
-        batchspec_t batchspec = batchspec_t::user(batch_type_t::TERMINAL, env->env);
-        {
-            profile::sampler_t sampler("Evaluating elements in distinct.",
-                                       env->env->trace);
-            while (counted_t<const datum_t> d = s->next(env->env, batchspec)) {
-                arr.push_back(std::move(d));
-                rcheck_array_size(arr, base_exc_t::GENERIC);
-                sampler.new_sample();
-=======
-    virtual counted_t<val_t> eval_impl(scope_env_t *env, eval_flags_t) {
-        counted_t<val_t> v = arg(env, 0);
-        counted_t<val_t> idx = optarg(env, "index");
+    virtual counted_t<val_t> eval_impl(
+        scope_env_t *env, args_t *args, eval_flags_t) const {
+        counted_t<val_t> v = args->arg(env, 0);
+        counted_t<val_t> idx = args->optarg(env, "index");
         if (v->get_type().is_convertible(val_t::type_t::TABLE)) {
             counted_t<table_t> tbl = v->as_table();
             std::string idx_str = idx.has() ? idx->as_str().to_std() : tbl->get_pkey();
             if (idx.has() && idx_str == tbl->get_pkey()) {
                 auto row = pb::dummy_var_t::DISTINCT_ROW;
-                std::vector<sym_t> args{dummy_var_to_sym(row)};
+                std::vector<sym_t> distinct_args{dummy_var_to_sym(row)};
                 protob_t<Term> body(make_counted_term());
                 {
                     r::reql_t f = r::var(row)[idx_str];
@@ -245,7 +227,7 @@
                 propagate(body.get());
                 counted_t<datum_stream_t> s =
                     tbl->as_datum_stream(env->env, backtrace());
-                map_wire_func_t mwf(body, std::move(args), backtrace());
+                map_wire_func_t mwf(body, std::move(distinct_args), backtrace());
                 s->add_transformation(std::move(mwf), backtrace());
                 return new_val(env->env, s);
             } else {
@@ -254,7 +236,6 @@
                     tbl->as_datum_stream(env->env, backtrace());
                 s->add_transformation(distinct_wire_func_t(idx.has()), backtrace());
                 return new_val(env->env, s->ordered_distinct());
->>>>>>> 9576a296
             }
         } else {
             rcheck(!idx, base_exc_t::GENERIC,
