--- conflicted
+++ resolved
@@ -61,7 +61,7 @@
     virtual ~term_t();
     const raw_term_t &get_src() const;
     virtual void accumulate_captures(var_captures_t *captures) const = 0;
-<<<<<<< HEAD
+
 protected:
     // Union term is a friend so we can steal arguments from an array in an optarg.
     friend class union_term_t;
@@ -70,14 +70,12 @@
                "This is in term_t to allow stealing args from an"
                "optarg in union_term_t. Only call this on an op_term_t.");
     }
-=======
 
     // Only terms that do a simple selection of a field, or an array of fields,
     // are allowed to be not updated with reql version. This is checked in is_acceptable_outdated
     // in sindex_manager.
 
     virtual bool is_simple_selector() const { return false; }
->>>>>>> 6e45c3aa
 private:
     // The `src` member contains pointers to the original query and must not exceed
     // the lifetime of that query object.
