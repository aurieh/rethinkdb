// Copyright 2010-2012 RethinkDB, all rights reserved.
#define __STDC_LIMIT_MACROS
#include <stdint.h>             // for UINT32_MAX

#include "utils.hpp"
#include <boost/optional.hpp>

#include "containers/scoped.hpp"
#include "rdb_protocol/jsimpl.hpp"
#include "rdb_protocol/rdb_protocol_json.hpp"

namespace js {

const id_t MIN_ID = 1;
// TODO: This is not the max id.  MAX_ID - 1 is the max id.
const id_t MAX_ID = UINT32_MAX;

// ---------- utility functions ----------
static void append_caught_error(std::string *errmsg, const v8::TryCatch &try_catch) {
    if (!try_catch.HasCaught()) return;

    v8::String::Utf8Value exception(try_catch.Exception());
    const char *message = *exception;
    guarantee(message);
    errmsg->append(message, strlen(message));
}

// ---------- scoped_id_t ----------
scoped_id_t::~scoped_id_t() {
    if (!empty()) reset();
}

void scoped_id_t::reset(id_t id) {
    guarantee(id_ != id);
    if (!empty()) {
        parent_->release_id(id_);
    }
    id_ = id;
}


// ---------- env_t ----------
runner_t::req_config_t::req_config_t()
    : timeout_ms(0)
{}

env_t::env_t(extproc::job_t::control_t *control)
    : control_(control),
      should_quit_(false),
      next_id_(MIN_ID)
{}

env_t::~env_t() {
    // Clean up handles.
    for (std::map<id_t, v8::Persistent<v8::Value> >::iterator it = values_.begin();
         it != values_.end();
         ++it)
        it->second.Dispose();
}

void env_t::run() {
    while (!should_quit_) {
        int res = extproc::job_t::accept_job(control_, this);
        guarantee(-1 != res);
    }
}

void env_t::shutdown() { should_quit_ = true; }

id_t env_t::rememberValue(v8::Handle<v8::Value> value) {
    id_t id = new_id();
    values_.insert(std::make_pair(id, v8::Persistent<v8::Value>::New(value)));
    return id;
}

v8::Handle<v8::Value> env_t::findValue(id_t id) {
    std::map<id_t, v8::Persistent<v8::Value> >::iterator it = values_.find(id);
    guarantee(it != values_.end());
    return it->second;
}

id_t env_t::new_id() {
    guarantee(next_id_ < MAX_ID); // overflow would be bad
    // TODO: What is this?  Is MAX_ID is not maximum id.  Why would
    // you call it MAX_ID if it was not the maximum possible id?  Why
    // are you having code with a side effect on the same line?
    return next_id_++;
}

void env_t::forget(id_t id) {
    guarantee(id < next_id_);
    size_t num_erased = values_.erase(id);
    guarantee(1 == num_erased);
}


// ---------- runner_t ----------
runner_t::runner_t() : running_task_(false) { }

const runner_t::req_config_t *runner_t::default_req_config() {
    static req_config_t config;
    return &config;
}

// TODO(rntz): should we check that we have no used ids? (ie. no remaining
// handles?)
//
// For now, no, because we don't actually use handles to manage id lifetimes at
// the moment. Instead we tag them onto terms and keep them around for the
// entire query.
runner_t::~runner_t() {
    if (connected()) finish();
}

void runner_t::begin(extproc::pool_t *pool) {
    // TODO(rntz): might eventually want to handle external process failure
    int res = extproc::job_handle_t::begin(pool, job_t());
    guarantee(0 == res);
}

void runner_t::interrupt() {
    extproc::job_handle_t::interrupt();
}

struct quit_task_t : auto_task_t<quit_task_t> {
    RDB_MAKE_ME_SERIALIZABLE_0();
    void run(env_t *env) { env->shutdown(); }
};

void runner_t::finish() {
    guarantee(connected());
    run_task_t(this, default_req_config(), quit_task_t());
    extproc::job_handle_t::release();
}

// ----- runner_t::job_t -----
void runner_t::job_t::run_job(control_t *control, UNUSED void *extra) {
    // The reason we have env_t is to use it here.
    env_t(control).run();
}

// ----- runner_t::run_task_t -----
runner_t::run_task_t::run_task_t(runner_t *runner, const req_config_t *config,
                                 const task_t &task)
    : runner_(runner)
{
    guarantee(!runner_->running_task_);
    runner_->running_task_ = true;

    if (NULL == config)
        config = runner->default_req_config();
    if (config->timeout_ms)
        timer_.init(new signal_timer_t(config->timeout_ms));

    int res = task.send_over(this);
    guarantee(0 == res);
}

runner_t::run_task_t::~run_task_t() {
    guarantee(runner_->running_task_);
    runner_->running_task_ = false;
}

int64_t runner_t::run_task_t::read(void *p, int64_t n) {
    return runner_->read_interruptible(p, n, timer_.has() ? timer_.get() : NULL);
}

int64_t runner_t::run_task_t::write(const void *p, int64_t n) {
    return runner_->write_interruptible(p, n, timer_.has() ? timer_.get() : NULL);
}


// ---------- tasks ----------
// ----- release_id() -----
struct release_task_t : auto_task_t<release_task_t> {
    release_task_t() {}
    explicit release_task_t(id_t id) : id_(id) {}
    id_t id_;
    RDB_MAKE_ME_SERIALIZABLE_1(id_);
    void run(env_t *env) {
        env->forget(id_);
    }
};

void runner_t::release_id(id_t id) {
    guarantee(connected());
    std::set<id_t>::iterator it = used_ids_.find(id);
    guarantee(it != used_ids_.end());

    run_task_t(this, default_req_config(), release_task_t(id));

    used_ids_.erase(it);
}

// ----- eval() -----
struct eval_task_t : auto_task_t<eval_task_t> {
    eval_task_t() {}
    explicit eval_task_t(const std::string &src) : src_(src) {}
<<<<<<< HEAD

    std::string src_;
    RDB_MAKE_ME_SERIALIZABLE_1(src_);

    void run(env_t *env) {
        json_result_t result("");
        std::string *errmsg = boost::get<std::string>(&result);

        v8::HandleScope handle_scope;

        // TODO(rntz): use an "external resource" to avoid copy?
        v8::Handle<v8::String> src = v8::String::New(src_.data(), src_.size());

        // This constructor registers itself with v8 so that any errors generated
        // within v8 will be available within this object.
        v8::TryCatch try_catch;

        // Firstly, compilation may fail (because of say a syntax error)
        v8::Handle<v8::Script> script = v8::Script::Compile(src);
        if (script.IsEmpty()) {

            // Get the error out of the TryCatch object
            *errmsg = "JS syntax error. Remember when passing function expressions to wrap in parens.";
            append_caught_error(errmsg, try_catch);

        } else {

            // Secondly, evaluation may fail because of an exception generated
            // by the code
            v8::Handle<v8::Value> result_val = script->Run();
            if (result_val.IsEmpty()) {

                // Get the error from the TryCatch object
                *errmsg = "JS evaluation error.";
                append_caught_error(errmsg, try_catch);

            } else {

                // Scripts that evaluate to functions become RQL Func terms that can be passed
                // to map, filter, reduce, etc.
                if (result_val->IsFunction()) {

                    //TODO(bill) implement this. This should evaluate to a v8 function handle of
                    // some kind that can be later called with arguments.
                    *errmsg = "JS function expressions not yet supported";

                } else {
                    guarantee(!result_val.IsEmpty());

                    // JSONify result.
                    boost::shared_ptr<scoped_cJSON_t> json = toJSON(result_val, errmsg);
                    if (json) {
                        result = json;
                    }
                }
            }
        }

        write_message_t msg;
        msg << result;
        int sendres = send_write_message(env->control(), &msg);
        guarantee(0 == sendres);
    }
};

boost::shared_ptr<scoped_cJSON_t> runner_t::eval(
    const std::string &source,
    std::string *errmsg,
    const req_config_t *config)
{
    json_result_t result;

    {
        run_task_t run(this, config, eval_task_t(source));
        int res = deserialize(&run, &result);
        guarantee(ARCHIVE_SUCCESS == res);
    }

    json_visitor_t v(errmsg);
    return boost::apply_visitor(v, result);
}

// ----- compile() -----
struct compile_task_t : auto_task_t<compile_task_t> {
    compile_task_t() {}
    compile_task_t(const std::vector<std::string> &args, const std::string &src)
        : args_(args), src_(src) {}
=======
>>>>>>> 5fdd9787

    std::string src_;
    RDB_MAKE_ME_SERIALIZABLE_1(src_);

    void run(env_t *env) {
        js_result_t result("");
        std::string *errmsg = boost::get<std::string>(&result);

        v8::HandleScope handle_scope;

        // TODO(rntz): use an "external resource" to avoid copy?
        v8::Handle<v8::String> src = v8::String::New(src_.data(), src_.size());

        // This constructor registers itself with v8 so that any errors generated
        // within v8 will be available within this object.
        v8::TryCatch try_catch;

        // Firstly, compilation may fail (because of say a syntax error)
        v8::Handle<v8::Script> script = v8::Script::Compile(src);
        if (script.IsEmpty()) {

            // Get the error out of the TryCatch object
            append_caught_error(errmsg, try_catch);

        } else {

            // Secondly, evaluation may fail because of an exception generated
            // by the code
            v8::Handle<v8::Value> result_val = script->Run();
            if (result_val.IsEmpty()) {

                // Get the error from the TryCatch object
                append_caught_error(errmsg, try_catch);

            } else {

                // Scripts that evaluate to functions become RQL Func terms that
                // can be passed to map, filter, reduce, etc.
                if (result_val->IsFunction()) {

                    v8::Handle<v8::Function> func
                        = v8::Handle<v8::Function>::Cast(result_val);
                    result = env->rememberValue(func);

                } else {
                    guarantee(!result_val.IsEmpty());

                    // JSONify result.
                    boost::shared_ptr<scoped_cJSON_t> json = toJSON(result_val, errmsg);
                    if (json) {
                        result = json;
                    }
                }
            }
        }

        write_message_t msg;
        msg << result;
        int sendres = send_write_message(env->control(), &msg);
        guarantee(0 == sendres);
    }
};

js_result_t runner_t::eval(
    const std::string &source,
    const req_config_t *config)
{
    js_result_t result;

    {
        run_task_t run(this, config, eval_task_t(source));
        int res = deserialize(&run, &result);
        guarantee(ARCHIVE_SUCCESS == res);
    }

    // We need to "note" any function id generated by this eval
    id_t *any_id = boost::get<id_t>(&result);
    if (any_id) {
        note_id(*any_id);
    }

    return result;
}

// ----- call() -----
struct call_task_t : auto_task_t<call_task_t> {
    call_task_t() {}
    call_task_t(id_t id, const std::vector<boost::shared_ptr<scoped_cJSON_t> > &args)
        : func_id_(id), args_(args)
    { }

    id_t func_id_;
    std::vector<boost::shared_ptr<scoped_cJSON_t> > args_;
    RDB_MAKE_ME_SERIALIZABLE_2(func_id_, args_);

    v8::Handle<v8::Value> eval(v8::Handle<v8::Function> func, std::string *errmsg) {
        v8::TryCatch try_catch;
        v8::HandleScope scope;

        // Construct receiver object.
        v8::Handle<v8::Object> obj = v8::Object::New();
        guarantee(!obj.IsEmpty());

        // Construct arguments.
        size_t nargs = args_.size();

        scoped_array_t<v8::Handle<v8::Value> > handles(nargs);
        for (size_t i = 0; i < nargs; ++i) {
            handles[i] = fromJSON(*args_[i]->get());
            guarantee(!handles[i].IsEmpty());
        }

        // Call function with environment as its receiver.
        v8::Handle<v8::Value> result = func->Call(obj, nargs, handles.data());
        if (result.IsEmpty()) {
            append_caught_error(errmsg, try_catch);
        }
        return scope.Close(result);
    }

    void run(env_t *env) {
        // TODO(rntz): This is very similar to compile_task_t::run(). Refactor?
        js_result_t result("");
        std::string *errmsg = boost::get<std::string>(&result);

        v8::HandleScope handle_scope;
        v8::Handle<v8::Function> func
            = v8::Handle<v8::Function>::Cast(env->findValue(func_id_));
        guarantee(!func.IsEmpty());

        v8::Handle<v8::Value> value = eval(func, errmsg);
        if (!value.IsEmpty()) {

            if (value->IsFunction()) {
                v8::Handle<v8::Function> sub_func
                    = v8::Handle<v8::Function>::Cast(value);
                result = env->rememberValue(sub_func);
            } else {

                // JSONify result.
                boost::shared_ptr<scoped_cJSON_t> json = toJSON(value, errmsg);
                if (json) {
                    result = json;
                }
            }
        }

        write_message_t msg;
        msg << result;
        int sendres = send_write_message(env->control(), &msg);
        guarantee(0 == sendres);
    }
};

js_result_t runner_t::call(
    id_t func_id,
    const std::vector<boost::shared_ptr<scoped_cJSON_t> > &args,
    const req_config_t *config)
{
    js_result_t result;

    {
        run_task_t run(this, config, call_task_t(func_id, args));
        int res = deserialize(&run, &result);
        guarantee(ARCHIVE_SUCCESS == res);
    }

    return result;
}

} // namespace js<|MERGE_RESOLUTION|>--- conflicted
+++ resolved
@@ -196,13 +196,12 @@
 struct eval_task_t : auto_task_t<eval_task_t> {
     eval_task_t() {}
     explicit eval_task_t(const std::string &src) : src_(src) {}
-<<<<<<< HEAD
 
     std::string src_;
     RDB_MAKE_ME_SERIALIZABLE_1(src_);
 
     void run(env_t *env) {
-        json_result_t result("");
+        js_result_t result("");
         std::string *errmsg = boost::get<std::string>(&result);
 
         v8::HandleScope handle_scope;
@@ -219,7 +218,6 @@
         if (script.IsEmpty()) {
 
             // Get the error out of the TryCatch object
-            *errmsg = "JS syntax error. Remember when passing function expressions to wrap in parens.";
             append_caught_error(errmsg, try_catch);
 
         } else {
@@ -230,18 +228,17 @@
             if (result_val.IsEmpty()) {
 
                 // Get the error from the TryCatch object
-                *errmsg = "JS evaluation error.";
                 append_caught_error(errmsg, try_catch);
 
             } else {
 
-                // Scripts that evaluate to functions become RQL Func terms that can be passed
-                // to map, filter, reduce, etc.
+                // Scripts that evaluate to functions become RQL Func terms that
+                // can be passed to map, filter, reduce, etc.
                 if (result_val->IsFunction()) {
 
-                    //TODO(bill) implement this. This should evaluate to a v8 function handle of
-                    // some kind that can be later called with arguments.
-                    *errmsg = "JS function expressions not yet supported";
+                    v8::Handle<v8::Function> func
+                        = v8::Handle<v8::Function>::Cast(result_val);
+                    result = env->rememberValue(func);
 
                 } else {
                     guarantee(!result_val.IsEmpty());
@@ -262,93 +259,6 @@
     }
 };
 
-boost::shared_ptr<scoped_cJSON_t> runner_t::eval(
-    const std::string &source,
-    std::string *errmsg,
-    const req_config_t *config)
-{
-    json_result_t result;
-
-    {
-        run_task_t run(this, config, eval_task_t(source));
-        int res = deserialize(&run, &result);
-        guarantee(ARCHIVE_SUCCESS == res);
-    }
-
-    json_visitor_t v(errmsg);
-    return boost::apply_visitor(v, result);
-}
-
-// ----- compile() -----
-struct compile_task_t : auto_task_t<compile_task_t> {
-    compile_task_t() {}
-    compile_task_t(const std::vector<std::string> &args, const std::string &src)
-        : args_(args), src_(src) {}
-=======
->>>>>>> 5fdd9787
-
-    std::string src_;
-    RDB_MAKE_ME_SERIALIZABLE_1(src_);
-
-    void run(env_t *env) {
-        js_result_t result("");
-        std::string *errmsg = boost::get<std::string>(&result);
-
-        v8::HandleScope handle_scope;
-
-        // TODO(rntz): use an "external resource" to avoid copy?
-        v8::Handle<v8::String> src = v8::String::New(src_.data(), src_.size());
-
-        // This constructor registers itself with v8 so that any errors generated
-        // within v8 will be available within this object.
-        v8::TryCatch try_catch;
-
-        // Firstly, compilation may fail (because of say a syntax error)
-        v8::Handle<v8::Script> script = v8::Script::Compile(src);
-        if (script.IsEmpty()) {
-
-            // Get the error out of the TryCatch object
-            append_caught_error(errmsg, try_catch);
-
-        } else {
-
-            // Secondly, evaluation may fail because of an exception generated
-            // by the code
-            v8::Handle<v8::Value> result_val = script->Run();
-            if (result_val.IsEmpty()) {
-
-                // Get the error from the TryCatch object
-                append_caught_error(errmsg, try_catch);
-
-            } else {
-
-                // Scripts that evaluate to functions become RQL Func terms that
-                // can be passed to map, filter, reduce, etc.
-                if (result_val->IsFunction()) {
-
-                    v8::Handle<v8::Function> func
-                        = v8::Handle<v8::Function>::Cast(result_val);
-                    result = env->rememberValue(func);
-
-                } else {
-                    guarantee(!result_val.IsEmpty());
-
-                    // JSONify result.
-                    boost::shared_ptr<scoped_cJSON_t> json = toJSON(result_val, errmsg);
-                    if (json) {
-                        result = json;
-                    }
-                }
-            }
-        }
-
-        write_message_t msg;
-        msg << result;
-        int sendres = send_write_message(env->control(), &msg);
-        guarantee(0 == sendres);
-    }
-};
-
 js_result_t runner_t::eval(
     const std::string &source,
     const req_config_t *config)
