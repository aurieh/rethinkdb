// Copyright 2010-2014 RethinkDB, all rights reserved.
#include "rdb_protocol/geo/indexing.hpp"

#include <string>
#include <vector>

#include "btree/keys.hpp"
#include "btree/leaf_node.hpp"
#include "concurrency/interruptor.hpp"
#include "containers/scoped.hpp"
#include "rdb_protocol/geo/exceptions.hpp"
#include "rdb_protocol/geo/geojson.hpp"
#include "rdb_protocol/geo/geo_visitor.hpp"
#include "rdb_protocol/geo/s2/s2cellid.h"
#include "rdb_protocol/geo/s2/s2polygon.h"
#include "rdb_protocol/geo/s2/s2polyline.h"
#include "rdb_protocol/geo/s2/s2regioncoverer.h"
#include "rdb_protocol/geo/s2/strings/strutil.h"
#include "rdb_protocol/datum.hpp"
#include "rdb_protocol/pseudo_geometry.hpp"

using geo::S2CellId;
using geo::S2Point;
using geo::S2Polygon;
using geo::S2Polyline;
using geo::S2RegionCoverer;
using ql::datum_t;

// TODO (daniel): Consider making this configurable through an opt-arg
//   (...at index creation?)
extern const int GEO_INDEX_GOAL_GRID_CELLS = 8;

class compute_covering_t : public s2_geo_visitor_t<scoped_ptr_t<std::vector<S2CellId> > > {
public:
    explicit compute_covering_t(int goal_cells) {
        coverer_.set_max_cells(goal_cells);
    }

    scoped_ptr_t<std::vector<S2CellId> > on_point(const S2Point &point) {
        scoped_ptr_t<std::vector<S2CellId> > result(new std::vector<S2CellId>());
        result->push_back(S2CellId::FromPoint(point));
        return result;
    }
    scoped_ptr_t<std::vector<S2CellId> > on_line(const S2Polyline &line) {
        scoped_ptr_t<std::vector<S2CellId> > result(new std::vector<S2CellId>());
        coverer_.GetCovering(line, result.get());
        return result;
    }
    scoped_ptr_t<std::vector<S2CellId> > on_polygon(const S2Polygon &polygon) {
        scoped_ptr_t<std::vector<S2CellId> > result(new std::vector<S2CellId>());
        coverer_.GetCovering(polygon, result.get());
        return result;
    }

private:
    S2RegionCoverer coverer_;
};

std::string s2cellid_to_key(S2CellId id) {
    // The important property of the result is that its lexicographic
    // ordering as a string must be equivalent to the integer ordering of id.
    // FastHex64ToBuffer() generates a hex representation of id that fulfills this
    // property (it comes padded with leading '0's).
    char buffer[geo::kFastToBufferSize];
    // "GC" = Geospatial Cell
    return std::string("GC") + geo::FastHex64ToBuffer(id.id(), buffer);
}

S2CellId key_to_s2cellid(const std::string &sid) {
    guarantee(sid.length() >= 2 && sid[0] == 'G' && sid[1] == 'C');
    return S2CellId::FromToken(sid.substr(2));
}

S2CellId btree_key_to_s2cellid(const btree_key_t *key) {
    rassert(key != NULL);
    return key_to_s2cellid(datum_t::extract_secondary(
        std::string(reinterpret_cast<const char *>(key->contents), key->size)));
}

std::vector<std::string> compute_index_grid_keys(
        const ql::datum_t &key, int goal_cells) {
    rassert(key.has());

    if (!key.is_ptype(ql::pseudo::geometry_string)) {
        throw geo_exception_t("Expected geometry but found " + key.get_type_name() + ".");
    }
    if (goal_cells <= 0) {
        throw geo_exception_t("goal_cells must be positive (and should be >= 4).");
    }

    // Compute a cover of grid cells
    compute_covering_t coverer(goal_cells);
    scoped_ptr_t<std::vector<S2CellId> > covering = visit_geojson(&coverer, key);

    // Generate keys
    std::vector<std::string> result;
    result.reserve(covering->size());
    for (size_t i = 0; i < covering->size(); ++i) {
        result.push_back(s2cellid_to_key((*covering)[i]));
    }

    return result;
}

geo_index_traversal_helper_t::geo_index_traversal_helper_t(const signal_t *interruptor)
    : is_initialized_(false), interruptor_(interruptor) { }

geo_index_traversal_helper_t::geo_index_traversal_helper_t(
        const std::vector<std::string> &query_grid_keys,
        const signal_t *interruptor)
    : is_initialized_(false), interruptor_(interruptor) {
    init_query(query_grid_keys);
}

void geo_index_traversal_helper_t::init_query(
        const std::vector<std::string> &query_grid_keys) {
    guarantee(!is_initialized_);
    rassert(query_cells_.empty());
    query_cells_.reserve(query_grid_keys.size());
    for (size_t i = 0; i < query_grid_keys.size(); ++i) {
        query_cells_.push_back(key_to_s2cellid(query_grid_keys[i]));
    }
    is_initialized_ = true;
}

done_traversing_t geo_index_traversal_helper_t::handle_pair(
        scoped_key_value_t &&keyvalue,
        concurrent_traversal_fifo_enforcer_signal_t waiter)
        THROWS_ONLY(interrupted_exc_t) {
    guarantee(is_initialized_);

    if (interruptor_->is_pulsed()) {
        throw interrupted_exc_t();
    }

<<<<<<< HEAD
    if (!any_query_cell_intersects(left_exclusive_or_null, right_inclusive_or_null)) {
        return;
    }

    buf_read_t read(leaf_node_buf);
    const leaf_node_t *node = static_cast<const leaf_node_t *>(read.get_data_read());

    for (auto it = leaf::begin(node); it != leaf::end(node); ++it) {
        const btree_key_t *key = (*it).first;
        if (abort_ || !key) {
            break;
        }

        const S2CellId key_cell = btree_key_to_s2cellid(key);
        if (any_query_cell_intersects(key_cell.range_min(), key_cell.range_max())) {
            on_candidate(key, (*it).second, buf_parent_t(leaf_node_buf), interruptor);
        }
=======
    const S2CellId key_cell = btree_key_to_s2cellid(keyvalue.key());
    if (any_query_cell_intersects(key_cell.range_min(), key_cell.range_max())) {
        return on_candidate(std::move(keyvalue), waiter);
    } else {
        return done_traversing_t::NO;
>>>>>>> 59be4214
    }
}

bool geo_index_traversal_helper_t::is_range_interesting(
        const btree_key_t *left_excl_or_null,
        const btree_key_t *right_incl_or_null) {
    guarantee(is_initialized_);
    // We ignore the fact that the left key is exclusive and not inclusive.
    // In rare cases this costs us a little bit of efficiency because we consider
    // one extra key, but it saves us some complexity.
    return any_query_cell_intersects(left_excl_or_null, right_incl_or_null);
}

bool geo_index_traversal_helper_t::any_query_cell_intersects(
        const btree_key_t *left_incl_or_null, const btree_key_t *right_incl_or_null) {
    S2CellId left_cell =
        left_incl_or_null == NULL
        ? S2CellId::FromFacePosLevel(0, 0, 0) // The smallest valid cell id
        : btree_key_to_s2cellid(left_incl_or_null);
    S2CellId right_cell =
        right_incl_or_null == NULL
        ? S2CellId::FromFacePosLevel(5, 0, 0) // The largest valid cell id
        : btree_key_to_s2cellid(right_incl_or_null);

    // Determine a S2CellId range that is a superset of what's intersecting
    // with anything stored in [left_cell, right_cell].
    int common_level;
    if (left_cell.face() != right_cell.face()) {
        // Case 1: left_cell and right_cell are on different faces of the cube.
        // In that case [left_cell, right_cell] intersects at most with the full
        // range of faces in the range [left_cell.face(), right_cell.range()].
        guarantee(left_cell.face() < right_cell.face());
        common_level = 0;
    } else {
        // Case 2: left_cell and right_cell are on the same face. We locate
        // their smallest common parent. [left_cell, right_cell] can at most
        // intersect with anything below their common parent.
        common_level = std::min(left_cell.level(), right_cell.level());
        while (left_cell.parent(common_level) != right_cell.parent(common_level)) {
            guarantee(common_level > 0);
            --common_level;
        }
    }
    S2CellId range_min = left_cell.parent(common_level).range_min();
    S2CellId range_max = right_cell.parent(common_level).range_max();

    return any_query_cell_intersects(range_min, range_max);
}

bool geo_index_traversal_helper_t::any_query_cell_intersects(
        const S2CellId left_min, const S2CellId right_max) {
    // Check if any of the query cells intersects with the given range
    for (size_t j = 0; j < query_cells_.size(); ++j) {
        if (cell_intersects_with_range(query_cells_[j], left_min, right_max)) {
            return true;
        }
    }
    return false;
}

bool geo_index_traversal_helper_t::cell_intersects_with_range(
        const S2CellId c,
        const S2CellId left_min, const S2CellId right_max) {
    return left_min <= c.range_max() && right_max >= c.range_min();
}<|MERGE_RESOLUTION|>--- conflicted
+++ resolved
@@ -133,31 +133,11 @@
         throw interrupted_exc_t();
     }
 
-<<<<<<< HEAD
-    if (!any_query_cell_intersects(left_exclusive_or_null, right_inclusive_or_null)) {
-        return;
-    }
-
-    buf_read_t read(leaf_node_buf);
-    const leaf_node_t *node = static_cast<const leaf_node_t *>(read.get_data_read());
-
-    for (auto it = leaf::begin(node); it != leaf::end(node); ++it) {
-        const btree_key_t *key = (*it).first;
-        if (abort_ || !key) {
-            break;
-        }
-
-        const S2CellId key_cell = btree_key_to_s2cellid(key);
-        if (any_query_cell_intersects(key_cell.range_min(), key_cell.range_max())) {
-            on_candidate(key, (*it).second, buf_parent_t(leaf_node_buf), interruptor);
-        }
-=======
     const S2CellId key_cell = btree_key_to_s2cellid(keyvalue.key());
     if (any_query_cell_intersects(key_cell.range_min(), key_cell.range_max())) {
         return on_candidate(std::move(keyvalue), waiter);
     } else {
         return done_traversing_t::NO;
->>>>>>> 59be4214
     }
 }
 
