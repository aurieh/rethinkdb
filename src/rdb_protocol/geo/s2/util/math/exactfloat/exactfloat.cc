// Copyright 2009 Google Inc. All Rights Reserved.

#include "rdb_protocol/geo/s2/util/math/exactfloat/exactfloat.h"
#include <cstring>

#include <openssl/crypto.h>
#include <cmath>
#include <algorithm>
#include <limits>

#include "errors.hpp"
#include "rdb_protocol/geo/s2/base/integral_types.h"
#include "rdb_protocol/geo/s2/base/logging.h"

namespace geo {
<<<<<<< HEAD
using std::isinf;
using std::isnan;
using std::min;
using std::max;
using std::swap;
using std::reverse;
using std::numeric_limits;
using std::frexp;
using std::fabs;
using std::ldexp;
using std::copysign;
=======
>>>>>>> 6d19d937
using std::ceil;
using std::copysign;
using std::fabs;
using std::frexp;
using std::isinf;
using std::isnan;
using std::ldexp;
using std::max;
using std::min;
using std::numeric_limits;
using std::reverse;
using std::signbit;
using std::swap;

// Define storage for constants.
const int ExactFloat::kMinExp;
const int ExactFloat::kMaxExp;
const int ExactFloat::kMaxPrec;
const int32 ExactFloat::kExpNaN;
const int32 ExactFloat::kExpInfinity;
const int32 ExactFloat::kExpZero;
const int ExactFloat::kDoubleMantissaBits;

// To simplify the overflow/underflow logic, we limit the exponent and
// precision range so that (2 * bn_exp_) does not overflow an "int".  We take
// advantage of this, for example, by only checking for overflow/underflow
// *after* multiplying two numbers.
COMPILE_ASSERT(
    ExactFloat::kMaxExp <= INT_MAX / 2 &&
    ExactFloat::kMinExp - ExactFloat::kMaxPrec >= INT_MIN / 2,
    exactfloat_exponent_might_overflow);

// We define a few simple extensions to the BIGNUM interface.  In some cases
// these depend on BIGNUM internal fields, so they might require tweaking if
// the BIGNUM implementation changes significantly.

// Functions wrapping BN_is_zero and BN_is_negative to avoid compilation
// errors due to CLANG's `-Wparentheses-equality` when used like this
// `if (BN_is_zero(...))`.
bool bn_is_zero_func(const BIGNUM* bn) {
    return BN_is_zero(bn) || false;
}
bool bn_is_negative_func(const BIGNUM* bn) {
    return BN_is_negative(bn) || false;
}

// Set a BIGNUM to the given unsigned 64-bit value.
inline static void BN_ext_set_uint64(BIGNUM* bn, uint64 v) {
#if BN_BITS2 == 64
  CHECK(BN_set_word(bn, v));
#else
  COMPILE_ASSERT(BN_BITS2 == 32, at_least_32_bit_openssl_build_needed);
  CHECK(BN_set_word(bn, static_cast<uint32>(v >> 32)));
  CHECK(BN_lshift(bn, bn, 32));
  CHECK(BN_add_word(bn, static_cast<uint32>(v)));
#endif
}

// Return the absolute value of a BIGNUM as a 64-bit unsigned integer.
// Requires that BIGNUM fits into 64 bits.
inline static uint64 BN_ext_get_uint64(const BIGNUM* bn) {
  DCHECK_LE(BN_num_bytes(bn), static_cast<int>(sizeof(uint64)));
#if BN_BITS2 == 64
  return BN_get_word(bn);
#else
  COMPILE_ASSERT(BN_BITS2 == 32, at_least_32_bit_openssl_build_needed);
  if (bn->top == 0) return 0;
  if (bn->top == 1) return BN_get_word(bn);
  DCHECK_EQ(bn->top, 2);
  return (static_cast<uint64>(bn->d[1]) << 32) + bn->d[0];
#endif
}

// Count the number of low-order zero bits in the given BIGNUM (ignoring its
// sign).  Returns 0 if the argument is zero.
static int BN_ext_count_low_zero_bits(const BIGNUM* bn) {
  int count = 0;
  for (int i = 0; i < bn->top; ++i) {
    BN_ULONG w = bn->d[i];
    if (w == 0) {
      count += 8 * sizeof(BN_ULONG);
    } else {
      for (; (w & 1) == 0; w >>= 1) {
        ++count;
      }
      break;
    }
  }
  return count;
}

ExactFloat::ExactFloat(double v) {
  BN_init(&bn_);
  sign_ = signbit(v) ? -1 : 1;
  if (std::isnan(v)) {
    set_nan();
  } else if (std::isinf(v)) {
    set_inf(sign_);
  } else {
    // The following code is much simpler than messing about with bit masks,
    // has the advantage of handling denormalized numbers and zero correctly,
    // and is actually quite efficient (at least compared to the rest of this
    // code).  "f" is a fraction in the range [0.5, 1), so if we shift it left
    // by the number of mantissa bits in a double (53, including the leading
    // "1") then the result is always an integer.
    int expl;
    double f = frexp(fabs(v), &expl);
    uint64 m = static_cast<uint64>(ldexp(f, kDoubleMantissaBits));
    BN_ext_set_uint64(&bn_, m);
    bn_exp_ = expl - kDoubleMantissaBits;
    Canonicalize();
  }
}

ExactFloat::ExactFloat(int v) {
  BN_init(&bn_);
  sign_ = (v >= 0) ? 1 : -1;
  // Note that this works even for INT_MIN because the parameter type for
  // BN_set_word() is unsigned.
  CHECK(BN_set_word(&bn_, abs(v)));
  bn_exp_ = 0;
  Canonicalize();
}

ExactFloat::ExactFloat(const ExactFloat& b)
    : sign_(b.sign_),
      bn_exp_(b.bn_exp_) {
  BN_init(&bn_);
  BN_copy(&bn_, &b.bn_);
}

ExactFloat ExactFloat::SignedZero(int sign) {
  ExactFloat r;
  r.set_zero(sign);
  return r;
}

ExactFloat ExactFloat::Infinity(int sign) {
  ExactFloat r;
  r.set_inf(sign);
  return r;
}

ExactFloat ExactFloat::NaN() {
  ExactFloat r;
  r.set_nan();
  return r;
}

int ExactFloat::prec() const {
  return BN_num_bits(&bn_);
}

int ExactFloat::exp() const {
  DCHECK(is_normal());
  return bn_exp_ + BN_num_bits(&bn_);
}

void ExactFloat::set_zero(int sign) {
  sign_ = sign;
  bn_exp_ = kExpZero;
  if (!BN_is_zero(&bn_)) BN_zero(&bn_);
}

void ExactFloat::set_inf(int sign) {
  sign_ = sign;
  bn_exp_ = kExpInfinity;
  if (!BN_is_zero(&bn_)) BN_zero(&bn_);
}

void ExactFloat::set_nan() {
  sign_ = 1;
  bn_exp_ = kExpNaN;
  if (!BN_is_zero(&bn_)) BN_zero(&bn_);
}

double ExactFloat::ToDouble() const {
  // If the mantissa has too many bits, we need to round it.
  if (prec() <= kDoubleMantissaBits) {
    return ToDoubleHelper();
  } else {
    ExactFloat r = RoundToMaxPrec(kDoubleMantissaBits, kRoundTiesToEven);
    return r.ToDoubleHelper();
  }
}

double ExactFloat::ToDoubleHelper() const {
  DCHECK_LE(BN_num_bits(&bn_), kDoubleMantissaBits);
  if (!is_normal()) {
    if (is_zero()) return copysign(0, sign_);
    if (is_inf()) return copysign(INFINITY, sign_);
    return copysign(NAN, sign_);
  }
  uint64 d_mantissa = BN_ext_get_uint64(&bn_);
  // We rely on ldexp() to handle overflow and underflow.  (It will return a
  // signed zero or infinity if the result is too small or too large.)
  return sign_ * ldexp(static_cast<double>(d_mantissa), bn_exp_);
}

ExactFloat ExactFloat::RoundToMaxPrec(int _max_prec, RoundingMode mode) const {
  // The "kRoundTiesToEven" mode requires at least 2 bits of precision
  // (otherwise both adjacent representable values may be odd).
  DCHECK_GE(_max_prec, 2);
  DCHECK_LE(_max_prec, kMaxPrec);

  // The following test also catches zero, infinity, and NaN.
  int shift = prec() - _max_prec;
  if (shift <= 0) return *this;

  // Round by removing the appropriate number of bits from the mantissa.  Note
  // that if the value is rounded up to a power of 2, the high-order bit
  // position may increase, but in that case Canonicalize() will remove at
  // least one zero bit and so the output will still have prec() <= _max_prec.
  return RoundToPowerOf2(bn_exp_ + shift, mode);
}

ExactFloat ExactFloat::RoundToPowerOf2(int bit_exp, RoundingMode mode) const {
  DCHECK_GE(bit_exp, kMinExp - kMaxPrec);
  DCHECK_LE(bit_exp, kMaxExp);

  // If the exponent is already large enough, or the value is zero, infinity,
  // or NaN, then there is nothing to do.
  int shift = bit_exp - bn_exp_;
  if (shift <= 0) return *this;
  DCHECK(is_normal());

  // Convert rounding up/down to toward/away from zero, so that we don't need
  // to consider the sign of the number from this point onward.
  if (mode == kRoundTowardPositive) {
    mode = (sign_ > 0) ? kRoundAwayFromZero : kRoundTowardZero;
  } else if (mode == kRoundTowardNegative) {
    mode = (sign_ > 0) ? kRoundTowardZero : kRoundAwayFromZero;
  }

  // Rounding consists of right-shifting the mantissa by "shift", and then
  // possibly incrementing the result (depending on the rounding mode, the
  // bits that were discarded, and sometimes the lowest kept bit).  The
  // following code figures out whether we need to increment.
  ExactFloat r;
  bool increment = false;
  if (mode == kRoundTowardZero) {
    // Never increment.
  } else if (mode == kRoundTiesAwayFromZero) {
    // Increment if the highest discarded bit is 1.
    if (BN_is_bit_set(&bn_, shift - 1))
      increment = true;
  } else if (mode == kRoundAwayFromZero) {
    // Increment unless all discarded bits are zero.
    if (BN_ext_count_low_zero_bits(&bn_) < shift)
      increment = true;
  } else {
    DCHECK_EQ(mode, kRoundTiesToEven);
    // Let "w/xyz" denote a mantissa where "w" is the lowest kept bit and
    // "xyz" are the discarded bits.  Then using regexp notation:
    //    ./0.*       ->    Don't increment (fraction < 1/2)
    //    0/10*       ->    Don't increment (fraction = 1/2, kept part even)
    //    1/10*       ->    Increment (fraction = 1/2, kept part odd)
    //    ./1.*1.*    ->    Increment (fraction > 1/2)
    if (BN_is_bit_set(&bn_, shift - 1) &&
        ((BN_is_bit_set(&bn_, shift) ||
          BN_ext_count_low_zero_bits(&bn_) < shift - 1))) {
      increment = true;
    }
  }
  r.bn_exp_ = bn_exp_ + shift;
  CHECK(BN_rshift(&r.bn_, &bn_, shift));
  if (increment) {
    CHECK(BN_add_word(&r.bn_, 1));
  }
  r.sign_ = sign_;
  r.Canonicalize();
  return r;
}

int ExactFloat::NumSignificantDigitsForPrec(int prec) {
  // The simplest bound is
  //
  //    d <= 1 + ceil(prec * log10(2))
  //
  // The following bound is tighter by 0.5 digits on average, but requires
  // the exponent to be known as well:
  //
  //    d <= ceil(exp * log10(2)) - floor((exp - prec) * log10(2))
  //
  // Since either of these bounds can be too large by 0, 1, or 2 digits, we
  // stick with the simpler first bound.
  return static_cast<int>(1 + ceil(prec * (M_LN2 / M_LN10)));
}

// Numbers are always formatted with at least this many significant digits.
// This prevents small integers from being formatted in exponential notation
// (e.g. 1024 formatted as 1e+03), and also avoids the confusion of having
// supposedly "high precision" numbers formatted with just 1 or 2 digits
// (e.g. 1/512 == 0.001953125 formatted as 0.002).
static const int kMinSignificantDigits = 10;

std::string ExactFloat::ToString() const {
  int max_digits = max(kMinSignificantDigits,
                       NumSignificantDigitsForPrec(prec()));
  return ToStringWithMaxDigits(max_digits);
}

std::string ExactFloat::ToStringWithMaxDigits(int max_digits) const {
  DCHECK_GT(max_digits, 0);
  if (!is_normal()) {
    if (is_nan()) return "nan";
    if (is_zero()) return (sign_ < 0) ? "-0" : "0";
    return (sign_ < 0) ? "-inf" : "inf";
  }
  std::string digits;
  int exp10 = GetDecimalDigits(max_digits, &digits);
  std::string str;
  if (sign_ < 0) str.push_back('-');

  // We use the standard '%g' formatting rules.  If the exponent is less than
  // -4 or greater than or equal to the requested precision (i.e., max_digits)
  // then we use exponential notation.
  //
  // But since "exp10" is the base-10 exponent corresponding to a mantissa in
  // the range [0.1, 1), whereas the '%g' rules assume a mantissa in the range
  // [1.0, 10), we need to adjust these parameters by 1.
  if (exp10 <= -4 || exp10 > max_digits) {
    // Use exponential format.
    str.push_back(digits[0]);
    if (digits.size() > 1) {
      str.push_back('.');
      str.append(digits.begin() + 1, digits.end());
    }
    char exp_buf[20];
    sprintf(exp_buf, "e%+02d", exp10 - 1);
    str += exp_buf;
  } else {
    // Use fixed format.  We split this into two cases depending on whether
    // the integer portion is non-zero or not.
    if (exp10 > 0) {
      if (static_cast<size_t>(exp10) >= digits.size()) {
        str += digits;
        for (int i = exp10 - digits.size(); i > 0; --i) {
          str.push_back('0');
        }
      } else {
        str.append(digits.begin(), digits.begin() + exp10);
        str.push_back('.');
        str.append(digits.begin() + exp10, digits.end());
      }
    } else {
      str += "0.";
      for (int i = exp10; i < 0; ++i) {
        str.push_back('0');
      }
      str += digits;
    }
  }
  return str;
}

// Increment an unsigned integer represented as a string of ASCII digits.
static void IncrementDecimalDigits(std::string* digits) {
  std::string::iterator pos = digits->end();
  while (--pos >= digits->begin()) {
    if (*pos < '9') { ++*pos; return; }
    *pos = '0';
  }
  digits->insert(0, "1");
}

int ExactFloat::GetDecimalDigits(int max_digits, std::string* digits) const {
  DCHECK(is_normal());
  // Convert the value to the form (bn * (10 ** bn_exp10)) where "bn" is a
  // positive integer (BIGNUM).
  BIGNUM* bn = BN_new();
  int bn_exp10;
  if (bn_exp_ >= 0) {
    // The easy case: bn = bn_ * (2 ** bn_exp_)), bn_exp10 = 0.
    CHECK(BN_lshift(bn, &bn_, bn_exp_));
    bn_exp10 = 0;
  } else {
    // Set bn = bn_ * (5 ** -bn_exp_) and bn_exp10 = bn_exp_.  This is
    // equivalent to the original value of (bn_ * (2 ** bn_exp_)).
    BIGNUM* power = BN_new();
    CHECK(BN_set_word(power, -bn_exp_));
    CHECK(BN_set_word(bn, 5));
    BN_CTX* ctx = BN_CTX_new();
    CHECK(BN_exp(bn, bn, power, ctx));
    CHECK(BN_mul(bn, bn, &bn_, ctx));
    BN_CTX_free(ctx);
    BN_free(power);
    bn_exp10 = bn_exp_;
  }
  // Now convert "bn" to a decimal string.
  char* all_digits = BN_bn2dec(bn);
  DCHECK(all_digits != NULL);
  BN_free(bn);
  // Check whether we have too many digits and round if necessary.
  int num_digits = strlen(all_digits);
  if (num_digits <= max_digits) {
    *digits = all_digits;
  } else {
    digits->assign(all_digits, max_digits);
    // Standard "printf" formatting rounds ties to an even number.  This means
    // that we round up (away from zero) if highest discarded digit is '5' or
    // more, unless all other discarded digits are zero in which case we round
    // up only if the lowest kept digit is odd.
    if (all_digits[max_digits] >= '5' &&
        ((all_digits[max_digits-1] & 1) == 1 ||
         strpbrk(all_digits + max_digits + 1, "123456789") != NULL)) {
      // This can increase the number of digits by 1, but in that case at
      // least one trailing zero will be stripped off below.
      IncrementDecimalDigits(digits);
    }
    // Adjust the base-10 exponent to reflect the digits we have removed.
    bn_exp10 += num_digits - max_digits;
  }
  OPENSSL_free(all_digits);

  // Now strip any trailing zeros.
  DCHECK_NE((*digits)[0], '0');
  std::string::iterator pos = digits->end();
  while (pos[-1] == '0') --pos;
  if (pos < digits->end()) {
    bn_exp10 += digits->end() - pos;
    digits->erase(pos, digits->end());
  }
  DCHECK_LE(static_cast<int>(digits->size()), max_digits);

  // Finally, we adjust the base-10 exponent so that the mantissa is a
  // fraction in the range [0.1, 1) rather than an integer.
  return bn_exp10 + digits->size();
}

std::string ExactFloat::ToUniqueString() const {
  char prec_buf[20];
  sprintf(prec_buf, "<%d>", prec());
  return ToString() + prec_buf;
}

ExactFloat& ExactFloat::operator=(const ExactFloat& b) {
  if (this != &b) {
    sign_ = b.sign_;
    bn_exp_ = b.bn_exp_;
    BN_copy(&bn_, &b.bn_);
  }
  return *this;
}

ExactFloat ExactFloat::operator-() const {
  return CopyWithSign(-sign_);
}

ExactFloat operator+(const ExactFloat& a, const ExactFloat& b) {
  return ExactFloat::SignedSum(a.sign_, &a, b.sign_, &b);
}

ExactFloat operator-(const ExactFloat& a, const ExactFloat& b) {
  return ExactFloat::SignedSum(a.sign_, &a, -b.sign_, &b);
}

ExactFloat ExactFloat::SignedSum(int a_sign, const ExactFloat* a,
                                 int b_sign, const ExactFloat* b) {
  if (!a->is_normal() || !b->is_normal()) {
    // Handle zero, infinity, and NaN according to IEEE 754-2008.
    if (a->is_nan()) return *a;
    if (b->is_nan()) return *b;
    if (a->is_inf()) {
      // Adding two infinities with opposite sign yields NaN.
      if (b->is_inf() && a_sign != b_sign) return NaN();
      return Infinity(a_sign);
    }
    if (b->is_inf()) return Infinity(b_sign);
    if (a->is_zero()) {
      if (!b->is_zero()) return b->CopyWithSign(b_sign);
      // Adding two zeros with the same sign preserves the sign.
      if (a_sign == b_sign) return SignedZero(a_sign);
      // Adding two zeros of opposite sign produces +0.
      return SignedZero(+1);
    }
    DCHECK(b->is_zero());
    return a->CopyWithSign(a_sign);
  }
  // Swap the numbers if necessary so that "a" has the larger bn_exp_.
  if (a->bn_exp_ < b->bn_exp_) {
    swap(a_sign, b_sign);
    swap(a, b);
  }
  // Shift "a" if necessary so that both values have the same bn_exp_.
  ExactFloat r;
  if (a->bn_exp_ > b->bn_exp_) {
    CHECK(BN_lshift(&r.bn_, &a->bn_, a->bn_exp_ - b->bn_exp_));
    a = &r;  // The only field of "a" used below is bn_.
  }
  r.bn_exp_ = b->bn_exp_;
  if (a_sign == b_sign) {
    CHECK(BN_add(&r.bn_, &a->bn_, &b->bn_));
    r.sign_ = a_sign;
  } else {
    // Note that the BIGNUM documentation is out of date -- all methods now
    // allow the result to be the same as any input argument, so it is okay if
    // (a == &r) due to the shift above.
    CHECK(BN_sub(&r.bn_, &a->bn_, &b->bn_));
    if (bn_is_zero_func(&r.bn_)) {
      r.sign_ = +1;
    } else if (bn_is_negative_func(&r.bn_)) {
      // The magnitude of "b" was larger.
      r.sign_ = b_sign;
      BN_set_negative(&r.bn_, false);
    } else {
      // They were equal, or the magnitude of "a" was larger.
      r.sign_ = a_sign;
    }
  }
  r.Canonicalize();
  return r;
}

void ExactFloat::Canonicalize() {
  if (!is_normal()) return;

  // Underflow/overflow occurs if exp() is not in [kMinExp, kMaxExp].
  // We also convert a zero mantissa to signed zero.
  int my_exp = exp();
  if (my_exp < kMinExp || BN_is_zero(&bn_)) {
    set_zero(sign_);
  } else if (my_exp > kMaxExp) {
    set_inf(sign_);
  } else if (!BN_is_odd(&bn_)) {
    // Remove any low-order zero bits from the mantissa.
    DCHECK(!BN_is_zero(&bn_));
    int shift = BN_ext_count_low_zero_bits(&bn_);
    if (shift > 0) {
      CHECK(BN_rshift(&bn_, &bn_, shift));
      bn_exp_ += shift;
    }
  }
  // If the mantissa has too many bits, we replace it by NaN to indicate
  // that an inexact calculation has occurred.
  if (prec() > kMaxPrec) {
    set_nan();
  }
}

ExactFloat operator*(const ExactFloat& a, const ExactFloat& b) {
  int result_sign = a.sign_ * b.sign_;
  if (!a.is_normal() || !b.is_normal()) {
    // Handle zero, infinity, and NaN according to IEEE 754-2008.
    if (a.is_nan()) return a;
    if (b.is_nan()) return b;
    if (a.is_inf()) {
      // Infinity times zero yields NaN.
      if (b.is_zero()) return ExactFloat::NaN();
      return ExactFloat::Infinity(result_sign);
    }
    if (b.is_inf()) {
      if (a.is_zero()) return ExactFloat::NaN();
      return ExactFloat::Infinity(result_sign);
    }
    DCHECK(a.is_zero() || b.is_zero());
    return ExactFloat::SignedZero(result_sign);
  }
  ExactFloat r;
  r.sign_ = result_sign;
  r.bn_exp_ = a.bn_exp_ + b.bn_exp_;
  BN_CTX* ctx = BN_CTX_new();
  CHECK(BN_mul(&r.bn_, &a.bn_, &b.bn_, ctx));
  BN_CTX_free(ctx);
  r.Canonicalize();
  return r;
}

bool operator==(const ExactFloat& a, const ExactFloat& b) {
  // NaN is not equal to anything, not even itself.
  if (a.is_nan() || b.is_nan()) return false;

  // Since Canonicalize() strips low-order zero bits, all other cases
  // (including non-normal values) require bn_exp_ to be equal.
  if (a.bn_exp_ != b.bn_exp_) return false;

  // Positive and negative zero are equal.
  if (a.is_zero() && b.is_zero()) return true;

  // Otherwise, the signs and mantissas must match.  Note that non-normal
  // values such as infinity have a mantissa of zero.
  return a.sign_ == b.sign_ && BN_ucmp(&a.bn_, &b.bn_) == 0;
}

int ExactFloat::ScaleAndCompare(const ExactFloat& b) const {
  DCHECK(is_normal() && b.is_normal() && bn_exp_ >= b.bn_exp_);
  ExactFloat tmp = *this;
  CHECK(BN_lshift(&tmp.bn_, &tmp.bn_, bn_exp_ - b.bn_exp_));
  return BN_ucmp(&tmp.bn_, &b.bn_);
}

bool ExactFloat::UnsignedLess(const ExactFloat& b) const {
  // Handle the zero/infinity cases (NaN has already been done).
  if (is_inf() || b.is_zero()) return false;
  if (is_zero() || b.is_inf()) return true;
  // If the high-order bit positions differ, we are done.
  int cmp = exp() - b.exp();
  if (cmp != 0) return cmp < 0;
  // Otherwise shift one of the two values so that they both have the same
  // bn_exp_ and then compare the mantissas.
  return (bn_exp_ >= b.bn_exp_ ?
          ScaleAndCompare(b) < 0 : b.ScaleAndCompare(*this) > 0);
}

bool operator<(const ExactFloat& a, const ExactFloat& b) {
  // NaN is unordered compared to everything, including itself.
  if (a.is_nan() || b.is_nan()) return false;
  // Positive and negative zero are equal.
  if (a.is_zero() && b.is_zero()) return false;
  // Otherwise, anything negative is less than anything positive.
  if (a.sign_ != b.sign_) return a.sign_ < b.sign_;
  // Now we just compare absolute values.
  return (a.sign_ > 0) ? a.UnsignedLess(b) : b.UnsignedLess(a);
}

ExactFloat fabs(const ExactFloat& a) {
  return a.CopyWithSign(+1);
}

ExactFloat fmax(const ExactFloat& a, const ExactFloat& b) {
  // If one argument is NaN, return the other argument.
  if (a.is_nan()) return b;
  if (b.is_nan()) return a;
  // Not required by IEEE 754, but we prefer +0 over -0.
  if (a.sign_ != b.sign_) {
    return (a.sign_ < b.sign_) ? b : a;
  }
  return (a < b) ? b : a;
}

ExactFloat fmin(const ExactFloat& a, const ExactFloat& b) {
  // If one argument is NaN, return the other argument.
  if (a.is_nan()) return b;
  if (b.is_nan()) return a;
  // Not required by IEEE 754, but we prefer -0 over +0.
  if (a.sign_ != b.sign_) {
    return (a.sign_ < b.sign_) ? a : b;
  }
  return (a < b) ? a : b;
}

ExactFloat fdim(const ExactFloat& a, const ExactFloat& b) {
  // This formulation has the correct behavior for NaNs.
  return (a <= b) ? 0 : (a - b);
}

ExactFloat ceil(const ExactFloat& a) {
  return a.RoundToPowerOf2(0, ExactFloat::kRoundTowardPositive);
}

ExactFloat floor(const ExactFloat& a) {
  return a.RoundToPowerOf2(0, ExactFloat::kRoundTowardNegative);
}

ExactFloat trunc(const ExactFloat& a) {
  return a.RoundToPowerOf2(0, ExactFloat::kRoundTowardZero);
}

ExactFloat round(const ExactFloat& a) {
  return a.RoundToPowerOf2(0, ExactFloat::kRoundTiesAwayFromZero);
}

ExactFloat rint(const ExactFloat& a) {
  return a.RoundToPowerOf2(0, ExactFloat::kRoundTiesToEven);
}

template <class T>
T ExactFloat::ToInteger(RoundingMode mode) const {
  COMPILE_ASSERT(sizeof(T) <= sizeof(uint64), max_64_bits_supported);
  COMPILE_ASSERT(numeric_limits<T>::is_signed, only_signed_types_supported);
  const int64 kMinValue = numeric_limits<T>::min();
  const int64 kMaxValue = numeric_limits<T>::max();

  ExactFloat r = RoundToPowerOf2(0, mode);
  if (r.is_nan()) return kMaxValue;
  if (r.is_zero()) return 0;
  if (!r.is_inf()) {
    // If the unsigned value has more than 63 bits it is always clamped.
    if (r.exp() < 64) {
      int64 value = BN_ext_get_uint64(&r.bn_) << r.bn_exp_;
      if (r.sign_ < 0) value = -value;
      return max(kMinValue, min(kMaxValue, value));
    }
  }
  return (r.sign_ < 0) ? kMinValue : kMaxValue;
}

long lrint(const ExactFloat& a) {
  return a.ToInteger<long>(ExactFloat::kRoundTiesToEven);
}

long long llrint(const ExactFloat& a) {
  return a.ToInteger<long long>(ExactFloat::kRoundTiesToEven);
}

long lround(const ExactFloat& a) {
  return a.ToInteger<long>(ExactFloat::kRoundTiesAwayFromZero);
}

long long llround(const ExactFloat& a) {
  return a.ToInteger<long long>(ExactFloat::kRoundTiesAwayFromZero);
}

ExactFloat copysign(const ExactFloat& a, const ExactFloat& b) {
  return a.CopyWithSign(b.sign_);
}

ExactFloat frexp(const ExactFloat& a, int* exp) {
  if (!a.is_normal()) {
    // If a == 0, exp should be zero.  If a.is_inf() or a.is_nan(), exp is not
    // defined but the glibc implementation returns zero.
    *exp = 0;
    return a;
  }
  *exp = a.exp();
  return ldexp(a, -a.exp());
}

ExactFloat ldexp(const ExactFloat& a, int exp) {
  if (!a.is_normal()) return a;

  // To prevent integer overflow, we first clamp "exp" so that
  // (kMinExp - 1) <= (a_exp + exp) <= (kMaxExp + 1).
  int a_exp = a.exp();
  exp = min(ExactFloat::kMaxExp + 1 - a_exp,
            max(ExactFloat::kMinExp - 1 + a_exp, exp));

  // Now modify the exponent and check for overflow/underflow.
  ExactFloat r = a;
  r.bn_exp_ += exp;
  r.Canonicalize();
  return r;
}

int ilogb(const ExactFloat& a) {
  if (a.is_zero()) return FP_ILOGB0;
  if (a.is_inf()) return INT_MAX;
  if (a.is_nan()) return FP_ILOGBNAN;
  // a.exp() assumes the significand is in the range [0.5, 1).
  return a.exp() - 1;
}

ExactFloat logb(const ExactFloat& a) {
  if (a.is_zero()) return ExactFloat::Infinity(-1);
  if (a.is_inf()) return ExactFloat::Infinity(+1);  // Even if a < 0.
  if (a.is_nan()) return a;
  // exp() assumes the significand is in the range [0.5,1).
  return ExactFloat(a.exp() - 1);
}

#ifdef __GNUC__
#pragma GCC diagnostic push
#pragma GCC diagnostic ignored "-Wunknown-pragmas"
// Some versions of CLANG suggest noreturn...
#pragma GCC diagnostic ignored "-Wsuggest-attribute=noreturn"
#endif
ExactFloat ExactFloat::Unimplemented() {
  LOG(FATAL) << "Unimplemented ExactFloat method called";
  return NaN();
}
#ifdef __GNUC__
#pragma GCC diagnostic pop
#endif

}  // namespace geo<|MERGE_RESOLUTION|>--- conflicted
+++ resolved
@@ -13,20 +13,6 @@
 #include "rdb_protocol/geo/s2/base/logging.h"
 
 namespace geo {
-<<<<<<< HEAD
-using std::isinf;
-using std::isnan;
-using std::min;
-using std::max;
-using std::swap;
-using std::reverse;
-using std::numeric_limits;
-using std::frexp;
-using std::fabs;
-using std::ldexp;
-using std::copysign;
-=======
->>>>>>> 6d19d937
 using std::ceil;
 using std::copysign;
 using std::fabs;
