// Copyright 2010-2015 RethinkDB, all rights reserved.
#include "rdb_protocol/datum_stream.hpp"

#include <map>

#include "boost_utils.hpp"
#include "rdb_protocol/batching.hpp"
#include "rdb_protocol/env.hpp"
#include "rdb_protocol/func.hpp"
#include "rdb_protocol/term.hpp"
#include "rdb_protocol/val.hpp"
#include "utils.hpp"

#include "debug.hpp"

namespace ql {

read_mode_t up_to_date_read_mode(read_mode_t in) {
    switch (in) {
    case read_mode_t::MAJORITY: return in;
    case read_mode_t::SINGLE:   return in;
    case read_mode_t::OUTDATED: return read_mode_t::SINGLE;
    case read_mode_t::DEBUG_DIRECT:
        rfail_datum(base_exc_t::LOGIC,
                    "DEBUG_DIRECT is not a legal read mode for this operation "
                    "(an up-to-date read mode is required).");
    default: unreachable();
    }
}

key_range_t safe_universe() {
    return key_range_t(key_range_t::closed, store_key_t::min(),
                       key_range_t::open, store_key_t::max());
}

void debug_print(printf_buffer_t *buf, const range_state_t &rs) {
    const char *s;
    switch (rs) {
    case range_state_t::ACTIVE:    s = "ACTIVE"; break;
    case range_state_t::SATURATED: s = "SATURATED"; break;
    case range_state_t::EXHAUSTED: s = "EXHAUSTED"; break;
    default: unreachable();
    }
    buf->appendf("%s", s);
}

void debug_print(printf_buffer_t *buf, const hash_range_with_cache_t &hrwc) {
    buf->appendf("hash_range_with_cache_t(");
    debug_print(buf, hrwc.key_range);
    buf->appendf(", ");
    debug_print(buf, hrwc.cache);
    buf->appendf(", ");
    debug_print(buf, hrwc.state);
    buf->appendf(")\n");
}

void debug_print(printf_buffer_t *buf, const hash_ranges_t &hr) {
    debug_print(buf, hr.hash_ranges);
}

void debug_print(printf_buffer_t *buf, const active_ranges_t &ar) {
    debug_print(buf, ar.ranges);
}

bool hash_range_with_cache_t::totally_exhausted() const {
    return state == range_state_t::EXHAUSTED && cache.size() == 0;
}

range_state_t hash_ranges_t::state() const {
    bool seen_saturated = false;
    for (auto &&pair : hash_ranges) {
        switch (pair.second.state) {
        case range_state_t::ACTIVE: return range_state_t::ACTIVE;
        case range_state_t::SATURATED:
            seen_saturated = true;
            break;
        case range_state_t::EXHAUSTED: break;
        default: unreachable();
        }
    }
    return seen_saturated ? range_state_t::SATURATED : range_state_t::EXHAUSTED;
}

bool hash_ranges_t::totally_exhausted() const {
    for (auto &&pair : hash_ranges) {
        if (!pair.second.totally_exhausted()) return false;
    }
    return true;
}

bool active_ranges_t::totally_exhausted() const {
    for (auto &&pair : ranges) {
        if (!pair.second.totally_exhausted()) return false;
    }
    return true;
}

key_range_t active_ranges_to_range(const active_ranges_t &ranges) {
    store_key_t start = store_key_t::max();
    store_key_t end = store_key_t::min();
    bool seen_active = false;
    for (auto &&pair : ranges.ranges) {
        switch (pair.second.state()) {
        case range_state_t::ACTIVE:
            for (auto &&hash_pair : pair.second.hash_ranges) {
                start = std::min(start, hash_pair.second.key_range.left);
                end = std::max(end, hash_pair.second.key_range.right.key_or_max());
            }
            seen_active = true;
            break;
        case range_state_t::SATURATED:
            // If we didn't use any of the values we read last time, don't read
            // any more this time.
            break;
        case range_state_t::EXHAUSTED:
            // If there's no more data in a range then don't bother reading from it.
            break;
        default: unreachable();
        }
    }

    // We shouldn't get here unless there's at least one active range.
    r_sanity_check(seen_active);
    return key_range_t(key_range_t::closed, start, key_range_t::open, end);
}

boost::optional<std::map<region_t, store_key_t> > active_ranges_to_hints(
    sorting_t sorting, const boost::optional<active_ranges_t> &ranges) {

    if (!ranges) return boost::none;

    std::map<region_t, store_key_t> hints;
    for (auto &&pair : ranges->ranges) {
        switch (pair.second.state()) {
        case range_state_t::ACTIVE:
            for (auto &&hash_pair : pair.second.hash_ranges) {
                // If any of the hash shards in a range are active, we send
                // reads for all of them, because the assumption is that data is
                // randomly distributed across hash shards, which means the only
                // case where some are active and some are saturated is when
                // we're reading really small batches for some reason
                // (e.g. because of a sparse filter), in which case we still
                // want to read from all the hash shards at once.
                switch (hash_pair.second.state) {
                case range_state_t::ACTIVE: // fallthru
                case range_state_t::SATURATED:
                    hints[region_t(hash_pair.first.beg,
                                   hash_pair.first.end,
                                   pair.first)] = !reversed(sorting)
                        ? hash_pair.second.key_range.left
                        : hash_pair.second.key_range.right.key_or_max();
                    break;
                case range_state_t::EXHAUSTED: break;
                default: unreachable();
                }
            }
            break;
        case range_state_t::SATURATED: break;
        case range_state_t::EXHAUSTED: break;
        default: unreachable();
        }
    }
    r_sanity_check(hints.size() > 0);
    return std::move(hints);
}

enum class is_secondary_t { NO, YES };
active_ranges_t new_active_ranges(
    const stream_t &stream,
    const key_range_t &original_range,
    const boost::optional<std::map<region_t, uuid_u> > &shard_ids,
    is_secondary_t is_secondary) {
    active_ranges_t ret;
    std::set<uuid_u> covered_shards;
    for (auto &&pair : stream.substreams) {
        uuid_u cfeed_shard_id = nil_uuid();
        if (shard_ids) {
            auto shard_id_it = shard_ids->find(pair.first);
            r_sanity_check(shard_id_it != shard_ids->end());
            cfeed_shard_id = shard_id_it->second;
            covered_shards.insert(cfeed_shard_id);
        }

        ret.ranges[pair.first.inner]
           .hash_ranges[hash_range_t{pair.first.beg, pair.first.end}]
            = hash_range_with_cache_t{
                cfeed_shard_id,
                is_secondary == is_secondary_t::YES
                    ? original_range
                    : pair.first.inner.intersection(original_range),
                raw_stream_t(),
                range_state_t::ACTIVE};
    }

    // Add ranges for missing shards (we get this if some shards didn't return any data)
    if (shard_ids) {
        for (const auto &shard_pair : *shard_ids) {
            if (covered_shards.count(shard_pair.second) > 0) {
                continue;
            }

            ret.ranges[shard_pair.first.inner]
                .hash_ranges[hash_range_t{shard_pair.first.beg, shard_pair.first.end}]
                 = hash_range_with_cache_t{
                     shard_pair.second,
                     is_secondary == is_secondary_t::YES
                         ? original_range
                         : shard_pair.first.inner.intersection(original_range),
                     raw_stream_t(),
                     range_state_t::ACTIVE};
        }
    }

    return ret;
}

class pseudoshard_t {
public:
    pseudoshard_t(sorting_t _sorting,
                  hash_range_with_cache_t *_cached,
                  keyed_stream_t *_fresh)
        : sorting(_sorting),
          cached(_cached),
          cached_index(0),
          fresh(_fresh),
          fresh_index(0),
          finished(false) {
        r_sanity_check(_cached != nullptr);
    }
    pseudoshard_t(pseudoshard_t &&) = default;
    pseudoshard_t &operator=(pseudoshard_t &&) = default;

    void finish() {
        r_sanity_check(!finished);
        switch (cached->state) {
        case range_state_t::ACTIVE:
            if (cached->cache.size() != 0) {
                if (cached_index == 0) {
                    cached->state = range_state_t::SATURATED;
                }
            } else if (fresh != nullptr && fresh->stream.size() != 0) {
                if (fresh_index == 0) {
                    cached->state = range_state_t::SATURATED;
                }
            } else {
                // No fresh values and no cached values means we should be exhausted.
                r_sanity_check(false);
            }
            break;
        case range_state_t::SATURATED:
            // A shard should never be saturated unless it has cached values.
            r_sanity_check(cached->cache.size() != 0);
            if (cached_index != 0) {
                cached->state = range_state_t::ACTIVE;
            }
            break;
        case range_state_t::EXHAUSTED: break;
        default: unreachable();
        }
        if (fresh != nullptr || cached_index > 0) {
            raw_stream_t new_cache;
            new_cache.reserve((cached->cache.size() - cached_index)
                              + (fresh ? (fresh->stream.size() - fresh_index) : 0));
            std::move(cached->cache.begin() + cached_index,
                      cached->cache.end(),
                      std::back_inserter(new_cache));
            if (fresh != nullptr) {
                std::move(fresh->stream.begin() + fresh_index,
                          fresh->stream.end(),
                          std::back_inserter(new_cache));
            }
            cached->cache = std::move(new_cache);
        }
        finished = true;
    }

    const store_key_t *best_unpopped_key() const {
        r_sanity_check(!finished);
        if (cached_index < cached->cache.size()) {
            return &cached->cache[cached_index].key;
        } else if (fresh != nullptr && fresh_index < fresh->stream.size()) {
            return &fresh->stream[fresh_index].key;
        } else {
            if (!reversed(sorting)) {
                return cached->key_range.is_empty()
                    ? &store_key_max
                    : &cached->key_range.left;
            } else {
                return cached->key_range.is_empty()
                    ? &store_key_min
                    : &cached->key_range.right_or_max();
            }
        }
    }

    boost::optional<rget_item_t> pop() {
        r_sanity_check(!finished);
        if (cached_index < cached->cache.size()) {
            return std::move(cached->cache[cached_index++]);
        } else if (fresh != nullptr && fresh_index < fresh->stream.size()) {
            return std::move(fresh->stream[fresh_index++]);
        } else {
            return boost::none;
        }
    }
private:
    // We move out of `cached` and `fresh`, so we need to act like we have ownership.
    DISABLE_COPYING(pseudoshard_t);
    sorting_t sorting;
    hash_range_with_cache_t *cached;
    size_t cached_index;
    keyed_stream_t *fresh;
    size_t fresh_index;
    bool finished;
};

changefeed::keyspec_t empty_reader_t::get_changespec() const {
    return changefeed::keyspec_t(
        changefeed::keyspec_t::empty_t(),
        table,
        table_name);
}

raw_stream_t rget_response_reader_t::unshard(
    sorting_t sorting,
    rget_read_response_t &&res) {

    grouped_t<stream_t> *gs = boost::get<grouped_t<stream_t> >(&res.result);
    r_sanity_check(gs != nullptr);
    auto stream = groups_to_batch(gs->get_underlying_map());
    if (!active_ranges) {
        boost::optional<std::map<region_t, uuid_u> > opt_shard_ids;
        if (res.stamp_response) {
            opt_shard_ids = std::map<region_t, uuid_u>();
            for (const auto &pair : *res.stamp_response->stamp_infos) {
                opt_shard_ids->insert(
                    std::make_pair(pair.second.shard_region, pair.first));
            }
        }
        active_ranges = new_active_ranges(
            stream, readgen->original_keyrange(res.reql_version), opt_shard_ids,
            readgen->sindex_name() ? is_secondary_t::YES : is_secondary_t::NO);
        readgen->restrict_active_ranges(sorting, &*active_ranges);
        reql_version = res.reql_version;
    } else {
        r_sanity_check(res.reql_version == reql_version);
    }

    raw_stream_t ret;
    // Create the pseudoshards, which represent the cached, fresh, and
    // hypothetical `rget_item_t`s from the shards.  We also mark shards
    // exhausted in this step.
    std::vector<pseudoshard_t> pseudoshards;
    pseudoshards.reserve(active_ranges->ranges.size() * CPU_SHARDING_FACTOR);
    size_t n_active = 0, n_fresh = 0;
    for (auto &&pair : active_ranges->ranges) {
        bool range_active = pair.second.state() == range_state_t::ACTIVE;
        for (auto &&hash_pair : pair.second.hash_ranges) {
            if (hash_pair.second.totally_exhausted()) continue;
            keyed_stream_t *fresh = nullptr;
            // Active shards need their bounds updated.
            if (range_active) {
                n_active += 1;
                store_key_t *new_bound = nullptr;
                auto it = stream.substreams.find(
                    region_t(hash_pair.first.beg, hash_pair.first.end, pair.first));
                if (it != stream.substreams.end()) {
                    n_fresh += 1;
                    fresh = &it->second;
                    new_bound = &it->second.last_key;
                }
                if (!reversed(sorting)) {
                    if (new_bound != nullptr && *new_bound != store_key_max) {
                        hash_pair.second.key_range.left = *new_bound;
                        bool incremented = hash_pair.second.key_range.left.increment();
                        r_sanity_check(incremented); // not max key
                    } else {
                        hash_pair.second.key_range.left =
                            hash_pair.second.key_range.right_or_max();
                    }
                } else {
                    // The right bound is open so we don't need to decrement.
                    if (new_bound != nullptr && *new_bound != store_key_min) {
                        hash_pair.second.key_range.right =
                            key_range_t::right_bound_t(*new_bound);
                    } else {
                        hash_pair.second.key_range.right =
                            key_range_t::right_bound_t(hash_pair.second.key_range.left);
                    }
                }
                if (new_bound) {
                    // If there's nothing left to read, it's exhausted.
                    if (hash_pair.second.key_range.is_empty()) {
                        hash_pair.second.state = range_state_t::EXHAUSTED;
                    }
                } else {
                    // If we got no data back, the logic above should have set
                    // the range to something empty.
                    r_sanity_check(hash_pair.second.key_range.is_empty());
                    hash_pair.second.state = range_state_t::EXHAUSTED;
                }
            }
            // If there's any data for a hash shard, we need to consider it
            // while unsharding.  Note that the shard may have *already been
            // marked exhausted* in the step above.
            if (fresh != nullptr || hash_pair.second.cache.size() > 0) {
                pseudoshards.emplace_back(sorting, &hash_pair.second, fresh);
            }
        }
    }
    if (pseudoshards.size() == 0) {
        r_sanity_check(shards_exhausted());
        return ret;
    }

    // Do the unsharding.
    if (sorting != sorting_t::UNORDERED) {
        size_t num_iters = 0;
        for (;;) {
            const size_t YIELD_INTERVAL = 2000;
            if (++num_iters % YIELD_INTERVAL == 0) {
                coro_t::yield();
            }
            pseudoshard_t *best_shard = &pseudoshards[0];
            const store_key_t *best_key = best_shard->best_unpopped_key();
            for (size_t i = 1; i < pseudoshards.size(); ++i) {
                pseudoshard_t *cur_shard = &pseudoshards[i];
                const store_key_t *cur_key = cur_shard->best_unpopped_key();
                if (is_better(*cur_key, *best_key, sorting)) {
                    best_shard = cur_shard;
                    best_key = cur_key;
                }
            }
            if (auto maybe_item = best_shard->pop()) {
                ret.push_back(*maybe_item);
            } else {
                break;
            }
        }
    } else {
        std::vector<size_t> active;
        active.reserve(pseudoshards.size());
        for (size_t i = 0; i < pseudoshards.size(); ++i) {
            active.push_back(i);
        }
        while (active.size() > 0) {
            // We try to interleave data from different shards so that batched
            // updates distribute load over all servers.
            for (size_t i = 0; i < active.size(); ++i) {
                if (auto maybe_item = pseudoshards[active[i]].pop()) {
                    ret.push_back(std::move(*maybe_item));
                } else {
                    std::swap(active[i], active[active.size() - 1]);
                    active.pop_back();
                }
            }
        }
    }
    // We should have aborted earlier if there was no data.  If this assert ever
    // becomes false, make sure that we can't get into a state where all shards
    // are marked saturated.
    r_sanity_check(ret.size() != 0);

    // Make sure `active_ranges` is in a clean state.
    for (auto &&ps : pseudoshards) ps.finish();
    bool seen_active = false;
    bool seen_saturated = false;
    for (auto &&pair : active_ranges->ranges) {
        switch (pair.second.state()) {
        case range_state_t::ACTIVE: seen_active = true; break;
        case range_state_t::SATURATED: seen_saturated = true; break;
        case range_state_t::EXHAUSTED: break;
        default: unreachable();
        }
    }
    if (!seen_active) {
        // We should always have marked a saturated shard as active if the last
        // active shard was exhausted.
        r_sanity_check(!seen_saturated);
        r_sanity_check(shards_exhausted());
    }

    return ret;
}

// RANGE/READGEN STUFF
rget_response_reader_t::rget_response_reader_t(
    const counted_t<real_table_t> &_table,
    scoped_ptr_t<readgen_t> &&_readgen)
    : table(_table),
      started(false),
      readgen(std::move(_readgen)),
      items_index(0) { }

void rget_response_reader_t::add_transformation(transform_variant_t &&tv) {
    r_sanity_check(!started);
    transforms.push_back(std::move(tv));
}

bool rget_response_reader_t::add_stamp(changefeed_stamp_t _stamp) {
    stamp = std::move(_stamp);
    return true;
}

boost::optional<active_state_t> rget_response_reader_t::get_active_state() {
    if (!stamp || !active_ranges || shard_stamp_infos.empty()) return boost::none;
    std::map<uuid_u, std::pair<key_range_t, uint64_t> > shard_last_read_stamps;
    for (const auto &range_pair : active_ranges->ranges) {
        for (const auto &hash_pair : range_pair.second.hash_ranges) {
            const auto stamp_it = shard_stamp_infos.find(hash_pair.second.cfeed_shard_id);
            r_sanity_check(stamp_it != shard_stamp_infos.end());

            key_range_t last_read_range(
                key_range_t::closed, stamp_it->second.last_read_start,
                key_range_t::open, std::max(stamp_it->second.last_read_start,
                                            hash_pair.second.key_range.left));
            shard_last_read_stamps.insert(std::make_pair(
                stamp_it->first,
                std::make_pair(last_read_range, stamp_it->second.stamp)));
        }
    }
    return active_state_t{
        std::move(shard_last_read_stamps),
        reql_version,
        DEBUG_ONLY(readgen->sindex_name())};
}

void rget_response_reader_t::accumulate(env_t *env,
                                        eager_acc_t *acc,
                                        const terminal_variant_t &tv) {
    r_sanity_check(!started);
    started = true;
    batchspec_t batchspec = batchspec_t::user(batch_type_t::TERMINAL, env);
    read_t read = readgen->terminal_read(transforms, tv, batchspec);
    result_t res = do_read(env, std::move(read)).result;
    mark_shards_exhausted();
    acc->add_res(env, &res, readgen->sorting(batchspec));
}

std::vector<rget_item_t> rget_response_reader_t::raw_next_batch(
    env_t *env,
    const batchspec_t &batchspec) {
    r_sanity_check(batchspec.get_batch_type() != batch_type_t::SINDEX_CONSTANT);
    started = true;
    bool loaded = load_items(env, batchspec);
    r_sanity_check(items_index == 0 && (items.size() != 0) == loaded);
    std::vector<rget_item_t> res;
    res.swap(items);
    return res;
}

std::vector<datum_t> rget_response_reader_t::next_batch(
    env_t *env, const batchspec_t &batchspec) {
    started = true;
    if (!load_items(env, batchspec)) {
        return std::vector<datum_t>();
    }
    r_sanity_check(items_index < items.size());

    std::vector<datum_t> res;
    switch (batchspec.get_batch_type()) {
    case batch_type_t::NORMAL: // fallthru
    case batch_type_t::NORMAL_FIRST: // fallthru
    case batch_type_t::TERMINAL: {
        res.reserve(items.size() - items_index);
        for (; items_index < items.size(); ++items_index) {
            res.push_back(std::move(items[items_index].data));
        }
    } break;
    case batch_type_t::SINDEX_CONSTANT: {
        ql::datum_t sindex = std::move(items[items_index].sindex_key);
        store_key_t key = std::move(items[items_index].key);
        res.push_back(std::move(items[items_index].data));
        items_index += 1;

        bool maybe_more_with_sindex = true;
        while (maybe_more_with_sindex) {
            for (; items_index < items.size(); ++items_index) {
                if (sindex.has()) {
                    r_sanity_check(items[items_index].sindex_key.has());
                    if (items[items_index].sindex_key != sindex) {
                        break; // batch is done
                    }
                } else {
                    r_sanity_check(!items[items_index].sindex_key.has());
                    if (items[items_index].key != key) {
                        break;
                    }
                }
                res.push_back(std::move(items[items_index].data));

                rcheck_datum(
                    res.size() <= env->limits().array_size_limit(), base_exc_t::RESOURCE,
                    strprintf("Too many rows (> %zu) with the same value "
                              "for index `%s`:\n%s",
                              env->limits().array_size_limit(),
                              opt_or(readgen->sindex_name(), "").c_str(),
                              // This is safe because you can't have duplicate
                              // primary keys, so they will never exceed the
                              // array limit.
                              sindex.trunc_print().c_str()));
            }
            if (items_index >= items.size()) {
                // If we consumed the whole batch without finding a new sindex,
                // we might have more rows with the same sindex in the next
                // batch, which we promptly load.
                maybe_more_with_sindex = load_items(env, batchspec);
            } else {
                maybe_more_with_sindex = false;
            }
        }
    } break;
    default: unreachable();
    }

    if (items_index >= items.size()) { // free memory immediately
        items_index = 0;
        std::vector<rget_item_t> tmp;
        tmp.swap(items);
    }

    if (res.size() == 0) {
        r_sanity_check(shards_exhausted());
    }

    return res;
}

bool rget_response_reader_t::is_finished() const {
    return shards_exhausted() && items_index >= items.size();
}

rget_read_response_t rget_response_reader_t::do_read(env_t *env, const read_t &read) {
    read_response_t res;
    table->read_with_profile(env, read, &res);
    auto rget_res = boost::get<rget_read_response_t>(&res.response);
    r_sanity_check(rget_res != NULL);
    if (auto e = boost::get<exc_t>(&rget_res->result)) {
        throw *e;
    }
    return std::move(*rget_res);
}

rget_reader_t::rget_reader_t(
    const counted_t<real_table_t> &_table,
    scoped_ptr_t<readgen_t> &&_readgen)
    : rget_response_reader_t(_table, std::move(_readgen)) { }

void rget_reader_t::accumulate_all(env_t *env, eager_acc_t *acc) {
    r_sanity_check(!started);
    started = true;
    batchspec_t batchspec = batchspec_t::all();
    read_t read = readgen->next_read(
        active_ranges, reql_version, stamp, transforms, batchspec);
    rget_read_response_t resp = do_read(env, std::move(read));

    auto *rr = boost::get<rget_read_t>(&read.read);
    r_sanity_check(rr != nullptr);
    auto final_key = !reversed(rr->sorting) ? store_key_t::max() : store_key_t::min();
    auto *stream = boost::get<grouped_t<stream_t> >(&resp.result);
    r_sanity_check(stream != nullptr);
    for (auto &&pair : *stream) {
        for (auto &&stream_pair : pair.second.substreams) {
            r_sanity_check(stream_pair.second.last_key == final_key);
        }
    }
    mark_shards_exhausted();

    acc->add_res(env, &resp.result, readgen->sorting(batchspec));
}

std::vector<rget_item_t>
rget_reader_t::do_range_read(env_t *env, const read_t &read) {
    auto *rr = boost::get<rget_read_t>(&read.read);
    r_sanity_check(rr);
    rget_read_response_t res = do_read(env, read);

    r_sanity_check(static_cast<bool>(stamp) == static_cast<bool>(rr->stamp));
    if (stamp) {
        r_sanity_check(res.stamp_response);
        rcheck_datum(res.stamp_response->stamp_infos, base_exc_t::RESUMABLE_OP_FAILED,
                     "Unable to retrieve start stamps.  (Did you just reshard?)");
        rcheck_datum(res.stamp_response->stamp_infos->size() != 0,
                     base_exc_t::RESUMABLE_OP_FAILED,
                     "Empty start stamps.  Did you just reshard?");
        for (const auto &pair : *res.stamp_response->stamp_infos) {
            // It's OK to blow away old values.
            shard_stamp_infos[pair.first] = pair.second;
        }
    }

    return unshard(rr->sorting, std::move(res));
}

bool rget_reader_t::load_items(env_t *env, const batchspec_t &batchspec) {
    started = true;
    while (items_index >= items.size() && !shards_exhausted()) {
        items_index = 0;
        // `active_range` is guaranteed to be full after the `do_range_read`,
        // because `do_range_read` is responsible for updating the active range.
        items = do_range_read(
            env,
            readgen->next_read(
                active_ranges, reql_version, stamp, transforms, batchspec));
        r_sanity_check(active_ranges);
        readgen->sindex_sort(&items, batchspec);
    }
    return items_index < items.size();
}

intersecting_reader_t::intersecting_reader_t(
    const counted_t<real_table_t> &_table,
    scoped_ptr_t<readgen_t> &&_readgen)
    : rget_response_reader_t(_table, std::move(_readgen)) { }

void intersecting_reader_t::accumulate_all(env_t *env, eager_acc_t *acc) {
    r_sanity_check(!started);
    started = true;
    batchspec_t batchspec = batchspec_t::all();
    read_t read = readgen->next_read(
        active_ranges, reql_version, stamp, transforms, batchspec);
    rget_read_response_t resp = do_read(env, std::move(read));

    auto final_key = store_key_t::max();
    auto *stream = boost::get<grouped_t<stream_t> >(&resp.result);
    r_sanity_check(stream != nullptr);
    for (auto &&pair : *stream) {
        for (auto &&stream_pair : pair.second.substreams) {
            r_sanity_check(stream_pair.second.last_key == final_key);
        }
    }
    mark_shards_exhausted();

    acc->add_res(env, &resp.result, sorting_t::UNORDERED);
}

bool intersecting_reader_t::load_items(env_t *env, const batchspec_t &batchspec) {
    started = true;
    while (items_index >= items.size() && !shards_exhausted()) { // read some more
        std::vector<rget_item_t> unfiltered_items = do_intersecting_read(
            env,
            readgen->next_read(
                active_ranges, reql_version, stamp, transforms, batchspec));
        if (unfiltered_items.empty()) {
            r_sanity_check(shards_exhausted());
        } else {
            items_index = 0;
            items.clear();
            items.reserve(unfiltered_items.size());
            for (size_t i = 0; i < unfiltered_items.size(); ++i) {
                r_sanity_check(unfiltered_items[i].key.size() > 0);
                store_key_t pkey(ql::datum_t::extract_primary(unfiltered_items[i].key));
                if (processed_pkeys.count(pkey) == 0) {
                    rcheck_toplevel(
                        processed_pkeys.size() < env->limits().array_size_limit(),
                        ql::base_exc_t::RESOURCE,
                        "Array size limit exceeded during geospatial index traversal.");
                    processed_pkeys.insert(pkey);
                    items.push_back(std::move(unfiltered_items[i]));
                }
            }
        }
    }
    return items_index < items.size();
}

std::vector<rget_item_t> intersecting_reader_t::do_intersecting_read(
    env_t *env, const read_t &read) {
    rget_read_response_t res = do_read(env, read);

    auto *gr = boost::get<intersecting_geo_read_t>(&read.read);
    r_sanity_check(gr);
    r_sanity_check(gr->sindex.region);

    return unshard(sorting_t::UNORDERED, std::move(res));
}

readgen_t::readgen_t(
    global_optargs_t _global_optargs,
    auth::user_context_t user_context,
    std::string _table_name,
    profile_bool_t _profile,
    read_mode_t _read_mode,
    sorting_t _sorting)
    : global_optargs(std::move(_global_optargs)),
      m_user_context(std::move(user_context)),
      table_name(std::move(_table_name)),
      profile(_profile),
      read_mode(_read_mode),
      sorting_(_sorting) { }

rget_readgen_t::rget_readgen_t(
    global_optargs_t _global_optargs,
    auth::user_context_t user_context,
    std::string _table_name,
    const datumspec_t &_datumspec,
    profile_bool_t _profile,
    read_mode_t _read_mode,
<<<<<<< HEAD
    sorting_t _sorting)
=======
    sorting_t _sorting,
    require_sindexes_t _require_sindex_val)
>>>>>>> ef38278b
    : readgen_t(
        std::move(_global_optargs),
        std::move(user_context),
        std::move(_table_name),
        _profile,
        _read_mode,
        _sorting),
<<<<<<< HEAD
      datumspec(_datumspec) { }
=======
      datumspec(_datumspec),
      require_sindex_val(_require_sindex_val) { }
>>>>>>> ef38278b

read_t rget_readgen_t::next_read(
    const boost::optional<active_ranges_t> &active_ranges,
    const boost::optional<reql_version_t> &reql_version,
    boost::optional<changefeed_stamp_t> stamp,
    std::vector<transform_variant_t> transforms,
    const batchspec_t &batchspec) const {
    return read_t(
        next_read_impl(
            active_ranges,
            reql_version,
            std::move(stamp),
            std::move(transforms),
            batchspec),
        profile,
        stamp ? up_to_date_read_mode(read_mode) : read_mode);
}

sorting_t readgen_t::sorting(const batchspec_t &batchspec) const {
    return batchspec.lazy_sorting(sorting_);
}

// TODO: this is how we did it before, but it sucks.
read_t rget_readgen_t::terminal_read(
    const std::vector<transform_variant_t> &transforms,
    const terminal_variant_t &_terminal,
    const batchspec_t &batchspec) const {
    rget_read_t read = next_read_impl(
        boost::none, // No active ranges, just use the original range.
        boost::none, // No reql version yet.
        boost::optional<changefeed_stamp_t>(), // No need to stamp terminals.
        transforms,
        batchspec);
    read.terminal = _terminal;
    return read_t(read, profile, read_mode);
}

primary_readgen_t::primary_readgen_t(
    global_optargs_t global_optargs,
    auth::user_context_t user_context,
    std::string table_name,
    const datumspec_t &datumspec,
    profile_bool_t _profile,
    read_mode_t _read_mode,
    sorting_t sorting)
    : rget_readgen_t(
        std::move(global_optargs),
        std::move(user_context),
        std::move(table_name),
        datumspec,
        _profile,
        _read_mode,
        sorting,
        require_sindexes_t::NO) {
    store_keys = datumspec.primary_key_map();
}

// If we're doing a primary key `get_all`, then we want to restrict the active
// ranges when we first calculate them so that we never try to read past the end
// of the set of store keys.  (This prevents extra reads from being issued and
// preserves the invariant that we always issue a read to a shard if it's in the
// active ranges, which is how we detect resharding right now.)
void primary_readgen_t::restrict_active_ranges(
    sorting_t sorting,
    active_ranges_t *ranges_inout) const {
    if (store_keys && ranges_inout->ranges.size() != 0) {
        std::map<key_range_t,
                 std::map<hash_range_t,
                          std::pair<store_key_t, store_key_t> > > limits;
        for (auto &&pair : ranges_inout->ranges) {
            for (auto &&hash_pair : pair.second.hash_ranges) {
                limits[pair.first][hash_pair.first] =
                    std::make_pair(store_key_t::max(), store_key_t::min());
            }
        }
        for (const auto &key_pair : *store_keys) {
            const store_key_t &key = key_pair.first;
            uint64_t hash = hash_region_hasher(key);
            for (auto &&pair : limits) {
                if (pair.first.contains_key(key)) {
                    for (auto &&hash_pair : pair.second) {
                        if (hash_pair.first.contains(hash)) {
                            hash_pair.second.first =
                                std::min(hash_pair.second.first, key);
                            hash_pair.second.second =
                                std::max(hash_pair.second.second, key);
                            break;
                        }
                    }
                    break;
                }
            }
        }
        for (auto &&pair : ranges_inout->ranges) {
            for (auto &&hash_pair : pair.second.hash_ranges) {
                const auto &keypair = limits[pair.first][hash_pair.first];
                store_key_t new_start =
                    std::max(keypair.first, hash_pair.second.key_range.left);
                store_key_t new_end = keypair.second;
                new_end.increment();
                new_end = std::min(new_end, hash_pair.second.key_range.right_or_max());

                if (new_start > new_end) {
                    if (!reversed(sorting)) {
                        hash_pair.second.key_range.left
                            = hash_pair.second.key_range.right_or_max();
                    } else {
                        hash_pair.second.key_range.right.internal_key
                            = hash_pair.second.key_range.left;
                    }
                    guarantee(hash_pair.second.key_range.is_empty());
                } else {
                    hash_pair.second.key_range.left = new_start;
                    hash_pair.second.key_range.right.internal_key = new_end;
                    guarantee(!hash_pair.second.key_range.is_empty()
                              || new_start == new_end);
                }
                if (hash_pair.second.key_range.is_empty()) {
                    hash_pair.second.state = range_state_t::EXHAUSTED;
                }
            }
        }
    }
}

scoped_ptr_t<readgen_t> primary_readgen_t::make(
    env_t *env,
    std::string table_name,
    read_mode_t read_mode,
    const datumspec_t &datumspec,
    sorting_t sorting) {
    return scoped_ptr_t<readgen_t>(
        new primary_readgen_t(
            env->get_all_optargs(),
            env->get_user_context(),
            std::move(table_name),
            datumspec,
            env->profile(),
            read_mode,
            sorting));
}

rget_read_t primary_readgen_t::next_read_impl(
    const boost::optional<active_ranges_t> &active_ranges,
    const boost::optional<reql_version_t> &,
    boost::optional<changefeed_stamp_t> stamp,
    std::vector<transform_variant_t> transforms,
    const batchspec_t &batchspec) const {
    region_t region = active_ranges
        ? region_t(active_ranges_to_range(*active_ranges))
        : region_t(datumspec.covering_range().to_primary_keyrange());
    r_sanity_check(!region.inner.is_empty());
    return rget_read_t(
        std::move(stamp),
        std::move(region),
        active_ranges_to_hints(sorting(batchspec), active_ranges),
        store_keys,
        global_optargs,
        m_user_context,
        table_name,
        batchspec,
        std::move(transforms),
        boost::optional<terminal_variant_t>(),
        boost::optional<sindex_rangespec_t>(),
        sorting(batchspec));
}

void primary_readgen_t::sindex_sort(
    std::vector<rget_item_t> *, const batchspec_t &) const {
    return;
}

key_range_t primary_readgen_t::original_keyrange(reql_version_t) const {
    return datumspec.covering_range().to_primary_keyrange();
}

boost::optional<std::string> primary_readgen_t::sindex_name() const {
    return boost::optional<std::string>();
}

changefeed::keyspec_t::range_t primary_readgen_t::get_range_spec(
        std::vector<transform_variant_t> transforms) const {
    return changefeed::keyspec_t::range_t{
        std::move(transforms),
        sindex_name(),
        sorting_,
        datumspec};
}

sindex_readgen_t::sindex_readgen_t(
    global_optargs_t global_optargs,
    auth::user_context_t user_context,
    std::string table_name,
    const std::string &_sindex,
    const datumspec_t &datumspec,
    profile_bool_t _profile,
    read_mode_t _read_mode,
    sorting_t sorting,
    require_sindexes_t require_sindex_val)
    : rget_readgen_t(
        std::move(global_optargs),
        std::move(user_context),
        std::move(table_name),
        datumspec,
        _profile,
        _read_mode,
        sorting,
        require_sindex_val),
      sindex(_sindex),
      sent_first_read(false) { }

scoped_ptr_t<readgen_t> sindex_readgen_t::make(
    env_t *env,
    std::string table_name,
    read_mode_t read_mode,
    const std::string &sindex,
    const datumspec_t &datumspec,
    sorting_t sorting,
    require_sindexes_t require_sindex_val) {
    return scoped_ptr_t<readgen_t>(
        new sindex_readgen_t(
            env->get_all_optargs(),
            env->get_user_context(),
            std::move(table_name),
            sindex,
            datumspec,
            env->profile(),
            read_mode,
            sorting,
            require_sindex_val));
}

void sindex_readgen_t::sindex_sort(
    std::vector<rget_item_t> *vec,
    const batchspec_t &batchspec) const {
    if (vec->size() == 0) {
        return;
    }
    if (sorting(batchspec) != sorting_t::UNORDERED) {
        std::stable_sort(vec->begin(), vec->end(),
                         sindex_compare_t(sorting(batchspec)));
    }
}

rget_read_t sindex_readgen_t::next_read_impl(
    const boost::optional<active_ranges_t> &active_ranges,
    const boost::optional<reql_version_t> &reql_version,
    boost::optional<changefeed_stamp_t> stamp,
    std::vector<transform_variant_t> transforms,
    const batchspec_t &batchspec) const {

    boost::optional<region_t> region;
    datumspec_t ds;
    if (active_ranges) {
        region = region_t(active_ranges_to_range(*active_ranges));
        r_sanity_check(reql_version);
        ds = datumspec.trim_secondary(region->inner, *reql_version);
    } else {
        ds = datumspec;
        // We should send at most one read before we're able to calculate the
        // active range.
        r_sanity_check(!sent_first_read);
        // We cheat here because we're just using this for an assert.  In terms
        // of actual behavior, the function is const, and this assert will go
        // away once we drop support for pre-1.16 sindex key skey_version.
        const_cast<sindex_readgen_t *>(this)->sent_first_read = true;
    }
    r_sanity_check(!ds.is_empty());

    return rget_read_t(
        std::move(stamp),
        region_t::universe(),
        active_ranges_to_hints(sorting(batchspec), active_ranges),
        boost::none,
        global_optargs,
        m_user_context,
        table_name,
        batchspec,
        std::move(transforms),
        boost::optional<terminal_variant_t>(),
        sindex_rangespec_t(sindex,
                           std::move(region),
                           std::move(ds),
                           require_sindex_val),
        sorting(batchspec));
}

key_range_t sindex_readgen_t::original_keyrange(reql_version_t rv) const {
    return datumspec.covering_range().to_sindex_keyrange(rv);
}

boost::optional<std::string> sindex_readgen_t::sindex_name() const {
    return sindex;
}

changefeed::keyspec_t::range_t sindex_readgen_t::get_range_spec(
        std::vector<transform_variant_t> transforms) const {
    return changefeed::keyspec_t::range_t{
        std::move(transforms), sindex_name(), sorting_, datumspec};
}

intersecting_readgen_t::intersecting_readgen_t(
    global_optargs_t global_optargs,
    auth::user_context_t user_context,
    std::string table_name,
    const std::string &_sindex,
    const datum_t &_query_geometry,
    profile_bool_t _profile,
    read_mode_t _read_mode)
    : readgen_t(
        std::move(global_optargs),
        std::move(user_context),
        std::move(table_name),
        _profile,
        _read_mode,
        sorting_t::UNORDERED),
      sindex(_sindex),
      query_geometry(_query_geometry) { }

scoped_ptr_t<readgen_t> intersecting_readgen_t::make(
    env_t *env,
    std::string table_name,
    read_mode_t read_mode,
    const std::string &sindex,
    const datum_t &query_geometry) {
    return scoped_ptr_t<readgen_t>(
        new intersecting_readgen_t(
            env->get_all_optargs(),
            env->get_user_context(),
            std::move(table_name),
            sindex,
            query_geometry,
            env->profile(),
            read_mode));
}

read_t intersecting_readgen_t::next_read(
    const boost::optional<active_ranges_t> &active_ranges,
    const boost::optional<reql_version_t> &reql_version,
    boost::optional<changefeed_stamp_t> stamp,
    std::vector<transform_variant_t> transforms,
    const batchspec_t &batchspec) const {
    return read_t(
        next_read_impl(
            active_ranges,
            reql_version,
            std::move(stamp),
            std::move(transforms),
            batchspec),
        profile,
        read_mode);
}

read_t intersecting_readgen_t::terminal_read(
    const std::vector<transform_variant_t> &transforms,
    const terminal_variant_t &_terminal,
    const batchspec_t &batchspec) const {
    intersecting_geo_read_t read =
        next_read_impl(
            boost::none,
            boost::none,
            boost::optional<changefeed_stamp_t>(), // No need to stamp terminals.
            transforms,
            batchspec);
    read.terminal = _terminal;
    return read_t(read, profile, read_mode);
}

intersecting_geo_read_t intersecting_readgen_t::next_read_impl(
    const boost::optional<active_ranges_t> &active_ranges,
    const boost::optional<reql_version_t> &,
    boost::optional<changefeed_stamp_t> stamp,
    std::vector<transform_variant_t> transforms,
    const batchspec_t &batchspec) const {
    region_t region = active_ranges
        ? region_t(active_ranges_to_range(*active_ranges))
        : region_t(safe_universe());
    return intersecting_geo_read_t(
        std::move(stamp),
        region_t::universe(),
        global_optargs,
        m_user_context,
        table_name,
        batchspec,
        std::move(transforms),
        boost::optional<terminal_variant_t>(),
        sindex_rangespec_t(
            sindex,
            std::move(region),
            datumspec_t(datum_range_t::universe())),
        query_geometry);
}

void intersecting_readgen_t::sindex_sort(
    std::vector<rget_item_t> *,
    const batchspec_t &) const {
    // No sorting required for intersection queries, since they don't
    // support any specific ordering.
}

key_range_t intersecting_readgen_t::original_keyrange(reql_version_t rv) const {
    // This is always universe for intersection reads.
    // The real query is in the query geometry.
    return datum_range_t::universe().to_sindex_keyrange(rv);
}

boost::optional<std::string> intersecting_readgen_t::sindex_name() const {
    return sindex;
}

bool datum_stream_t::add_stamp(changefeed_stamp_t) {
    // By default most datum streams can't stamp their responses.
    return false;
}

boost::optional<active_state_t> datum_stream_t::get_active_state() {
    return boost::none;
}

scoped_ptr_t<val_t> datum_stream_t::run_terminal(
    env_t *env, const terminal_variant_t &tv) {
    scoped_ptr_t<eager_acc_t> acc(make_eager_terminal(tv));
    accumulate(env, acc.get(), tv);
    return acc->finish_eager(backtrace(), is_grouped(), env->limits());
}

scoped_ptr_t<val_t> datum_stream_t::to_array(env_t *env) {
    scoped_ptr_t<eager_acc_t> acc = make_to_array();
    accumulate_all(env, acc.get());
    return acc->finish_eager(backtrace(), is_grouped(), env->limits());
}

// DATUM_STREAM_T
counted_t<datum_stream_t> datum_stream_t::slice(size_t l, size_t r) {
    return make_counted<slice_datum_stream_t>(l, r, this->counted_from_this());
}
counted_t<datum_stream_t> datum_stream_t::offsets_of(counted_t<const func_t> f) {
    return make_counted<offsets_of_datum_stream_t>(f, counted_from_this());
}
counted_t<datum_stream_t> datum_stream_t::ordered_distinct() {
    return make_counted<ordered_distinct_datum_stream_t>(counted_from_this());
}

datum_stream_t::datum_stream_t(backtrace_id_t bt)
    : bt_rcheckable_t(bt), batch_cache_index(0), grouped(false) {
}

void datum_stream_t::add_grouping(transform_variant_t &&tv,
                                  backtrace_id_t bt) {
    check_not_grouped("Cannot call `group` on the output of `group` "
                      "(did you mean to `ungroup`?).");
    grouped = true;
    add_transformation(std::move(tv), bt);
}
void datum_stream_t::check_not_grouped(const char *msg) {
    rcheck(!is_grouped(), base_exc_t::LOGIC, msg);
}

std::vector<datum_t>
datum_stream_t::next_batch(env_t *env, const batchspec_t &batchspec) {
    env->do_eval_callback();
    if (env->interruptor->is_pulsed()) {
        throw interrupted_exc_t();
    }
    // Cannot mix `next` and `next_batch`.
    r_sanity_check(batch_cache_index == 0 && batch_cache.size() == 0);
    check_not_grouped("Cannot treat the output of `group` as a stream "
                      "(did you mean to `ungroup`?).");
    try {
        return next_batch_impl(env, batchspec);
    } catch (const datum_exc_t &e) {
        rfail(e.get_type(), "%s", e.what());
        unreachable();
    }
}

datum_t datum_stream_t::next(env_t *env, const batchspec_t &batchspec) {
    PROFILE_STARTER_IF_ENABLED(
        env->profile() == profile_bool_t::PROFILE,
        "Reading element from datum stream.",
        env->trace);
    if (batch_cache_index >= batch_cache.size()) {
        r_sanity_check(batch_cache_index == 0);
        batch_cache = next_batch(env, batchspec);
        if (batch_cache_index >= batch_cache.size()) {
            return datum_t();
        }
    }
    r_sanity_check(batch_cache_index < batch_cache.size());
    datum_t d = std::move(batch_cache[batch_cache_index++]);
    if (batch_cache_index >= batch_cache.size()) {
        // Free the vector as soon as we're done with it.  This also keeps the
        // assert in `next_batch` happy.
        batch_cache_index = 0;
        std::vector<datum_t> tmp;
        tmp.swap(batch_cache);
    }
    return d;
}

bool datum_stream_t::batch_cache_exhausted() const {
    return batch_cache_index >= batch_cache.size();
}

void eager_datum_stream_t::add_transformation(
    transform_variant_t &&tv, backtrace_id_t bt) {
    ops.push_back(make_op(tv));
    transforms.push_back(std::move(tv));
    update_bt(bt);
}

eager_datum_stream_t::done_t eager_datum_stream_t::next_grouped_batch(
    env_t *env, const batchspec_t &bs, groups_t *out) {
    r_sanity_check(out->size() == 0);
    while (out->size() == 0) {
        std::vector<datum_t> v = next_raw_batch(env, bs);
        if (v.size() == 0) {
            return done_t::YES;
        }
        (*out)[datum_t()] = std::move(v);
        for (auto it = ops.begin(); it != ops.end(); ++it) {
            (**it)(env, out, []() { return datum_t(); });
        }
    }
    return done_t::NO;
}

void eager_datum_stream_t::accumulate(
    env_t *env, eager_acc_t *acc, const terminal_variant_t &) {
    batchspec_t bs = batchspec_t::user(batch_type_t::TERMINAL, env);
    // I'm guessing reql_version doesn't matter here, but why think about it?  We use
    // th env's reql_version.
    groups_t data;
    while (next_grouped_batch(env, bs, &data) == done_t::NO) {
        (*acc)(env, &data);
    }
}

void eager_datum_stream_t::accumulate_all(env_t *env, eager_acc_t *acc) {
    groups_t data;
    done_t done = next_grouped_batch(env, batchspec_t::all(), &data);
    (*acc)(env, &data);
    if (done == done_t::NO) {
        done_t must_be_yes = next_grouped_batch(env, batchspec_t::all(), &data);
        r_sanity_check(data.size() == 0);
        r_sanity_check(must_be_yes == done_t::YES);
    }
}

std::vector<datum_t>
eager_datum_stream_t::next_batch_impl(env_t *env, const batchspec_t &bs) {
    groups_t data;
    next_grouped_batch(env, bs, &data);
    return groups_to_batch(&data);
}

datum_t eager_datum_stream_t::as_array(env_t *env) {
    if (is_grouped() || !is_array()) {
        return datum_t();
    }

    datum_array_builder_t arr(env->limits());
    batchspec_t batchspec = batchspec_t::user(batch_type_t::TERMINAL, env);
    {
        profile::sampler_t sampler("Evaluating stream eagerly.", env->trace);
        datum_t d;
        while (d = next(env, batchspec), d.has()) {
            arr.add(d);
            sampler.new_sample();
        }
    }
    return std::move(arr).to_datum();
}

// LAZY_DATUM_STREAM_T

lazy_datum_stream_t::lazy_datum_stream_t(scoped_ptr_t<reader_t> &&_reader,
                                         backtrace_id_t bt)
    : datum_stream_t(bt),
      current_batch_offset(0),
      reader(std::move(_reader)) { }

void lazy_datum_stream_t::add_transformation(transform_variant_t &&tv,
                                             backtrace_id_t bt) {
    reader->add_transformation(std::move(tv));
    update_bt(bt);
}

void lazy_datum_stream_t::accumulate(
    env_t *env, eager_acc_t *acc, const terminal_variant_t &tv) {
    reader->accumulate(env, acc, tv);
}

void lazy_datum_stream_t::accumulate_all(env_t *env, eager_acc_t *acc) {
    reader->accumulate_all(env, acc);
}

std::vector<datum_t>
lazy_datum_stream_t::next_batch_impl(env_t *env, const batchspec_t &batchspec) {
    // Should never mix `next` with `next_batch`.
    r_sanity_check(current_batch_offset == 0 && current_batch.size() == 0);
    return reader->next_batch(env, batchspec);
}

bool lazy_datum_stream_t::is_exhausted() const {
    return reader->is_finished() && batch_cache_exhausted();
}
feed_type_t lazy_datum_stream_t::cfeed_type() const {
    return feed_type_t::not_feed;
}
bool lazy_datum_stream_t::is_infinite() const {
    return false;
}

array_datum_stream_t::array_datum_stream_t(datum_t _arr,
                                           backtrace_id_t bt)
    : eager_datum_stream_t(bt), index(0), arr(_arr) { }

datum_t array_datum_stream_t::next(env_t *env, const batchspec_t &bs) {
    return ops_to_do() ? datum_stream_t::next(env, bs) : next_arr_el();
}
datum_t array_datum_stream_t::next_arr_el() {
    return index < arr.arr_size() ? arr.get(index++) : datum_t();
}

bool array_datum_stream_t::is_exhausted() const {
    return index >= arr.arr_size();
}
feed_type_t array_datum_stream_t::cfeed_type() const {
    return feed_type_t::not_feed;
}
bool array_datum_stream_t::is_infinite() const {
    return false;
}

std::vector<datum_t>
array_datum_stream_t::next_raw_batch(env_t *env, const batchspec_t &batchspec) {
    std::vector<datum_t> v;
    batcher_t batcher = batchspec.to_batcher();

    profile::sampler_t sampler("Fetching array elements.", env->trace);
    datum_t d;
    while (d = next_arr_el(), d.has()) {
        batcher.note_el(d);
        v.push_back(std::move(d));
        if (batcher.should_send_batch()) {
            break;
        }
        sampler.new_sample();
    }
    return v;
}

bool array_datum_stream_t::is_array() const {
    return !is_grouped();
}

// INDEXED_SORT_DATUM_STREAM_T
indexed_sort_datum_stream_t::indexed_sort_datum_stream_t(
    counted_t<datum_stream_t> stream,
    std::function<bool(env_t *,  // NOLINT(readability/casting)
                       profile::sampler_t *,
                       const datum_t &,
                       const datum_t &)> _lt_cmp)
    : wrapper_datum_stream_t(stream), lt_cmp(_lt_cmp), index(0) { }

std::vector<datum_t>
indexed_sort_datum_stream_t::next_raw_batch(env_t *env, const batchspec_t &batchspec) {
    std::vector<datum_t> ret;
    batcher_t batcher = batchspec.to_batcher();

    profile::sampler_t sampler("Sorting by index.", env->trace);
    while (!batcher.should_send_batch()) {
        if (index >= data.size()) {
            if (ret.size() > 0
                && batchspec.get_batch_type() == batch_type_t::SINDEX_CONSTANT) {
                // Never read more than one SINDEX_CONSTANT batch if we need to
                // return an SINDEX_CONSTANT batch.
                return ret;
            }
            index = 0;
            data = source->next_batch(
                env, batchspec.with_new_batch_type(batch_type_t::SINDEX_CONSTANT));
            if (index >= data.size()) {
                return ret;
            }
            std::stable_sort(data.begin(), data.end(),
                             std::bind(lt_cmp, env, &sampler, ph::_1, ph::_2));
        }
        for (; index < data.size() && !batcher.should_send_batch(); ++index) {
            batcher.note_el(data[index]);
            ret.push_back(std::move(data[index]));
        }
    }
    return ret;
}

// ORDERED_DISTINCT_DATUM_STREAM_T
ordered_distinct_datum_stream_t::ordered_distinct_datum_stream_t(
    counted_t<datum_stream_t> _source) : wrapper_datum_stream_t(_source) { }

std::vector<datum_t>
ordered_distinct_datum_stream_t::next_raw_batch(env_t *env, const batchspec_t &bs) {
    std::vector<datum_t> ret;
    profile::sampler_t sampler("Ordered distinct.", env->trace);
    while (ret.size() == 0) {
        std::vector<datum_t> v = source->next_batch(env, bs);
        if (v.size() == 0) break;
        for (auto &&el : v) {
            if (!last_val.has() || last_val != el) {
                last_val = el;
                ret.push_back(std::move(el));
            }
            sampler.new_sample();
        }
    }
    return ret;
}

// OFFSETS_OF_DATUM_STREAM_T
offsets_of_datum_stream_t::offsets_of_datum_stream_t(counted_t<const func_t> _f,
                                                     counted_t<datum_stream_t> _source)
    : wrapper_datum_stream_t(_source), f(_f), index(0) {
    guarantee(f.has() && source.has());
}

std::vector<datum_t>
offsets_of_datum_stream_t::next_raw_batch(env_t *env, const batchspec_t &bs) {
    std::vector<datum_t> ret;
    profile::sampler_t sampler("Finding offsets_of eagerly.", env->trace);
    while (ret.size() == 0) {
        std::vector<datum_t> v = source->next_batch(env, bs);
        if (v.size() == 0) {
            break;
        }
        for (auto it = v.begin(); it != v.end(); ++it, ++index) {
            if (f->filter_call(env, *it, counted_t<const func_t>())) {
                ret.push_back(datum_t(static_cast<double>(index)));
            }
            sampler.new_sample();
        }
    }
    return ret;
}

// SLICE_DATUM_STREAM_T
slice_datum_stream_t::slice_datum_stream_t(
    uint64_t _left, uint64_t _right, counted_t<datum_stream_t> _src)
    : wrapper_datum_stream_t(_src), index(0), left(_left), right(_right) { }

std::vector<changespec_t> slice_datum_stream_t::get_changespecs() {
    for (auto transform : transforms) {
        filter_wire_func_t *filter = boost::get<filter_wire_func_t>(&transform);
        if (filter == nullptr) {
            rfail(base_exc_t::LOGIC,
                  "Getting a changefeed on a filter after a limit is not supported.");
        }
    }
    if (left == 0) {
        auto subspecs = source->get_changespecs();
        rcheck(subspecs.size() == 1, base_exc_t::LOGIC,
               "Cannot call `changes` on a slice of a union.");
        auto subspec = subspecs[0];
        auto *rspec = boost::get<changefeed::keyspec_t::range_t>(&subspec.keyspec.spec);
        if (rspec != NULL) {
            std::copy(transforms.begin(), transforms.end(),
                      std::back_inserter(rspec->transforms));
            rcheck(right <= static_cast<uint64_t>(std::numeric_limits<size_t>::max()),
                   base_exc_t::LOGIC,
                   strprintf("Cannot call `changes` on a slice "
                             "with size > %zu (got %" PRIu64 ").",
                             std::numeric_limits<size_t>::max(),
                             right));
            return std::vector<changespec_t>{changespec_t(
                    changefeed::keyspec_t(
                        changefeed::keyspec_t::limit_t{
                            std::move(*rspec),
                            static_cast<size_t>(right)},
                        std::move(subspec.keyspec.table),
                        std::move(subspec.keyspec.table_name)),
                    counted_from_this())};
        }
    }
    return wrapper_datum_stream_t::get_changespecs();
}

std::vector<datum_t>
slice_datum_stream_t::next_raw_batch(env_t *env, const batchspec_t &batchspec) {
    if (left >= right || index >= right) {
        return std::vector<datum_t>();
    }

    batcher_t batcher = batchspec.to_batcher();
    profile::sampler_t sampler("Slicing eagerly.", env->trace);

    std::vector<datum_t> ret;

    while (index < left) {
        sampler.new_sample();
        std::vector<datum_t> v =
            source->next_batch(env, batchspec.with_at_most(right - index));
        if (v.size() == 0) {
            return ret;
        }
        index += v.size();
        if (index > right) {
            v.resize(v.size() - (index - right));
            index = right;
        }

        if (index > left) {
            auto start = v.end() - (index - left);
            for (auto it = start; it != v.end(); ++it) {
                batcher.note_el(*it);
            }
            ret.reserve(index - left);
            std::move(start, v.end(), std::back_inserter(ret));
        }
    }

    while (index < right) {
        if (batcher.should_send_batch()) break;
        if (source->cfeed_type() != feed_type_t::not_feed && ret.size() > 0) break;
        sampler.new_sample();
        std::vector<datum_t> v =
            source->next_batch(env, batchspec.with_at_most(right - index));
        if (v.size() == 0) {
            return ret;
        }
        index += v.size();
        if (index > right) {
            v.resize(v.size() - (index - right));
            index = right;
        }

        for (const auto &d : v) {
            batcher.note_el(d);
        }
        ret.reserve(ret.size() + v.size());
        std::move(v.begin(), v.end(), std::back_inserter(ret));
    }

    r_sanity_check(index >= left);
    r_sanity_check(index <= right);
    return ret;
}

bool slice_datum_stream_t::is_exhausted() const {
    return (left >= right || index >= right || source->is_exhausted())
        && batch_cache_exhausted();
}
feed_type_t slice_datum_stream_t::cfeed_type() const {
    return source->cfeed_type();
}
bool slice_datum_stream_t::is_infinite() const {
    return source->is_infinite() && right == std::numeric_limits<size_t>::max();
}

// UNION_DATUM_STREAM_T
class coro_stream_t {
public:
    coro_stream_t(counted_t<datum_stream_t> _stream, union_datum_stream_t *_parent)
        : stream(_stream),
          running(false),
          is_first_batch(true),
          parent(_parent) {
        if (!stream->is_exhausted()) parent->active += 1;
    }
    void maybe_launch_read() {
        if (!stream->is_exhausted() && !running) {
            running = true;
            auto_drainer_t::lock_t lock(&parent->drainer);
            if (stream->cfeed_type() == feed_type_t::not_feed) {
                // We only launch a limited number of non-feed reads per union
                // at a time, controlled by a coro pool.
                parent->read_queue.push([this, lock]{this->cb(lock);});
            } else {
                // For feeds, we have to spawn a coroutine since we cannot afford
                // to wait for a specific subset of substreams to yield a result
                // before spawning a read from the remaining ones.
                coro_t::spawn_sometime([this, lock]{this->cb(lock);});
            }
        }
    }
    const counted_t<datum_stream_t> stream;
private:
    void cb(auto_drainer_t::lock_t lock) THROWS_NOTHING {
        // See `next_batch` call below.
        DEBUG_ONLY(scoped_ptr_t<assert_no_coro_waiting_t> no_coro_waiting(
                       make_scoped<assert_no_coro_waiting_t>(__FILE__, __LINE__)));
        lock.assert_is_holding(&parent->drainer);
        parent->home_thread_mixin_t::assert_thread();
        try {
            r_sanity_check(parent->coro_batchspec.has());
            batchspec_t bs = *parent->coro_batchspec;
            if (bs.get_batch_type() == batch_type_t::NORMAL_FIRST && !is_first_batch) {
                bs = bs.with_new_batch_type(batch_type_t::NORMAL);
            }
            is_first_batch = false;

            // We want to make sure that this call to `next_batch` is the only
            // thing in this whole function that blocks.
            DEBUG_ONLY(no_coro_waiting.reset());
            std::vector<datum_t> batch = stream->next_batch(parent->coro_env.get(), bs);
            DEBUG_ONLY(no_coro_waiting
                       = make_scoped<assert_no_coro_waiting_t>(__FILE__, __LINE__));

            if (batch.size() == 0 && stream->cfeed_type() == feed_type_t::not_feed) {
                r_sanity_check(stream->is_exhausted());
                // We're done, fall through and deactivate ourselves.
            } else {
                r_sanity_check(
                    batch.size() != 0
                    || (parent->coro_env->return_empty_normal_batches
                        == return_empty_normal_batches_t::YES)
                    || (bs.get_batch_type() == batch_type_t::NORMAL_FIRST));
                parent->queue.push(std::move(batch));
                parent->data_available->pulse_if_not_already_pulsed();
            }
        } catch (const interrupted_exc_t &) {
            // Just fall through and end; the drainer signal being pulsed
            // will interrupt `next_batch_impl` as well.
        } catch (...) {
            parent->abort_exc.pulse_if_not_already_pulsed(std::current_exception());
        }
        if (stream->is_exhausted()) {
            parent->active -= 1;
            if (parent->active == 0 && parent->data_available.has()) {
                parent->data_available->pulse_if_not_already_pulsed();
            }
        }
        running = false;
    }
    bool running, is_first_batch;
    union_datum_stream_t *parent;
};

ordered_union_datum_stream_t::ordered_union_datum_stream_t(
    std::vector<counted_t<datum_stream_t> > &&_streams,
    std::vector<std::pair<order_direction_t, counted_t<const func_t> > > &&_comparisons,
    env_t  *env,
    backtrace_id_t bt)
    : eager_datum_stream_t(bt),
      union_type(feed_type_t::not_feed),
      is_array_ordered_union(true),
      is_infinite_ordered_union(false),
      is_ordered_by_field(_comparisons.size() != 0),
      do_prelim_cache(true),
      lt(_comparisons),
      merge_cache(merge_less_t{env, nullptr, &lt}) {

    for (const auto &stream : _streams) {
        union_type = union_of(union_type, stream->cfeed_type());
        is_infinite_ordered_union |= stream->is_infinite();
        is_array_ordered_union &= stream->is_array();
    }
    for (auto &&stream : _streams) {
        streams.push_back(std::move(stream));
    }
}

std::vector<datum_t> ordered_union_datum_stream_t::next_raw_batch(
    env_t *env,
    const batchspec_t &batchspec) {
    rcheck(!is_infinite_ordered_union
           || batchspec.get_batch_type() == batch_type_t::NORMAL
           || batchspec.get_batch_type() == batch_type_t::NORMAL_FIRST,
           base_exc_t::LOGIC,
           "Cannot use an infinite stream with an ordered `union`.");
    std::vector<datum_t> batch;
    batcher_t batcher = batchspec.to_batcher();

    if (is_ordered_by_field) {
        if (do_prelim_cache) {
            for (auto &&stream : streams) {
                r_sanity_check(stream.has());
                datum_t cache_item = stream->next(env, batchspec);

                if (cache_item.has()) {
                    merge_cache.push(
                        merge_cache_item_t{std::move(cache_item),
                                stream});
                }
            }
            do_prelim_cache = false;
        }

        while (merge_cache.size() > 0 && !batcher.should_send_batch()) {
            merge_cache_item_t el = std::move(merge_cache.top());
            merge_cache.pop();

            datum_t datum_on_deck = std::move(el.value);

            datum_t next_datum = el.source->next(env, batchspec);

            if (next_datum.has()) {
                // Enforce ordering in merge step
                // Ordering of this check is backwards because lt does strict <
                rcheck(!lt(env, nullptr, next_datum, datum_on_deck),
                       base_exc_t::LOGIC,
                       "The streams given as arguments"
                       " are not ordered by given ordering.");

                merge_cache.push(
                    merge_cache_item_t{std::move(next_datum),
                            el.source});
            }

            batcher.note_el(datum_on_deck);
            batch.push_back(std::move(datum_on_deck));
        }
    } else {
        while (!streams.empty()
               && !batcher.should_send_batch()) {
            datum_t row = streams.front()->next(env, batchspec);

            if (row.has()) {
                batcher.note_el(row);
                batch.push_back(std::move(row));
            } else {
                streams.pop_front();
            }
        }
    }
    return batch;
}

bool ordered_union_datum_stream_t::is_exhausted() const {
    if (is_ordered_by_field) {
        if (merge_cache.size() == 0 && !do_prelim_cache) {
            return batch_cache_exhausted();
        }
        return false;
    } else {
        if (streams.empty()) {
            return batch_cache_exhausted();
        }
        return false;
    }
}

// The maximum number of reads that a union_datum_stream spawns on its substreams
// at a time. This limit does not apply to changefeed streams.
const size_t MAX_CONCURRENT_UNION_READS = 32;

union_datum_stream_t::union_datum_stream_t(
    env_t *env,
    std::vector<counted_t<datum_stream_t> > &&streams,
    backtrace_id_t bt,
    size_t expected_states)
    : datum_stream_t(bt),
      union_type(feed_type_t::not_feed),
      is_infinite_union(false),
      sent_init(false),
      ready_needed(expected_states),
      read_coro_pool(MAX_CONCURRENT_UNION_READS, &read_queue, &read_coro_callback),
      active(0),
      coros_exhausted(false) {

    for (const auto &stream : streams) {
        union_type = union_of(union_type, stream->cfeed_type());
        is_infinite_union |= stream->is_infinite();
    }

    if (env->trace != nullptr) {
        trace = make_scoped<profile::trace_t>();
        disabler = make_scoped<profile::disabler_t>(trace.get());
    }
    coro_env = make_scoped<env_t>(
        env->get_rdb_ctx(),
        env->return_empty_normal_batches,
        drainer.get_drain_signal(),
        env->get_all_optargs(),
        env->get_user_context(),
        trace.has() ? trace.get() : nullptr);

    coro_streams.reserve(streams.size());
    for (auto &&stream : streams) {
        coro_streams.push_back(make_scoped<coro_stream_t>(std::move(stream), this));
    }
}

std::vector<datum_t>
union_datum_stream_t::next_batch_impl(env_t *env, const batchspec_t &batchspec) {
    // This needs to be on the same thread as the coroutines spawned in the
    // constructor.
    home_thread_mixin_t::assert_thread();
    auto_drainer_t::lock_t lock(&drainer);
    wait_any_t interruptor(env->interruptor, lock.get_drain_signal(),
                           abort_exc.get_ready_signal());
    for (;;) {
        try {
            // The client is already doing prefetching, so we don't want to do
            // *double* prefetching by prefetching on the server as well.
            while (queue.size() == 0) {
                std::exception_ptr exc;
                if (abort_exc.try_get_value(&exc)) std::rethrow_exception(exc);
                if (active == 0) {
                    coros_exhausted = true;
                    return std::vector<datum_t>();
                }
                // We don't have the batchspec during construction.
                if (!coro_batchspec.has()) {
                    coro_batchspec = make_scoped<batchspec_t>(batchspec);
                }

                data_available = make_scoped<cond_t>();
                for (auto &&s : coro_streams) s->maybe_launch_read();
                r_sanity_check(active != 0 || data_available->is_pulsed());
                wait_interruptible(data_available.get(), &interruptor);
            }
        } catch (...) {
            // Prefer throwing coroutine exceptions because we might have been
            // interrupted by `abort_exc`, and in all other cases it doesn't
            // matter which we throw.
            std::exception_ptr exc;
            if (abort_exc.try_get_value(&exc)) std::rethrow_exception(exc);
            throw;
        }
        r_sanity_check(queue.size() != 0);
        std::vector<datum_t> data;
        if (ready_needed > 0) {
            data.reserve(queue.front().size());
            for (auto &&d : std::move(queue.front())) {
                datum_t state = d.get_field("state", NOTHROW);
                if (state.has()) {
                    if (state.as_str() == "initializing") {
                        if (sent_init) continue;
                        sent_init = true;
                    } else if (state.as_str() == "ready") {
                        ready_needed -= 1;
                        if (ready_needed != 0) continue;
                    } else {
                        rfail(base_exc_t::INTERNAL,
                              "Unrecognized state string `%s`.",
                              state.as_str().to_std().c_str());
                    }
                }
                data.push_back(std::move(d));
            }
        } else {
            data = std::move(queue.front());
        }
        queue.pop();
        if (data.size() == 0) {
            // We should only ever get empty batches if one of our streams is a
            // changefeed.
            r_sanity_check(union_type != feed_type_t::not_feed);
            // If we aren't supposed to send empty normal batches, and this
            // isn't a `NORMAL_FIRST` batch, we don't send it.
            if ((env->return_empty_normal_batches == return_empty_normal_batches_t::NO)
                && (batchspec.get_batch_type() != batch_type_t::NORMAL_FIRST)) {
                continue;
            }
        }
        if (active == 0 && queue.size() == 0) coros_exhausted = true;
        return data;
    }
}

void union_datum_stream_t::add_transformation(transform_variant_t &&tv,
                                              backtrace_id_t bt) {
    for (auto &&coro_stream : coro_streams) {
        coro_stream->stream->add_transformation(transform_variant_t(tv), bt);
    }
    update_bt(bt);
}

void union_datum_stream_t::accumulate(
    env_t *env, eager_acc_t *acc, const terminal_variant_t &tv) {
    for (auto &&coro_stream : coro_streams) {
        coro_stream->stream->accumulate(env, acc, tv);
    }
}

void union_datum_stream_t::accumulate_all(env_t *env, eager_acc_t *acc) {
    for (auto &&coro_stream : coro_streams) {
        coro_stream->stream->accumulate_all(env, acc);
    }
}

bool union_datum_stream_t::is_array() const {
    for (auto &&coro_stream : coro_streams) {
        if (!coro_stream->stream->is_array()) {
            return false;
        }
    }
    return true;
}

datum_t union_datum_stream_t::as_array(env_t *env) {
    if (!is_array()) {
        return datum_t();
    }
    datum_array_builder_t arr(env->limits());
    batchspec_t batchspec = batchspec_t::user(batch_type_t::TERMINAL, env);
    {
        profile::sampler_t sampler("Evaluating stream eagerly.", env->trace);
        datum_t d;
        while (d = next(env, batchspec), d.has()) {
            arr.add(d);
            sampler.new_sample();
        }
    }
    return std::move(arr).to_datum();
}

bool union_datum_stream_t::is_exhausted() const {
    return batch_cache_exhausted() && coros_exhausted;
}
feed_type_t union_datum_stream_t::cfeed_type() const {
    return union_type;
}
bool union_datum_stream_t::is_infinite() const {
    return is_infinite_union;
}

std::vector<changespec_t> union_datum_stream_t::get_changespecs() {
    std::vector<changespec_t> specs;
    for (auto &&coro_stream : coro_streams) {
        auto subspecs = coro_stream->stream->get_changespecs();
        std::move(subspecs.begin(), subspecs.end(), std::back_inserter(specs));
    }
    return specs;
}

// RANGE_DATUM_STREAM_T
range_datum_stream_t::range_datum_stream_t(bool _is_infinite_range,
                                           int64_t _start,
                                           int64_t _stop,
                                           backtrace_id_t bt)
    : eager_datum_stream_t(bt),
      is_infinite_range(_is_infinite_range),
      start(_start),
      stop(_stop) { }

std::vector<datum_t>
range_datum_stream_t::next_raw_batch(env_t *, const batchspec_t &batchspec) {
    rcheck(!is_infinite_range
           || batchspec.get_batch_type() == batch_type_t::NORMAL
           || batchspec.get_batch_type() == batch_type_t::NORMAL_FIRST,
           base_exc_t::LOGIC,
           "Cannot use an infinite stream with an aggregation function "
           "(`reduce`, `count`, etc.) or coerce it to an array.");

    std::vector<datum_t> batch;
    // 500 is picked out of a hat for latency, primarily in the Data Explorer. If you
    // think strongly it should be something else you're probably right.
    batcher_t batcher = batchspec.get_batch_type() == batch_type_t::TERMINAL ?
                            batchspec.to_batcher() :
                            batchspec.with_at_most(500).to_batcher();

    while (!is_exhausted()) {
        double next = safe_to_double(start++);
        // `safe_to_double` returns NaN on error, which signals that `start` is larger
        // than 2^53 indicating we've reached the end of our infinite stream. This must
        // be checked before creating a `datum_t` as that does a similar check on
        // construction.
        rcheck(risfinite(next), base_exc_t::LOGIC,
               "`range` out of safe double bounds.");

        batch.emplace_back(next);
        batcher.note_el(batch.back());
        if (batcher.should_send_batch()) {
            break;
        }
    }

    return batch;
}

bool range_datum_stream_t::is_exhausted() const {
    return !is_infinite_range && start >= stop && batch_cache_exhausted();
}

// MAP_DATUM_STREAM_T
map_datum_stream_t::map_datum_stream_t(
        std::vector<counted_t<datum_stream_t> > &&_streams,
        counted_t<const func_t> &&_func,
        backtrace_id_t bt)
    : eager_datum_stream_t(bt), streams(std::move(_streams)), func(std::move(_func)),
      union_type(feed_type_t::not_feed), is_array_map(true), is_infinite_map(true) {
    args.reserve(streams.size());
    for (const auto &stream : streams) {
        is_array_map &= stream->is_array();
        union_type = union_of(union_type, stream->cfeed_type());
        is_infinite_map &= stream->is_infinite();
    }
}

std::vector<datum_t>
map_datum_stream_t::next_raw_batch(env_t *env, const batchspec_t &batchspec) {
    rcheck(!is_infinite_map
           || batchspec.get_batch_type() == batch_type_t::NORMAL
           || batchspec.get_batch_type() == batch_type_t::NORMAL_FIRST,
           base_exc_t::LOGIC,
           "Cannot use an infinite stream with an aggregation function "
           "(`reduce`, `count`, etc.) or coerce it to an array.");

    std::vector<datum_t> batch;
    batcher_t batcher = batchspec.to_batcher();

    // We need a separate batchspec for the streams to prevent calling `stream->next`
    // with a `batch_type_t::TERMINAL` on an infinite stream.
    batchspec_t batchspec_inner = batchspec_t::default_for(batch_type_t::NORMAL);
    while (!is_exhausted()) {
        while (args.size() < streams.size()) {
            datum_t d = streams[args.size()]->next(env, batchspec_inner);
            if (!d.has()) {
                if (union_type == feed_type_t::not_feed) {
                    // One of the streams was probably empty from the beginning. So
                    // after the call to `next` above, we should now be exhausted.
                    r_sanity_check(is_exhausted());
                }
                // If we have a feed, return with `args` partway full and continue
                // next time the client asks for a batch.
                return batch;
            }
            args.push_back(std::move(d));
        }
        datum_t datum = func->call(env, args)->as_datum();
        r_sanity_check(datum.has());
        args.clear();
        batcher.note_el(datum);
        batch.push_back(std::move(datum));
        if (batcher.should_send_batch()) {
            break;
        }
    }

    return batch;
}

bool map_datum_stream_t::is_exhausted() const {
    for (const auto &stream : streams) {
        if (stream->is_exhausted()) {
            return batch_cache_exhausted();
        }
    }
    return false;
}

eq_join_datum_stream_t::eq_join_datum_stream_t(counted_t<datum_stream_t> _stream,
                                               counted_t<table_t> _table,
                                               datum_string_t _join_index,
                                               counted_t<const func_t> _predicate,
                                               bool _ordered,
                                               backtrace_id_t bt) :
    eager_datum_stream_t(bt),
    stream(std::move(_stream)),
    table(std::move(_table)),
    join_index(std::move(_join_index)),
    predicate(std::move(_predicate)),
    ordered(_ordered),
    is_array_eq_join(stream->is_array()),
    is_infinite_eq_join(stream->is_infinite()),
    eq_join_type(stream->cfeed_type()) { }

std::vector<datum_t> eq_join_datum_stream_t::next_raw_batch(
    env_t *env,
    const batchspec_t &batchspec) {
    batcher_t batcher = batchspec.to_batcher();

    batchspec_t inner_batchspec = ordered ?
        batchspec_t::all().with_at_most(1) :
        batchspec;

    std::vector<datum_t> res;
    while (!is_exhausted() && !batcher.should_send_batch()) {
        if (!get_all_reader.has() ||
            (get_all_reader->is_finished() &&
             get_all_items.empty())) {
            // Get a new batch of keys
            std::vector<datum_t> stream_batch = stream->next_batch(env,
                                                                   inner_batchspec);
            // Basically do a get all on the new keys
            // but we get the reader directly so we can read the sindex from the lookup.
            sindex_to_datum.clear();
            std::map<datum_t, uint64_t> keys;
            for (size_t i = 0; i < stream_batch.size(); ++i) {
                datum_t key_val;
                try {
                    key_val = predicate->call(
                        env,
                        std::vector<datum_t>{stream_batch[i]})->as_datum();
                } catch (const exc_t &e) {
                    if (e.get_type() == base_exc_t::NON_EXISTENCE) {
                        continue;
                    } else {
                        throw;
                    }
                }
                // Build a multimap from sindex value to datums from left side stream.
                if (key_val.get_type() != datum_t::type_t::R_NULL) {
                    sindex_to_datum.insert(std::pair<datum_t, datum_t>{
                            key_val, stream_batch[i]});
                    keys[key_val] = 1;
                }
            }
            get_all_reader = table->get_all_with_sindexes(
                env,
                datumspec_t(std::move(keys)),
                join_index.to_std(),
                backtrace());
        }
        if (get_all_items.empty()) {
            get_all_items = get_all_reader->raw_next_batch(env, batchspec);
        }
        rget_item_t item;
        if (!get_all_items.empty()) {
            item = get_all_items.back();
            get_all_items.pop_back();
        } else {
            continue;
        }
        // Get each item in get_all results, and match it with all datums that match
        // in the multimap from the left side stream.
        std::pair<std::multimap<datum_t, datum_t>::iterator,
                  std::multimap<datum_t, datum_t>::iterator> range;
        if (item.sindex_key.has()) {
            range = sindex_to_datum.equal_range(item.sindex_key);
        } else {
            range = sindex_to_datum.equal_range(item.data.get_field(join_index));
        }
        datum_string_t right("right");
        datum_string_t left("left");
        for (auto pair = range.first; pair != range.second; ++pair) {
            ql::datum_object_builder_t res_item;
            bool conflict = true;
            conflict &= res_item.add(right, item.data);
            conflict &= res_item.add(left, pair->second);
            guarantee(!conflict);
            datum_t res_datum = std::move(res_item).to_datum();
            batcher.note_el(res_datum);
            res.push_back(std::move(res_datum));
        }
    }
    return res;
}

bool eq_join_datum_stream_t::is_exhausted() const {
    if (stream->is_exhausted() &&
        get_all_items.empty() &&
        (!get_all_reader.has() || get_all_reader->is_finished())) {
        return batch_cache_exhausted();
    }
    return false;
}

fold_datum_stream_t::fold_datum_stream_t(
    counted_t<datum_stream_t> &&_stream,
    datum_t _base,
    counted_t<const func_t> &&_acc_func,
    counted_t<const func_t> &&_emit_func,
    counted_t<const func_t> &&_final_emit_func,
    backtrace_id_t bt)
    : eager_datum_stream_t(bt),
      stream(std::move(_stream)),
      acc_func(std::move(_acc_func)),
      emit_func(std::move(_emit_func)),
      final_emit_func(std::move(_final_emit_func)),
      acc(_base) {

    if (final_emit_func.has()) {
        do_final_emit = true;
    } else {
        do_final_emit = false;
    }

    is_array_fold = stream->is_array();
    union_type = stream->cfeed_type();
    is_infinite_fold = stream->is_infinite();
}

std::vector<datum_t>
fold_datum_stream_t::next_raw_batch(env_t *env, const batchspec_t &batchspec) {
    rcheck(!is_infinite_fold
           || batchspec.get_batch_type() == batch_type_t::NORMAL
           || batchspec.get_batch_type() == batch_type_t::NORMAL_FIRST,
           base_exc_t::LOGIC,
           "Cannot use an infinite stream with an aggregation function "
           "(`reduce`, `count`, etc.) or coerce it to an array.");

    std::vector<datum_t> batch;
    batcher_t batcher = batchspec.to_batcher();

    // TODO: Create an inner batchspec as in `map_datum_stream_t`
    // when we add folding over multiple streams.

    while (!is_exhausted() && !batcher.should_send_batch()) {
        datum_t row = stream->next(env, batchspec);
        datum_t new_acc = acc_func->call(
            env,
            std::vector<datum_t>{acc, row})->as_datum();

        r_sanity_check(new_acc.has());

        datum_t emit_elem = emit_func->call(
            env,
            std::vector<datum_t>{acc, row, new_acc})->as_datum();

        r_sanity_check(emit_elem.has());

        for (size_t i = 0; i < emit_elem.arr_size(); ++i) {
            datum_t emit_item = emit_elem.get(i);
            batcher.note_el(emit_item);
            batch.push_back(std::move(emit_item));
        }

        acc = std::move(new_acc);
    }

    if (is_exhausted() && do_final_emit) {
        std::vector<datum_t> final_emit_args;
        final_emit_args.push_back(acc);
        datum_t final_emit_elem = final_emit_func->call(
            env,
            final_emit_args)->as_datum();

        for (size_t i=0; i< final_emit_elem.arr_size(); ++i) {
            datum_t final_emit_item = final_emit_elem.get(i);
            batcher.note_el(final_emit_item);
            batch.push_back(std::move(final_emit_item));
        }

        // So that calling `next_batch` on an exhausted stream returns nothing,
        // as expected.
        do_final_emit = false;
    }

    return batch;
}

bool fold_datum_stream_t::is_exhausted() const {
    if (stream->is_exhausted()) {
        return batch_cache_exhausted();
    }
    return false;
}

vector_datum_stream_t::vector_datum_stream_t(
        backtrace_id_t bt,
        std::vector<datum_t> &&_rows,
        boost::optional<ql::changefeed::keyspec_t> &&_changespec) :
    eager_datum_stream_t(bt),
    rows(std::move(_rows)),
    index(0),
    changespec(std::move(_changespec)) { }

datum_t vector_datum_stream_t::next(
        env_t *env, const batchspec_t &bs) {
    if (ops_to_do()) {
        return datum_stream_t::next(env, bs);
    }
    return next_impl(env);
}

datum_t vector_datum_stream_t::next_impl(env_t *) {
    if (index < rows.size()) {
        return std::move(rows[index++]);
    } else {
        return datum_t();
    }
}

std::vector<datum_t> vector_datum_stream_t::next_raw_batch(
        env_t *env, const batchspec_t &bs) {
    std::vector<datum_t> v;
    batcher_t batcher = bs.to_batcher();
    datum_t d;
    while (d = next_impl(env), d.has()) {
        batcher.note_el(d);
        v.push_back(std::move(d));
        if (batcher.should_send_batch()) {
            break;
        }
    }
    return v;
}

void vector_datum_stream_t::add_transformation(
    transform_variant_t &&tv, backtrace_id_t bt) {
    if (changespec) {
        if (auto *rng = boost::get<changefeed::keyspec_t::range_t>(&changespec->spec)) {
            rng->transforms.push_back(tv);
        }
    }
    eager_datum_stream_t::add_transformation(std::move(tv), bt);
}

bool vector_datum_stream_t::is_exhausted() const {
    return index == rows.size();
}

feed_type_t vector_datum_stream_t::cfeed_type() const {
    return feed_type_t::not_feed;
}

bool vector_datum_stream_t::is_array() const {
    return false;
}

bool vector_datum_stream_t::is_infinite() const {
    return false;
}

std::vector<changespec_t> vector_datum_stream_t::get_changespecs() {
    if (changespec) {
        return std::vector<changespec_t>{
            changespec_t(*changespec, counted_from_this())};
    } else {
        rfail(base_exc_t::LOGIC, "%s", "Cannot call `changes` on this stream.");
    }
}

} // namespace ql<|MERGE_RESOLUTION|>--- conflicted
+++ resolved
@@ -796,12 +796,8 @@
     const datumspec_t &_datumspec,
     profile_bool_t _profile,
     read_mode_t _read_mode,
-<<<<<<< HEAD
-    sorting_t _sorting)
-=======
     sorting_t _sorting,
     require_sindexes_t _require_sindex_val)
->>>>>>> ef38278b
     : readgen_t(
         std::move(_global_optargs),
         std::move(user_context),
@@ -809,12 +805,8 @@
         _profile,
         _read_mode,
         _sorting),
-<<<<<<< HEAD
-      datumspec(_datumspec) { }
-=======
       datumspec(_datumspec),
       require_sindex_val(_require_sindex_val) { }
->>>>>>> ef38278b
 
 read_t rget_readgen_t::next_read(
     const boost::optional<active_ranges_t> &active_ranges,
