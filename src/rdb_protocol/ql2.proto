--- conflicted
+++ resolved
@@ -653,8 +653,8 @@
         CHANGES = 152; // TABLE -> STREAM
         ARGS = 154; // ARRAY -> SPECIAL (used to splice arguments)
 
-<<<<<<< HEAD
-        BINARY = 155; // STRING -> PSEUDOTYPE(BINARY)
+        // BINARY is client-only at the moment, it is not supported on the server
+        // BINARY = 155; // STRING -> PSEUDOTYPE(BINARY)
 
         GEOJSON = 156;           // OBJECT -> PSEUDOTYPE(GEOMETRY)
         TO_GEOJSON = 157;        // PSEUDOTYPE(GEOMETRY) -> OBJECT
@@ -668,10 +668,6 @@
         GET_INTERSECTING = 165;  // TABLE, PSEUDOTYPE(GEOMETRY) {index:!STRING} -> ARRAY
         FILL = 166;              // PSEUDOTYPE(GEOMETRY) -> PSEUDOTYPE(GEOMETRY)
         GET_NEAREST = 167;       // TABLE, PSEUDOTYPE(GEOMETRY) {index:!STRING, max_results:NUM, max_dist:NUM, geo_system:STRING, unit:STRING} -> ARRAY
-=======
-        // BINARY is client-only at the moment, it is not supported on the server
-        // BINARY = 155; // STRING -> PSEUDOTYPE(BINARY)
->>>>>>> fbc27009
     }
     optional TermType type = 1;
 
