--- conflicted
+++ resolved
@@ -100,11 +100,7 @@
 void initial_joiner_t::main_coro(connectivity_cluster_t::run_t *cluster_run, auto_drainer_t::lock_t keepalive) {
     try {
         int retry_interval_ms = initial_retry_interval_ms;
-<<<<<<< HEAD
-        logINF("Attempting connection to %ld peer%s...",
-=======
         logINF("Attempting connection to %zu peer%s...",
->>>>>>> 7739577c
                peers_not_heard_from.size(), peers_not_heard_from.size() == 1 ? "" : "s");
         do {
             for (peer_address_set_t::iterator it = peers_not_heard_from.begin(); it != peers_not_heard_from.end(); it++) {
