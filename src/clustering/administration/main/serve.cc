// Copyright 2010-2015 RethinkDB, all rights reserved.
#include "clustering/administration/main/serve.hpp"

#include <stdio.h>

#include "arch/arch.hpp"
#include "arch/io/network.hpp"
#include "arch/os_signal.hpp"
#include "buffer_cache/cache_balancer.hpp"
#include "clustering/administration/artificial_reql_cluster_interface.hpp"
#include "clustering/administration/http/server.hpp"
#include "clustering/administration/issues/local.hpp"
#include "clustering/administration/jobs/manager.hpp"
#include "clustering/administration/logs/log_writer.hpp"
#include "clustering/administration/main/initial_join.hpp"
#include "clustering/administration/main/ports.hpp"
#include "clustering/administration/main/memory_checker.hpp"
#include "clustering/administration/main/watchable_fields.hpp"
#include "clustering/administration/main/version_check.hpp"
#include "clustering/administration/metadata.hpp"
#include "clustering/administration/perfmon_collection_repo.hpp"
#include "clustering/administration/persist/file_keys.hpp"
#include "clustering/administration/persist/semilattice.hpp"
#include "clustering/administration/persist/table_interface.hpp"
#include "clustering/administration/real_reql_cluster_interface.hpp"
#include "clustering/administration/servers/auto_reconnect.hpp"
#include "clustering/administration/servers/config_server.hpp"
#include "clustering/administration/servers/config_client.hpp"
#include "clustering/administration/servers/network_logger.hpp"
#include "clustering/table_manager/table_meta_client.hpp"
#include "clustering/table_manager/multi_table_manager.hpp"
#include "containers/incremental_lenses.hpp"
#include "extproc/extproc_pool.hpp"
#include "rdb_protocol/query_server.hpp"
#include "rpc/connectivity/cluster.hpp"
#include "rpc/directory/map_read_manager.hpp"
#include "rpc/directory/map_write_manager.hpp"
#include "rpc/directory/read_manager.hpp"
#include "rpc/directory/write_manager.hpp"
#include "rpc/semilattice/semilattice_manager.hpp"
#include "rpc/semilattice/view/field.hpp"

peer_address_set_t look_up_peers_addresses(const std::vector<host_and_port_t> &names) {
    peer_address_set_t peers;
    for (size_t i = 0; i < names.size(); ++i) {
        peer_address_t peer(std::set<host_and_port_t>{names[i]});
        if (peers.find(peer) != peers.end()) {
            logWRN("Duplicate peer in --join parameters, ignoring: '%s:%d'",
                   names[i].host().c_str(), names[i].port().value());
        } else {
            peers.insert(peer);
        }
    }
    return peers;
}

std::string service_address_ports_t::get_addresses_string(
    std::set<ip_address_t> actual_addresses) const {

    bool first = true;
    std::string result;

    // Get the actual list for printing if we're listening on all addresses.
    if (is_bind_all(actual_addresses)) {
        actual_addresses = get_local_ips(std::set<ip_address_t>(),
                                         local_ip_filter_t::ALL);
    }

    for (std::set<ip_address_t>::const_iterator i = actual_addresses.begin(); i != actual_addresses.end(); ++i) {
        result += (first ? "" : ", " ) + i->to_string();
        first = false;
    }

    return result;
}

bool service_address_ports_t::is_bind_all(
    std::set<ip_address_t> addresses) const {
    // If the set is empty, it means we're listening on all addresses.
    return addresses.empty();
}

#ifdef _WIN32
std::string windows_version_string();
#else
// Defined in command_line.cc; not in any header, because it is not
// safe to run in general.
std::string run_uname(const std::string &flags);
#endif

bool do_serve(io_backender_t *io_backender,
              bool i_am_a_server,
              // NB. filepath & persistent_file are used only if i_am_a_server is true.
              const base_path_t &base_path,
              metadata_file_t *metadata_file,
              const serve_info_t &serve_info,
              os_signal_cond_t *stop_cond,
              /* For regular servers, the initial password is already set in the
              metadata and this will be empty. */
              const std::string &proxy_initial_password = "") {
    /* This coroutine is responsible for creating and destroying most of the important
    components of the server. */

    // Do this here so we don't block on popen while pretending to serve.
#ifdef _WIN32
    std::string uname = windows_version_string();
#else
    std::string uname = run_uname("ms");
#endif
    try {
        /* `extproc_pool` spawns several subprocesses that can be used to run tasks that
        we don't want to run in the main RethinkDB process, such as Javascript
        evaluations. */
        extproc_pool_t extproc_pool(get_num_threads());

        /* `thread_pool_log_writer_t` automatically registers itself. While it exists,
        log messages will be written using the event loop instead of blocking. */
        thread_pool_log_writer_t log_writer;

        cluster_semilattice_metadata_t cluster_metadata;
        auth_semilattice_metadata_t auth_metadata;
        heartbeat_semilattice_metadata_t heartbeat_metadata;
        server_id_t server_id;
        if (metadata_file != nullptr) {
            guarantee(proxy_initial_password.empty());
            cond_t non_interruptor;
            metadata_file_t::read_txn_t txn(metadata_file, &non_interruptor);
            cluster_metadata = txn.read(mdkey_cluster_semilattices(), &non_interruptor);
            auth_metadata = txn.read(mdkey_auth_semilattices(), &non_interruptor);
            heartbeat_metadata = txn.read(
                mdkey_heartbeat_semilattices(), &non_interruptor);
            server_id = txn.read(mdkey_server_id(), &non_interruptor);
        } else {
            // We are a proxy, generate a temporary proxy server id.
            server_id = server_id_t::generate_proxy_id();
            auth_metadata.m_users.insert(
                auth_semilattice_metadata_t::create_initial_admin_pair(
                    proxy_initial_password));
        }

#ifndef NDEBUG
        logNTC("Our server ID is %s", server_id.print().c_str());
#endif

        /* The `connectivity_cluster_t` maintains TCP connections to other servers in the
        cluster. */
        connectivity_cluster_t connectivity_cluster;

        /* The `mailbox_manager_t` maintains a local index of mailboxes that exist on
        this server, and routes mailbox messages received from other servers. */
        mailbox_manager_t mailbox_manager(&connectivity_cluster, 'M');

        /* `semilattice_manager_cluster`, `semilattice_manager_auth`, and
        `semilattice_manager_heartbeat` are responsible for syncing the semilattice
        metadata between servers over the network. */
        semilattice_manager_t<cluster_semilattice_metadata_t>
            semilattice_manager_cluster(&connectivity_cluster, 'S', cluster_metadata);
        semilattice_manager_t<auth_semilattice_metadata_t>
            semilattice_manager_auth(&connectivity_cluster, 'A', auth_metadata);
        semilattice_manager_t<heartbeat_semilattice_metadata_t>
            semilattice_manager_heartbeat(
                &connectivity_cluster, 'Y', heartbeat_metadata);

        /* The `directory_*_read_manager_t`s are responsible for receiving directory
        updates over the network from other servers. */

        /* The `cluster_directory_metadata_t` contains basic information about each
        server (such as its name, server ID, version, PID, command line arguments, etc.)
        and also many singleton mailboxes for various purposes. */
        directory_read_manager_t<cluster_directory_metadata_t>
            directory_read_manager(&connectivity_cluster, 'D');

        /* The `table_manager_bcard_t`s contain the mailboxes that allow the Raft members
        on different servers to communicate with each other. */
        directory_map_read_manager_t<namespace_id_t, table_manager_bcard_t>
            table_directory_read_manager(&connectivity_cluster, 'T');

        /* The `table_query_bcard_t`s contain mailboxes that execute `read_t`s or
        `write_t`s. The `table_query_client_t` reads this directory to know how to route
        queries. */
        directory_map_read_manager_t<
                std::pair<namespace_id_t, branch_id_t>,
                table_query_bcard_t>
            table_query_directory_read_manager(&connectivity_cluster, 'Q');

        /* `server_connection_read_manager` gives us second-order connectivity
        information; we can figure out which of the servers we're connected to are
        connected to which other servers. */
        directory_map_read_manager_t<server_id_t, empty_value_t>
            server_connection_read_manager(&connectivity_cluster, 'C');

        /* `log_server` retrieves pieces of our local log file and sends them out over
        the network via its mailbox. */
        log_server_t log_server(&mailbox_manager, &log_writer);

        /* `server_config_server` tracks this server's name, tags, etc. It takes care of
        loading and persisting that information to disk, and also distributing it over
        the network via the `cluster_directory_metadata_t`. */
        scoped_ptr_t<server_config_server_t> server_config_server;
        if (i_am_a_server) {
            server_config_server.init(new server_config_server_t(
                &mailbox_manager, metadata_file));
        }

        /* `server_config_client` is used to get a list of all connected servers and
        request information about their names and tags. It can also be used to change
        servers' names and tags over the network by sending messages to the servers'
        `server_config_server_t`s. */
        server_config_client_t server_config_client(
            &mailbox_manager,
            directory_read_manager.get_root_map_view(),
            server_connection_read_manager.get_root_view());

        /* `network_logger` writes to the log file when another server connects or
        disconnects. */
        network_logger_t network_logger(
            connectivity_cluster.get_me(),
            directory_read_manager.get_root_map_view());

        /* `connectivity_cluster_run` is the other half of the `connectivity_cluster_t`.
        Before it's created, the `connectivity_cluster_t` won't process any connections
        or messages. So it's only safe to create now that we've set up all of our message
        handlers. */
        scoped_ptr_t<connectivity_cluster_t::run_t> connectivity_cluster_run;
        try {
            connectivity_cluster_run.init(new connectivity_cluster_t::run_t(
                &connectivity_cluster,
                server_id,
                serve_info.ports.local_addresses_cluster,
                serve_info.ports.canonical_addresses,
                serve_info.join_delay_secs,
                serve_info.ports.port,
                serve_info.ports.client_port,
                semilattice_manager_heartbeat.get_root_view(),
                semilattice_manager_auth.get_root_view(),
                serve_info.tls_configs.cluster.get()));
        } catch (const address_in_use_exc_t &ex) {
            throw address_in_use_exc_t(strprintf("Could not bind to cluster port: %s", ex.what()));
        }

        // If (0 == port), then we asked the OS to give us a port number.
        if (serve_info.ports.port != 0) {
            guarantee(serve_info.ports.port == connectivity_cluster_run->get_port());
        }
        logNTC("Listening for intracluster connections on port %d\n",
            connectivity_cluster_run->get_port());

        /* `auto_reconnector` tries to reconnect to other servers if we lose the
        connection to them. */
        auto_reconnector_t auto_reconnector(
            &connectivity_cluster,
            connectivity_cluster_run.get(),
            &server_config_client,
            serve_info.join_delay_secs,
            serve_info.node_reconnect_timeout_secs * 1000); // in ms

        /* `initial_joiner` sets up the initial connections to the peers that were
        specified with the `--join` flag on the command line. */
        scoped_ptr_t<initial_joiner_t> initial_joiner;
        if (!serve_info.peers.empty()) {
            initial_joiner.init(new initial_joiner_t(&connectivity_cluster,
                                                     connectivity_cluster_run.get(),
                                                     serve_info.peers,
                                                     serve_info.join_delay_secs));
            try {
                wait_interruptible(initial_joiner->get_ready_signal(), stop_cond);
            } catch (const interrupted_exc_t &) {
                return false;
            }
        }

        perfmon_collection_repo_t perfmon_collection_repo(
            &get_global_perfmon_collection());

        /* We thread the `rdb_context_t` through every function that evaluates ReQL
        terms. It contains pointers to all the things that the ReQL term evaluation code
        needs. */
        rdb_context_t rdb_ctx(&extproc_pool,
                              &mailbox_manager,
                              nullptr,   /* we'll fill this in later */
                              semilattice_manager_auth.get_root_view(),
                              &get_global_perfmon_collection(),
                              serve_info.reql_http_proxy);
        {
            /* Extract a subview of the directory with all the table meta manager
            business cards. */
            watchable_map_value_transform_t<peer_id_t, cluster_directory_metadata_t,
                    multi_table_manager_bcard_t>
                multi_table_manager_directory(
                    directory_read_manager.get_root_map_view(),
                    [](const cluster_directory_metadata_t *cluster_md) {
                        return &cluster_md->multi_table_manager_bcard;
                    });

            /* The `multi_table_manager_t` takes care of the actual business of setting
            up tables and handling queries for them. The `table_persistence_interface_t`
            helps it by constructing the B-trees and serializers, and also persisting
            table-related metadata to disk. */
            scoped_ptr_t<cache_balancer_t> cache_balancer;
            scoped_ptr_t<real_table_persistence_interface_t>
                table_persistence_interface;
            scoped_ptr_t<multi_table_manager_t> multi_table_manager;
            if (i_am_a_server) {
                cache_balancer.init(new alt_cache_balancer_t(
                    server_config_server->get_actual_cache_size_bytes()));
                table_persistence_interface.init(
                    new real_table_persistence_interface_t(
                        io_backender,
                        cache_balancer.get(),
                        base_path,
                        &rdb_ctx,
                        metadata_file));
                multi_table_manager.init(new multi_table_manager_t(
                    server_id,
                    &mailbox_manager,
                    &server_config_client,
                    &multi_table_manager_directory,
                    table_directory_read_manager.get_root_view(),
                    server_config_client.get_connections_map(),
                    table_persistence_interface.get(),
                    base_path,
                    io_backender,
                    &perfmon_collection_repo));
            } else {
                /* Proxies still need a `multi_table_manager_t` because it takes care of
                receiving table names, databases, and primary keys from other servers and
                providing them to the `table_meta_client_t`. */
                multi_table_manager.init(new multi_table_manager_t(
                    &mailbox_manager,
                    &multi_table_manager_directory,
                    table_directory_read_manager.get_root_view()));
            }

            /* The `table_meta_client_t` sends messages to the `multi_table_manager_t`s
            on the other servers in the cluster to create, drop, and reconfigure tables,
            as well as request information about them. */
            table_meta_client_t table_meta_client(
                &mailbox_manager,
                multi_table_manager.get(),
                &multi_table_manager_directory,
                table_directory_read_manager.get_root_view(),
                &server_config_client);

            /* The `real_reql_cluster_interface_t` is the interface that the ReQL logic
            uses to create, destroy, and reconfigure databases and tables. */
            real_reql_cluster_interface_t real_reql_cluster_interface(
                &mailbox_manager,
                semilattice_manager_auth.get_root_view(),
                semilattice_manager_cluster.get_root_view(),
                &rdb_ctx,
                &server_config_client,
                &table_meta_client,
                multi_table_manager.get(),
                table_query_directory_read_manager.get_root_view());

            /* `admin_artificial_tables_t` is a container for all of the tables in the
            `rethinkdb` system database. */
            admin_artificial_tables_t admin_tables(
                &real_reql_cluster_interface,
                semilattice_manager_auth.get_root_view(),
                semilattice_manager_cluster.get_root_view(),
                semilattice_manager_heartbeat.get_root_view(),
                directory_read_manager.get_root_view(),
                directory_read_manager.get_root_map_view(),
                &table_meta_client,
                &server_config_client,
                real_reql_cluster_interface.get_namespace_repo(),
                &mailbox_manager);

            /* Kick off a coroutine to log any outdated indexes. */
            outdated_index_issue_tracker_t::log_outdated_indexes(
                multi_table_manager.get(),
                semilattice_manager_cluster.get_root_view()->get(),
                stop_cond);

            /* `jobs_manager_t` keeps track of all of the running jobs on this server.
            When the user reads the `rethinkdb.jobs` table, it sends messages to the
            `jobs_manager_t` on each server to get information about running jobs. */
            jobs_manager_t jobs_manager(
                &mailbox_manager,
                server_id,
                &rdb_ctx,
                /* A `table_persistence_interface` is only instantiated when
                `i_am_a_server` is true, and a `nullptr` otherwise. */
                table_persistence_interface.get_or_null(),
                multi_table_manager.get());

            /* When the user reads the `rethinkdb.stats` table, it sends messages to the
            `stat_manager_t` on each server to get the stats information. */
            stat_manager_t stat_manager(&mailbox_manager, server_id);

            /* `real_reql_cluster_interface_t` needs access to the admin tables so that
            it can return rows from the `table_status` and `table_config` artificial
            tables when the user calls the corresponding porcelains. But
            `admin_artificial_tables_t` needs access to the
            `real_reql_cluster_interface_t` because `table_config` needs to be able to
            run distribution queries. The simplest solution is for them to have
            references to each other. This is the place where we "close the loop". */
            real_reql_cluster_interface.admin_tables = &admin_tables;

            /* `rdb_context_t` needs access to the `reql_cluster_interface_t` so that it
            can find tables and run meta-queries, but the `real_reql_cluster_interface_t`
            needs access to the `rdb_context_t` so that it can construct instances of
            `cluster_namespace_interface_t`. Again, we solve this problem by having a
            circular reference. */
            rdb_ctx.cluster_interface = admin_tables.get_reql_cluster_interface();

            /* `memory_checker` periodically checks to see if we are using swap
                    memory, and will log a warning. */
            scoped_ptr_t<memory_checker_t> memory_checker;
            if (i_am_a_server) {
                memory_checker.init(new memory_checker_t());
            }

            /* When the user reads the `rethinkdb.current_issues` table, it sends
            messages to the `local_issue_server` on each server to get the issues
            information. */
            scoped_ptr_t<local_issue_server_t> local_issue_server;
            if (i_am_a_server) {
                local_issue_server.init(new local_issue_server_t(
                    &mailbox_manager,
                    log_writer.get_log_write_issue_tracker(),
                    memory_checker->get_memory_issue_tracker()));
            }

            proc_directory_metadata_t initial_proc_directory {
                RETHINKDB_VERSION_STR,
                current_microtime(),
                getpid(),
                str_gethostname(),
                /* Note we'll update `reql_port` and `http_port` later, once final values
                are available */
                static_cast<uint16_t>(connectivity_cluster_run->get_port()),
                static_cast<uint16_t>(serve_info.ports.reql_port),
                serve_info.ports.http_admin_is_disabled
                    ? boost::optional<uint16_t>()
                    : boost::optional<uint16_t>(serve_info.ports.http_port),
                connectivity_cluster_run->get_canonical_addresses(),
                serve_info.argv };
            cluster_directory_metadata_t initial_directory(
                server_id,
                connectivity_cluster.get_me(),
                initial_proc_directory,
                0,   /* we'll fill `actual_cache_size_bytes` in later */
                multi_table_manager->get_multi_table_manager_bcard(),
                jobs_manager.get_business_card(),
                stat_manager.get_address(),
                log_server.get_business_card(),
                i_am_a_server
                    ? local_issue_server->get_bcard()
                    : local_issue_bcard_t(),
                i_am_a_server
                    ? server_config_server->get_config()->get()
                    : server_config_versioned_t(),
                i_am_a_server
                    ? boost::make_optional(server_config_server->get_business_card())
                    : boost::optional<server_config_business_card_t>(),
                i_am_a_server ? SERVER_PEER : PROXY_PEER);

            /* `our_root_directory_variable` is the value we'll send out over the network
            in our directory to all the other servers. */
            watchable_variable_t<cluster_directory_metadata_t>
                our_root_directory_variable(initial_directory);

            /* These will take care of updating the directory every time our cache size
            or server config changes. They also fill in the initial values. */
            scoped_ptr_t<watchable_field_copier_t<
                    uint64_t, cluster_directory_metadata_t> >
                actual_cache_size_directory_copier;
            scoped_ptr_t<watchable_field_copier_t<
                    server_config_versioned_t, cluster_directory_metadata_t> >
                server_config_directory_copier;
            if (i_am_a_server) {
                actual_cache_size_directory_copier.init(
                    new watchable_field_copier_t<
                            uint64_t, cluster_directory_metadata_t>(
                        &cluster_directory_metadata_t::actual_cache_size_bytes,
                        server_config_server->get_actual_cache_size_bytes(),
                        &our_root_directory_variable));
                server_config_directory_copier.init(
                    new watchable_field_copier_t<
                            server_config_versioned_t, cluster_directory_metadata_t>(
                        &cluster_directory_metadata_t::server_config,
                        server_config_server->get_config(),
                        &our_root_directory_variable));
            }

            /* These `directory_*_write_manager_t`s are the counterparts to the
            `directory_*_read_manager_t`s earlier in this file. These are responsible for
            sending directory information over the network; the `read_manager_t`s are
            responsible for receiving the transmissions. */

            directory_write_manager_t<cluster_directory_metadata_t> directory_write_manager(
                &connectivity_cluster, 'D', our_root_directory_variable.get_watchable());

            directory_map_write_manager_t<server_id_t, empty_value_t> server_connection_write_manager(
                &connectivity_cluster, 'C', network_logger.get_local_connections_map());

            scoped_ptr_t<directory_map_write_manager_t<
                    namespace_id_t, table_manager_bcard_t> >
                table_directory_write_manager;
            scoped_ptr_t<directory_map_write_manager_t<
                    std::pair<namespace_id_t, uuid_u>, table_query_bcard_t> >
                table_query_directory_write_manager;
            if (i_am_a_server) {
                table_directory_write_manager.init(
                    new directory_map_write_manager_t<
                            namespace_id_t, table_manager_bcard_t>(
                        &connectivity_cluster, 'T',
                        multi_table_manager->get_table_manager_bcards()));
                table_query_directory_write_manager.init(
                    new directory_map_write_manager_t<
                            std::pair<namespace_id_t, uuid_u>, table_query_bcard_t>(
                        &connectivity_cluster, 'Q',
                        multi_table_manager->get_table_query_bcards()));
            }

            {
                /* The `rdb_query_server_t` listens for client requests and processes the
                queries it receives. */
                rdb_query_server_t rdb_query_server(
                    serve_info.ports.local_addresses_driver,
                    serve_info.ports.reql_port,
                    &rdb_ctx,
                    &server_config_client,
                    server_id,
                    serve_info.tls_configs.driver.get());
                logNTC("Listening for client driver connections on port %d\n",
                       rdb_query_server.get_port());
                /* If `serve_info.ports.reql_port` was zero then the OS assigned us a
                port, so we need to update the directory. */
                our_root_directory_variable.apply_atomic_op(
                    [&](cluster_directory_metadata_t *md) -> bool {
                        md->proc.reql_port = rdb_query_server.get_port();
                        return (md->proc.reql_port != serve_info.ports.reql_port);
                    });

                /* `cluster_metadata_persister`, `auth_metadata_persister`, and
                `heartbeat_semilattice_metadata_t` are responsible for syncing the
                semilattice metadata to disk. */
                scoped_ptr_t<semilattice_persister_t<cluster_semilattice_metadata_t> >
                    cluster_metadata_persister;
                scoped_ptr_t<semilattice_persister_t<auth_semilattice_metadata_t> >
                    auth_metadata_persister;
                scoped_ptr_t<semilattice_persister_t<heartbeat_semilattice_metadata_t> >
                    heartbeat_metadata_persister;

                if (i_am_a_server) {
                    cluster_metadata_persister.init(
                        new semilattice_persister_t<cluster_semilattice_metadata_t>(
                            metadata_file,
                            mdkey_cluster_semilattices(),
                            semilattice_manager_cluster.get_root_view()));
                    auth_metadata_persister.init(
                        new semilattice_persister_t<auth_semilattice_metadata_t>(
                            metadata_file,
                            mdkey_auth_semilattices(),
                            semilattice_manager_auth.get_root_view()));
                    heartbeat_metadata_persister.init(
                        new semilattice_persister_t<heartbeat_semilattice_metadata_t>(
                            metadata_file,
                            mdkey_heartbeat_semilattices(),
                            semilattice_manager_heartbeat.get_root_view()));
                }

                {
                    /* The `administrative_http_server_manager_t` serves the web UI. */
                    scoped_ptr_t<administrative_http_server_manager_t> admin_server_ptr;
                    if (serve_info.ports.http_admin_is_disabled) {
                        logNTC("Administrative HTTP connections are disabled.\n");
                    } else {
                        // TODO: Pardon me what, but is this how we fail here?
                        guarantee(serve_info.ports.http_port < 65536);
                        admin_server_ptr.init(
                            new administrative_http_server_manager_t(
                                serve_info.ports.local_addresses_http,
                                serve_info.ports.http_port,
                                rdb_query_server.get_http_app(),
                                serve_info.web_assets,
                                serve_info.tls_configs.web.get()));
                        logNTC("Listening for administrative HTTP connections on port %d\n",
                               admin_server_ptr->get_port());
                        /* If `serve_info.ports.http_port` was zero then the OS assigned
                        us a port, so we need to update the directory. */
                        our_root_directory_variable.apply_atomic_op(
                            [&](cluster_directory_metadata_t *md) -> bool {
                                *md->proc.http_admin_port = admin_server_ptr->get_port();
                                return (*md->proc.http_admin_port !=
                                    serve_info.ports.http_port);
                            });
                    }

                    std::string addresses_string =
                        serve_info.ports.get_addresses_string(
                            serve_info.ports.local_addresses_cluster);
                    logNTC("Listening on cluster address%s: %s\n",
                           serve_info.ports.local_addresses_cluster.size() == 1 ? "" : "es",
                           addresses_string.c_str());

                    addresses_string =
                        serve_info.ports.get_addresses_string(
                            serve_info.ports.local_addresses_driver);
                    logNTC("Listening on driver address%s: %s\n",
                           serve_info.ports.local_addresses_driver.size() == 1 ? "" : "es",
                           addresses_string.c_str());

                    addresses_string =
                        serve_info.ports.get_addresses_string(
                            serve_info.ports.local_addresses_http);
                    logNTC("Listening on http address%s: %s\n",
                           serve_info.ports.local_addresses_http.size() == 1 ? "" : "es",
                           addresses_string.c_str());

                    if (!serve_info.ports.is_bind_all(serve_info.ports.local_addresses)) {
                        if(serve_info.config_file) {
                            logNTC("To fully expose RethinkDB on the network, bind to "
                                   "all addresses by adding `bind=all' to the config "
                                   "file (%s).", (*serve_info.config_file).c_str());
                        } else {
                            logNTC("To fully expose RethinkDB on the network, bind to "
                                   "all addresses by running rethinkdb with the `--bind "
                                   "all` command line option.");
                        }
                    }

                    if (i_am_a_server) {
                        logNTC("Server ready, \"%s\" %s\n",
                               server_config_server->get_config()
                                   ->get().config.name.c_str(),
                               server_id.print().c_str());
                    } else {
                        logNTC("Proxy ready, %s", server_id.print().c_str());
                    }

                    /* `checker` periodically phones home to RethinkDB HQ to check if
                    there are later versions of RethinkDB available. */
                    scoped_ptr_t<version_checker_t> checker;
                    if (i_am_a_server
                        && serve_info.do_version_checking == update_check_t::perform) {
                        checker.init(new version_checker_t(
                            &rdb_ctx, uname, &table_meta_client, &server_config_client));
                    }

                    /* This is the end of the startup process. `stop_cond` will be pulsed
                    when it's time for the server to shut down. */
                    stop_cond->wait_lazily_unordered();
<<<<<<< HEAD
#ifndef _WIN32
                    if (stop_cond->get_source_signo() == SIGINT) {
                        logNTC("Server got SIGINT from pid %d, uid %d; shutting down...\n",
                               (int)stop_cond->get_source_pid(), stop_cond->get_source_uid());
                    } else if (stop_cond->get_source_signo() == SIGTERM) {
                        logNTC("Server got SIGTERM from pid %d, uid %d; shutting down...\n",
                               (int)stop_cond->get_source_pid(), stop_cond->get_source_uid());

                    } else {
                        logNTC("Server got signal %d from pid %d, uid %d; shutting down...\n",
                               stop_cond->get_source_signo(),
                               (int)stop_cond->get_source_pid(), stop_cond->get_source_uid());
                    }
#endif
=======
                    logNTC("Server got %s; shutting down...", stop_cond->format().c_str());
>>>>>>> 6d19d937
                }

                cond_t non_interruptor;
                if (i_am_a_server) {
                    cluster_metadata_persister->stop_and_flush(&non_interruptor);
                    auth_metadata_persister->stop_and_flush(&non_interruptor);
                }

                logNTC("Shutting down client connections...\n");
            }
            logNTC("All client connections closed.\n");
            logNTC("Shutting down storage engine... (This may take a while if you had a lot of unflushed data in the writeback cache.)\n");
        }
        logNTC("Storage engine shut down.\n");

    } catch (const address_in_use_exc_t &ex) {
        logERR("%s.\n", ex.what());
        return false;
    } catch (const tcp_socket_exc_t &ex) {
        logERR("%s.\n", ex.what());
        return false;
    }

    return true;
}

bool serve(io_backender_t *io_backender,
           const base_path_t &base_path,
           metadata_file_t *metadata_file,
           const serve_info_t &serve_info,
           os_signal_cond_t *stop_cond) {
    return do_serve(io_backender,
                    true,
                    base_path,
                    metadata_file,
                    serve_info,
                    stop_cond);
}

bool serve_proxy(const serve_info_t &serve_info,
                 const std::string &initial_password,
                 os_signal_cond_t *stop_cond) {
    // TODO: filepath doesn't _seem_ ignored.
    // filepath and persistent_file are ignored for proxies, so we use the empty string & NULL respectively.
    return do_serve(nullptr,
                    false,
                    base_path_t(""),
                    nullptr,
                    serve_info,
                    stop_cond,
                    initial_password);
}<|MERGE_RESOLUTION|>--- conflicted
+++ resolved
@@ -644,24 +644,7 @@
                     /* This is the end of the startup process. `stop_cond` will be pulsed
                     when it's time for the server to shut down. */
                     stop_cond->wait_lazily_unordered();
-<<<<<<< HEAD
-#ifndef _WIN32
-                    if (stop_cond->get_source_signo() == SIGINT) {
-                        logNTC("Server got SIGINT from pid %d, uid %d; shutting down...\n",
-                               (int)stop_cond->get_source_pid(), stop_cond->get_source_uid());
-                    } else if (stop_cond->get_source_signo() == SIGTERM) {
-                        logNTC("Server got SIGTERM from pid %d, uid %d; shutting down...\n",
-                               (int)stop_cond->get_source_pid(), stop_cond->get_source_uid());
-
-                    } else {
-                        logNTC("Server got signal %d from pid %d, uid %d; shutting down...\n",
-                               stop_cond->get_source_signo(),
-                               (int)stop_cond->get_source_pid(), stop_cond->get_source_uid());
-                    }
-#endif
-=======
                     logNTC("Server got %s; shutting down...", stop_cond->format().c_str());
->>>>>>> 6d19d937
                 }
 
                 cond_t non_interruptor;
