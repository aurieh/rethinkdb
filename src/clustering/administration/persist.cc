--- conflicted
+++ resolved
@@ -6,11 +6,7 @@
 
 #include "arch/runtime/thread_pool.hpp"
 #include "buffer_cache/alt/alt.hpp"
-<<<<<<< HEAD
-#include "buffer_cache/alt/alt_blob.hpp"
-=======
 #include "buffer_cache/alt/blob.hpp"
->>>>>>> 1db2f996
 #include "containers/archive/buffer_group_stream.hpp"
 #include "clustering/immediate_consistency/branch/history.hpp"
 #include "serializer/config.hpp"
@@ -44,11 +40,7 @@
 const block_magic_t expected_magic = { { 'R', 'D', 'm', 'd' } };
 
 template <class T>
-<<<<<<< HEAD
-static void write_blob(alt_buf_parent_t parent, char *ref, int maxreflen,
-=======
 static void write_blob(buf_parent_t parent, char *ref, int maxreflen,
->>>>>>> 1db2f996
                        const T &value) {
     write_message_t msg;
     msg << value;
@@ -71,11 +63,7 @@
 }
 
 template<class T>
-<<<<<<< HEAD
-static void read_blob(alt_buf_parent_t parent, const char *ref, int maxreflen,
-=======
 static void read_blob(buf_parent_t parent, const char *ref, int maxreflen,
->>>>>>> 1db2f996
                       T *value_out) {
     blob_t blob(parent.cache()->get_block_size(),
                      const_cast<char *>(ref), maxreflen);
@@ -132,19 +120,6 @@
         throw file_in_use_exc_t();
     }
 
-<<<<<<< HEAD
-    cache_dynamic_config.page_config.memory_limit = MEGABYTE;
-    cache.init(new alt_cache_t(serializer.get(), cache_dynamic_config, perfmon_parent));
-
-    if (create) {
-        object_buffer_t<alt_txn_t> txn;
-        get_write_transaction(&txn);
-        alt_buf_lock_t superblock(txn.get(), SUPERBLOCK_ID, alt_create_t::create);
-        alt_buf_write_t sb_write(&superblock);
-        void *sb_data = sb_write.get_data_write(cache->max_block_size().value());
-        memset(sb_data, 0, cache->max_block_size().value());
-    }
-=======
     {
         alt_cache_config_t cache_dynamic_config;
         cache_dynamic_config.page_config.memory_limit = MEGABYTE;
@@ -159,16 +134,10 @@
         void *sb_data = sb_write.get_data_write(cache->max_block_size().value());
         memset(sb_data, 0, cache->max_block_size().value());
     }
->>>>>>> 1db2f996
-}
-
-// RSI: These functions could be static.
-template <class metadata_t>
-<<<<<<< HEAD
-void persistent_file_t<metadata_t>::get_write_transaction(object_buffer_t<alt_txn_t> *txn_out) {
-=======
+}
+
+template <class metadata_t>
 void persistent_file_t<metadata_t>::get_write_transaction(object_buffer_t<txn_t> *txn_out) {
->>>>>>> 1db2f996
     txn_out->create(cache.get(),
                     write_durability_t::HARD,
                     repli_timestamp_t::distant_past,
@@ -176,11 +145,7 @@
 }
 
 template <class metadata_t>
-<<<<<<< HEAD
-void persistent_file_t<metadata_t>::get_read_transaction(object_buffer_t<alt_txn_t> *txn_out) {
-=======
 void persistent_file_t<metadata_t>::get_read_transaction(object_buffer_t<txn_t> *txn_out) {
->>>>>>> 1db2f996
     txn_out->create(cache.get(),
                     alt_read_access_t::read);
 }
@@ -197,29 +162,17 @@
                                                perfmon_collection_t *perfmon_parent,
                                                const auth_semilattice_metadata_t &initial_metadata) :
     persistent_file_t<auth_semilattice_metadata_t>(io_backender, filename, perfmon_parent, true) {
-<<<<<<< HEAD
-    object_buffer_t<alt_txn_t> txn;
-    get_write_transaction(&txn);
-    alt_buf_lock_t superblock(alt_buf_parent_t(txn.get()), SUPERBLOCK_ID,
-                              alt_access_t::write);
-    alt_buf_write_t sb_write(&superblock);
-=======
     object_buffer_t<txn_t> txn;
     get_write_transaction(&txn);
     buf_lock_t superblock(buf_parent_t(txn.get()), SUPERBLOCK_ID,
                           alt_access_t::write);
     buf_write_t sb_write(&superblock);
->>>>>>> 1db2f996
     auth_metadata_superblock_t *sb
         = static_cast<auth_metadata_superblock_t *>(sb_write.get_data_write());
     memset(sb, 0, get_cache_block_size().value());
     sb->magic = expected_magic;
 
-<<<<<<< HEAD
-    write_blob(alt_buf_parent_t(&superblock),
-=======
     write_blob(buf_parent_t(&superblock),
->>>>>>> 1db2f996
                sb->metadata_blob,
                auth_metadata_superblock_t::METADATA_BLOB_MAXREFLEN,
                initial_metadata);
@@ -230,17 +183,6 @@
 }
 
 auth_semilattice_metadata_t auth_persistent_file_t::read_metadata() {
-<<<<<<< HEAD
-    object_buffer_t<alt_txn_t> txn;
-    get_read_transaction(&txn);
-    alt_buf_lock_t superblock(alt_buf_parent_t(txn.get()), SUPERBLOCK_ID,
-                              alt_access_t::read);
-    alt_buf_read_t sb_read(&superblock);
-    const auth_metadata_superblock_t *sb
-        = static_cast<const auth_metadata_superblock_t *>(sb_read.get_data_read());
-    auth_semilattice_metadata_t metadata;
-    read_blob(alt_buf_parent_t(&superblock), sb->metadata_blob,
-=======
     object_buffer_t<txn_t> txn;
     get_read_transaction(&txn);
     buf_lock_t superblock(buf_parent_t(txn.get()), SUPERBLOCK_ID,
@@ -250,27 +192,11 @@
         = static_cast<const auth_metadata_superblock_t *>(sb_read.get_data_read());
     auth_semilattice_metadata_t metadata;
     read_blob(buf_parent_t(&superblock), sb->metadata_blob,
->>>>>>> 1db2f996
               auth_metadata_superblock_t::METADATA_BLOB_MAXREFLEN, &metadata);
     return metadata;
 }
 
 void auth_persistent_file_t::update_metadata(const auth_semilattice_metadata_t &metadata) {
-<<<<<<< HEAD
-    // RSI: This and other functions here seem sketchy.  They used order tokens to
-    // worry about transaction/superblock acquisition ordering, but they don't
-    // actually enforce ordering with some kind of mutex or fifo enforcer.  Or do
-    // they?
-    object_buffer_t<alt_txn_t> txn;
-    get_write_transaction(&txn);
-    alt_buf_lock_t superblock(alt_buf_parent_t(txn.get()), SUPERBLOCK_ID,
-                              alt_access_t::write);
-    alt_buf_write_t sb_write(&superblock);
-
-    auth_metadata_superblock_t *sb
-        = static_cast<auth_metadata_superblock_t *>(sb_write.get_data_write());
-    write_blob(alt_buf_parent_t(&superblock), sb->metadata_blob,
-=======
     // KSI: This and other functions here seem sketchy.  They used order tokens to
     // worry about transaction/superblock acquisition ordering, but they don't
     // actually enforce ordering with some kind of mutex or fifo enforcer.  Or do
@@ -284,7 +210,6 @@
     auth_metadata_superblock_t *sb
         = static_cast<auth_metadata_superblock_t *>(sb_write.get_data_write());
     write_blob(buf_parent_t(&superblock), sb->metadata_blob,
->>>>>>> 1db2f996
                auth_metadata_superblock_t::METADATA_BLOB_MAXREFLEN, metadata);
 }
 
@@ -302,40 +227,17 @@
                                                      const cluster_semilattice_metadata_t &initial_metadata) :
     persistent_file_t<cluster_semilattice_metadata_t>(io_backender, filename, perfmon_parent, true) {
 
-<<<<<<< HEAD
-    object_buffer_t<alt_txn_t> txn;
-    get_write_transaction(&txn);
-    alt_buf_lock_t superblock(alt_buf_parent_t(txn.get()), SUPERBLOCK_ID,
-                              alt_access_t::write);
-    alt_buf_write_t sb_write(&superblock);
-=======
     object_buffer_t<txn_t> txn;
     get_write_transaction(&txn);
     buf_lock_t superblock(buf_parent_t(txn.get()), SUPERBLOCK_ID,
                           alt_access_t::write);
     buf_write_t sb_write(&superblock);
->>>>>>> 1db2f996
     cluster_metadata_superblock_t *sb
         = static_cast<cluster_metadata_superblock_t *>(sb_write.get_data_write());
 
     memset(sb, 0, get_cache_block_size().value());
     sb->magic = expected_magic;
     sb->machine_id = machine_id;
-<<<<<<< HEAD
-    write_blob(alt_buf_parent_t(&superblock),
-               sb->metadata_blob,
-               cluster_metadata_superblock_t::METADATA_BLOB_MAXREFLEN,
-               initial_metadata);
-    write_blob(alt_buf_parent_t(&superblock),
-               sb->dummy_branch_history_blob,
-               cluster_metadata_superblock_t::BRANCH_HISTORY_BLOB_MAXREFLEN,
-               branch_history_t<mock::dummy_protocol_t>());
-    write_blob(alt_buf_parent_t(&superblock),
-               sb->memcached_branch_history_blob,
-               cluster_metadata_superblock_t::BRANCH_HISTORY_BLOB_MAXREFLEN,
-               branch_history_t<memcached_protocol_t>());
-    write_blob(alt_buf_parent_t(&superblock),
-=======
     write_blob(buf_parent_t(&superblock),
                sb->metadata_blob,
                cluster_metadata_superblock_t::METADATA_BLOB_MAXREFLEN,
@@ -349,7 +251,6 @@
                cluster_metadata_superblock_t::BRANCH_HISTORY_BLOB_MAXREFLEN,
                branch_history_t<memcached_protocol_t>());
     write_blob(buf_parent_t(&superblock),
->>>>>>> 1db2f996
                sb->rdb_branch_history_blob,
                cluster_metadata_superblock_t::BRANCH_HISTORY_BLOB_MAXREFLEN,
                branch_history_t<rdb_protocol_t>());
@@ -362,43 +263,21 @@
 }
 
 cluster_semilattice_metadata_t cluster_persistent_file_t::read_metadata() {
-<<<<<<< HEAD
-    object_buffer_t<alt_txn_t> txn;
-    get_read_transaction(&txn);
-    alt_buf_lock_t superblock(alt_buf_parent_t(txn.get()), SUPERBLOCK_ID,
-                              alt_access_t::read);
-    alt_buf_read_t sb_read(&superblock);
-=======
     object_buffer_t<txn_t> txn;
     get_read_transaction(&txn);
     buf_lock_t superblock(buf_parent_t(txn.get()), SUPERBLOCK_ID,
                           alt_access_t::read);
     buf_read_t sb_read(&superblock);
->>>>>>> 1db2f996
 
     const cluster_metadata_superblock_t *sb
         = static_cast<const cluster_metadata_superblock_t *>(sb_read.get_data_read());
     cluster_semilattice_metadata_t metadata;
-<<<<<<< HEAD
-    read_blob(alt_buf_parent_t(&superblock), sb->metadata_blob,
-=======
     read_blob(buf_parent_t(&superblock), sb->metadata_blob,
->>>>>>> 1db2f996
               cluster_metadata_superblock_t::METADATA_BLOB_MAXREFLEN, &metadata);
     return metadata;
 }
 
 void cluster_persistent_file_t::update_metadata(const cluster_semilattice_metadata_t &metadata) {
-<<<<<<< HEAD
-    object_buffer_t<alt_txn_t> txn;
-    get_write_transaction(&txn);
-    alt_buf_lock_t superblock(alt_buf_parent_t(txn.get()), SUPERBLOCK_ID,
-                              alt_access_t::write);
-    alt_buf_write_t sb_write(&superblock);
-    cluster_metadata_superblock_t *sb
-        = static_cast<cluster_metadata_superblock_t *>(sb_write.get_data_write());
-    write_blob(alt_buf_parent_t(&superblock), sb->metadata_blob,
-=======
     object_buffer_t<txn_t> txn;
     get_write_transaction(&txn);
     buf_lock_t superblock(buf_parent_t(txn.get()), SUPERBLOCK_ID,
@@ -407,24 +286,15 @@
     cluster_metadata_superblock_t *sb
         = static_cast<cluster_metadata_superblock_t *>(sb_write.get_data_write());
     write_blob(buf_parent_t(&superblock), sb->metadata_blob,
->>>>>>> 1db2f996
                cluster_metadata_superblock_t::METADATA_BLOB_MAXREFLEN, metadata);
 }
 
 machine_id_t cluster_persistent_file_t::read_machine_id() {
-<<<<<<< HEAD
-    object_buffer_t<alt_txn_t> txn;
-    get_read_transaction(&txn);
-    alt_buf_lock_t superblock(alt_buf_parent_t(txn.get()), SUPERBLOCK_ID,
-                              alt_access_t::read);
-    alt_buf_read_t sb_read(&superblock);
-=======
     object_buffer_t<txn_t> txn;
     get_read_transaction(&txn);
     buf_lock_t superblock(buf_parent_t(txn.get()), SUPERBLOCK_ID,
                           alt_access_t::read);
     buf_read_t sb_read(&superblock);
->>>>>>> 1db2f996
     const cluster_metadata_superblock_t *sb
         = static_cast<const cluster_metadata_superblock_t *>(sb_read.get_data_read());
     return sb->machine_id;
@@ -441,16 +311,6 @@
         /* If we're not creating, we have to load the existing branch history
         database from disk */
         if (!create) {
-<<<<<<< HEAD
-            object_buffer_t<alt_txn_t> txn;
-            parent->get_read_transaction(&txn);
-            alt_buf_lock_t superblock(alt_buf_parent_t(txn.get()), SUPERBLOCK_ID,
-                                      alt_access_t::read);
-            alt_buf_read_t sb_read(&superblock);
-            const cluster_metadata_superblock_t *sb
-                = static_cast<const cluster_metadata_superblock_t *>(sb_read.get_data_read());
-            read_blob(alt_buf_parent_t(&superblock), sb->*field_name,
-=======
             object_buffer_t<txn_t> txn;
             parent->get_read_transaction(&txn);
             buf_lock_t superblock(buf_parent_t(txn.get()), SUPERBLOCK_ID,
@@ -459,7 +319,6 @@
             const cluster_metadata_superblock_t *sb
                 = static_cast<const cluster_metadata_superblock_t *>(sb_read.get_data_read());
             read_blob(buf_parent_t(&superblock), sb->*field_name,
->>>>>>> 1db2f996
                       cluster_metadata_superblock_t::BRANCH_HISTORY_BLOB_MAXREFLEN,
                       &bh);
         }
@@ -527,16 +386,6 @@
 
 private:
     void flush(UNUSED signal_t *interruptor) {
-<<<<<<< HEAD
-        object_buffer_t<alt_txn_t> txn;
-        parent->get_write_transaction(&txn);
-        alt_buf_lock_t superblock(alt_buf_parent_t(txn.get()), SUPERBLOCK_ID,
-                                  alt_access_t::write);
-        alt_buf_write_t sb_write(&superblock);
-        cluster_metadata_superblock_t *sb
-            = static_cast<cluster_metadata_superblock_t *>(sb_write.get_data_write());
-        write_blob(alt_buf_parent_t(&superblock), sb->*field_name,
-=======
         object_buffer_t<txn_t> txn;
         parent->get_write_transaction(&txn);
         buf_lock_t superblock(buf_parent_t(txn.get()), SUPERBLOCK_ID,
@@ -545,7 +394,6 @@
         cluster_metadata_superblock_t *sb
             = static_cast<cluster_metadata_superblock_t *>(sb_write.get_data_write());
         write_blob(buf_parent_t(&superblock), sb->*field_name,
->>>>>>> 1db2f996
                    cluster_metadata_superblock_t::BRANCH_HISTORY_BLOB_MAXREFLEN, bh);
     }
 
