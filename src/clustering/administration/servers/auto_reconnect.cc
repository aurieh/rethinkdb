--- conflicted
+++ resolved
@@ -5,11 +5,8 @@
 #include <boost/bind.hpp>
 
 #include "arch/timing.hpp"
-<<<<<<< HEAD
 #include "clustering/administration/servers/config_client.hpp"
-=======
 #include "concurrency/exponential_backoff.hpp"
->>>>>>> d481fb7f
 #include "concurrency/wait_any.hpp"
 
 auto_reconnector_t::auto_reconnector_t(
@@ -47,15 +44,7 @@
     }
 }
 
-<<<<<<< HEAD
-static const int initial_backoff_ms = 50;
-static const int max_backoff_ms = 1000 * 15;
-static const double backoff_growth_rate = 1.5;
-
 void auto_reconnector_t::try_reconnect(const server_id_t &server,
-=======
-void auto_reconnector_t::try_reconnect(server_id_t server,
->>>>>>> d481fb7f
                                        auto_drainer_t::lock_t keepalive) {
     peer_address_t last_known_address;
     auto it = addresses.find(server);
