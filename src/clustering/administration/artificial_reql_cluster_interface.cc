--- conflicted
+++ resolved
@@ -18,7 +18,7 @@
     uuid_u::from_hash(str_to_uuid("39a24924-14ec-4deb-99f1-742eda7aba5e"), "rethinkdb");
 
 artificial_reql_cluster_interface_t::artificial_reql_cluster_interface_t(
-        boost::shared_ptr<semilattice_readwrite_view_t<auth_semilattice_metadata_t>>
+        std::shared_ptr<semilattice_readwrite_view_t<auth_semilattice_metadata_t>>
             auth_semilattice_view,
         rdb_context_t *rdb_context):
     m_auth_semilattice_view(auth_semilattice_view),
@@ -597,28 +597,6 @@
         db, table, interruptor, error_out, configs_and_statuses_out);
 }
 
-<<<<<<< HEAD
-admin_artificial_tables_t::admin_artificial_tables_t(
-        real_reql_cluster_interface_t *_next_reql_cluster_interface,
-        std::shared_ptr<semilattice_readwrite_view_t<auth_semilattice_metadata_t> >
-            auth_semilattice_view,
-        std::shared_ptr<semilattice_readwrite_view_t<
-            cluster_semilattice_metadata_t> > _semilattice_view,
-        std::shared_ptr<semilattice_readwrite_view_t<
-            heartbeat_semilattice_metadata_t> > _heartbeat_view,
-        clone_ptr_t< watchable_t< change_tracking_map_t<peer_id_t,
-            cluster_directory_metadata_t> > > _directory_view,
-        watchable_map_t<peer_id_t, cluster_directory_metadata_t> *_directory_map_view,
-        table_meta_client_t *_table_meta_client,
-        server_config_client_t *_server_config_client,
-        namespace_repo_t *_namespace_repo,
-        mailbox_manager_t *_mailbox_manager) {
-    std::map<name_string_t,
-        std::pair<artificial_table_backend_t *, artificial_table_backend_t *> > backends;
-
-    for (int i = 0; i < 2; ++i) {
-        permissions_backend[i].init(new auth::permissions_artificial_table_backend_t(
-=======
 void artificial_reql_cluster_interface_t::set_next_reql_cluster_interface(
         reql_cluster_interface_t *next) {
     m_next = next;
@@ -666,11 +644,11 @@
 artificial_reql_cluster_backends_t::artificial_reql_cluster_backends_t(
         artificial_reql_cluster_interface_t *artificial_reql_cluster_interface,
         real_reql_cluster_interface_t *real_reql_cluster_interface,
-        boost::shared_ptr<semilattice_readwrite_view_t<auth_semilattice_metadata_t>>
+        std::shared_ptr<semilattice_readwrite_view_t<auth_semilattice_metadata_t>>
             auth_semilattice_view,
-        boost::shared_ptr<semilattice_readwrite_view_t<cluster_semilattice_metadata_t>>
+        std::shared_ptr<semilattice_readwrite_view_t<cluster_semilattice_metadata_t>>
             cluster_semilattice_view,
-        boost::shared_ptr<semilattice_readwrite_view_t<heartbeat_semilattice_metadata_t>>
+        std::shared_ptr<semilattice_readwrite_view_t<heartbeat_semilattice_metadata_t>>
             heartbeat_semilattice_view,
         clone_ptr_t<watchable_t<change_tracking_map_t<
             peer_id_t, cluster_directory_metadata_t>>> directory_view,
@@ -698,7 +676,6 @@
         new auth::users_artificial_table_backend_t(
             rdb_context,
             name_resolver,
->>>>>>> ccc9520b
             auth_semilattice_view,
             cluster_semilattice_view));
     users_sentry = backend_sentry_t(
