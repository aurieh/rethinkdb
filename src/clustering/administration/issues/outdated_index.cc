// Copyright 2010-2014 RethinkDB, all rights reserved.
#include "clustering/administration/issues/outdated_index.hpp"

#include "clustering/administration/metadata.hpp"
#include "clustering/administration/datum_adapter.hpp"
#include "rdb_protocol/configured_limits.hpp"

const datum_string_t outdated_index_issue_t::outdated_index_issue_type =
    datum_string_t("outdated_index");
const uuid_u outdated_index_issue_t::base_issue_id =
    str_to_uuid("528f5239-096e-47a3-b263-7a06a256ecc3");

outdated_index_issue_t::outdated_index_issue_t() : issue_t(nil_uuid()) { }

outdated_index_issue_t::outdated_index_issue_t(
        outdated_index_issue_t::index_map_t _indexes) :
    issue_t(base_issue_id),
    indexes(std::move(_indexes)) { }

bool outdated_index_issue_t::build_info_and_description(
        const metadata_t &metadata,
        UNUSED server_config_client_t *server_config_client,
        table_meta_client_t *table_meta_client,
        admin_identifier_format_t identifier_format,
        ql::datum_t *info_out,
        datum_string_t *description_out) const {
    ql::datum_object_builder_t info_builder;
    ql::datum_array_builder_t tables_builder(ql::configured_limits_t::unlimited);
    std::string tables_str;
    for (auto const &pair : indexes) {
        ql::datum_t table_name_or_uuid;
        name_string_t table_name;
        ql::datum_t db_name_or_uuid;
        name_string_t db_name;
        if (!convert_table_id_to_datums(pair.first, identifier_format, metadata,
                table_meta_client, &table_name_or_uuid, &table_name, &db_name_or_uuid,
                &db_name)) {
            /* No point in showing an outdated_index issue for a deleted table. */
            continue;
        }
        ql::datum_array_builder_t indexes_builder(ql::configured_limits_t::unlimited);
        std::string indexes_str;
        for (auto const &index : pair.second) {
            indexes_builder.add(convert_string_to_datum(index));
            if (!indexes_str.empty()) {
                indexes_str += ", ";
            }
            indexes_str += "`" + index + "`";
        }
        ql::datum_object_builder_t table_builder;
        table_builder.overwrite("table", table_name_or_uuid);
        table_builder.overwrite("db", db_name_or_uuid);
        table_builder.overwrite("indexes", std::move(indexes_builder).to_datum());
        tables_builder.add(std::move(table_builder).to_datum());
        tables_str += strprintf("\nFor table `%s.%s`: %s",
            table_name.c_str(), db_name.c_str(), indexes_str.c_str());
    }
    info_builder.overwrite("tables", std::move(tables_builder).to_datum());
    *info_out = std::move(info_builder).to_datum();
    *description_out = datum_string_t(strprintf(
        "The cluster contains indexes that were created with a previous version of the "
        "query language which contained some bugs.  These should be remade to avoid "
        "relying on broken behavior.  See "
        "http://www.rethinkdb.com/docs/troubleshooting/#my-secondary-index-is-outdated "
        "for details.%s", tables_str.c_str()));
    /* If all the tables were deleted by the time we get here, don't show the user an
    issue */
    return !tables_str.empty();
}

outdated_index_issue_tracker_t::outdated_index_issue_tracker_t(
            table_meta_client_t *_table_meta_client) :
        table_meta_client(_table_meta_client) { }

bool outdated_index_issue_tracker_t::is_acceptable_outdated(const sindex_config_t &sindex_config) {
    if (sindex_config.func.is_simple_selector()) {
        switch(sindex_config.func_version) {
            // A version should return false if it breaks compatibility for even simple sindexes.
        case reql_version_t::v1_16:
        case reql_version_t::v2_0:
        case reql_version_t::v2_1:
        case reql_version_t::v2_2:
<<<<<<< HEAD
=======
        case reql_version_t::v2_3_is_latest:
>>>>>>> 727c2f53
        default:
            return true;
        }
    }
    return false;
}

void outdated_index_issue_tracker_t::log_outdated_indexes(
        multi_table_manager_t *multi_table_manager,
        const cluster_semilattice_metadata_t &metadata,
        signal_t *interruptor) {
    try {
        multi_table_manager->visit_tables(interruptor, access_t::read,
            [&] (const namespace_id_t &table_id,
                 multistore_ptr_t *,
                 table_manager_t *table_manager) {
                table_config_and_shards_t config =
                    table_manager->get_raft()->get_committed_state()->get().state.config;

                std::string indexes;
                for (auto const &sindex_pair : config.config.sindexes) {
                    if (sindex_pair.second.func_version != reql_version_t::LATEST
                        && !is_acceptable_outdated(sindex_pair.second )) {
                        indexes += (indexes.empty() ? "'" : ", '") + sindex_pair.first + "'";
                    }
                }

                if (!indexes.empty()) {
                    name_string_t db_name;
                    if (!convert_database_id_to_datum(config.config.basic.database,
                                                      admin_identifier_format_t::name,
                                                      metadata,
                                                      nullptr,
                                                      &db_name)) {
                        db_name = name_string_t::guarantee_valid("__deleted_database__");
                    }

                    logWRN("Table %s.%s (%s) contains these outdated indexes which should be "
                           "recreated: %s",
                           db_name.c_str(),
                           config.config.basic.name.c_str(),
                           uuid_to_str(table_id).c_str(),
                           indexes.c_str());
                }
            });
    } catch (const interrupted_exc_t &) {
        // Do nothing
    }
}

std::vector<scoped_ptr_t<issue_t> > outdated_index_issue_tracker_t::get_issues(
        signal_t *interruptor) const {
    std::vector<scoped_ptr_t<issue_t> > res;
    outdated_index_issue_t::index_map_t index_map;

    std::map<namespace_id_t, table_config_and_shards_t> configs;
    std::map<namespace_id_t, table_basic_config_t> disconnected_configs;
    table_meta_client->list_configs(interruptor, &configs, &disconnected_configs);

    for (auto const &table_pair : configs) {
        std::set<std::string> indexes;
        for (auto const &sindex_pair : table_pair.second.config.sindexes) {
            if (sindex_pair.second.func_version != reql_version_t::LATEST
                && !is_acceptable_outdated(sindex_pair.second)) {
                indexes.insert(sindex_pair.first);
            }
        }

        if (!indexes.empty()) {
            index_map.insert(std::make_pair(table_pair.first, indexes));
        }
    }

    if (!index_map.empty()) {
        res.push_back(scoped_ptr_t<issue_t>(
            new outdated_index_issue_t(std::move(index_map))));
    }
    return res;
}<|MERGE_RESOLUTION|>--- conflicted
+++ resolved
@@ -80,10 +80,7 @@
         case reql_version_t::v2_0:
         case reql_version_t::v2_1:
         case reql_version_t::v2_2:
-<<<<<<< HEAD
-=======
         case reql_version_t::v2_3_is_latest:
->>>>>>> 727c2f53
         default:
             return true;
         }
