// Copyright 2010-2014 RethinkDB, all rights reserved.
#ifndef CLUSTERING_ADMINISTRATION_METADATA_HPP_
#define CLUSTERING_ADMINISTRATION_METADATA_HPP_

#include <map>
#include <string>
#include <vector>
#include <utility>

// TODO: Probably some of these headers could be moved to the .cc.
#include "clustering/administration/issues/local_issue_aggregator.hpp"
#include "clustering/administration/jobs/manager.hpp"
#include "clustering/administration/log_transfer.hpp"
#include "clustering/administration/servers/server_metadata.hpp"
#include "clustering/administration/stats/stat_manager.hpp"
#include "clustering/administration/tables/database_metadata.hpp"
#include "clustering/administration/tables/table_metadata.hpp"
#include "containers/cow_ptr.hpp"
#include "containers/auth_key.hpp"
#include "rpc/semilattice/joins/cow_ptr.hpp"
#include "rpc/semilattice/joins/macros.hpp"
#include "rpc/serialize_macros.hpp"


class cluster_semilattice_metadata_t {
public:
    cluster_semilattice_metadata_t() { }

    cow_ptr_t<namespaces_semilattice_metadata_t> rdb_namespaces;

    servers_semilattice_metadata_t servers;
    databases_semilattice_metadata_t databases;
};

RDB_DECLARE_SERIALIZABLE(cluster_semilattice_metadata_t);
RDB_DECLARE_SEMILATTICE_JOINABLE(cluster_semilattice_metadata_t);
RDB_DECLARE_EQUALITY_COMPARABLE(cluster_semilattice_metadata_t);

class auth_semilattice_metadata_t {
public:
    auth_semilattice_metadata_t() { }

    versioned_t<auth_key_t> auth_key;
};

RDB_DECLARE_SERIALIZABLE(auth_semilattice_metadata_t);
RDB_DECLARE_SEMILATTICE_JOINABLE(auth_semilattice_metadata_t);
RDB_DECLARE_EQUALITY_COMPARABLE(auth_semilattice_metadata_t);

enum cluster_directory_peer_type_t {
    SERVER_PEER,
    PROXY_PEER
};

ARCHIVE_PRIM_MAKE_RANGED_SERIALIZABLE(cluster_directory_peer_type_t, int8_t, SERVER_PEER, PROXY_PEER);

class cluster_directory_metadata_t {
public:

    cluster_directory_metadata_t() { }
    cluster_directory_metadata_t(
            server_id_t _server_id,
            peer_id_t _peer_id,
            const std::string &_version,
            microtime_t _time_started,
            int64_t _pid,
            const std::string &_hostname,
            uint16_t _cluster_port,
            uint16_t _reql_port,
            boost::optional<uint16_t> _http_admin_port,
            std::set<host_and_port_t> _canonical_addresses,
            const std::vector<std::string> &_argv,
            uint64_t _actual_cache_size_bytes,
            const jobs_manager_business_card_t& _jobs_mailbox,
            const get_stats_mailbox_address_t& _stats_mailbox,
            const log_server_business_card_t &lmb,
            const boost::optional<server_config_business_card_t> &nsbc,
            cluster_directory_peer_type_t _peer_type) :
        server_id(_server_id),
        peer_id(_peer_id),
        version(_version),
        time_started(_time_started),
        pid(_pid),
        hostname(_hostname),
        cluster_port(_cluster_port),
        reql_port(_reql_port),
        http_admin_port(_http_admin_port),
        canonical_addresses(_canonical_addresses),
        argv(_argv),
        actual_cache_size_bytes(_actual_cache_size_bytes),
        jobs_mailbox(_jobs_mailbox),
        get_stats_mailbox_address(_stats_mailbox),
        log_mailbox(lmb),
        server_config_business_card(nsbc),
        peer_type(_peer_type) { }
    /* Move constructor */
    cluster_directory_metadata_t(const cluster_directory_metadata_t &) = default;
    cluster_directory_metadata_t &operator=(const cluster_directory_metadata_t &)
        = default;
    cluster_directory_metadata_t(cluster_directory_metadata_t &&other) {
        *this = std::move(other);
    }
    cluster_directory_metadata_t &operator=(cluster_directory_metadata_t &&other) {
        /* We have to define this manually instead of using `= default` because older
        versions of `boost::optional` don't support moving */
        server_id = other.server_id;
        peer_id = other.peer_id;
        version = std::move(other.version);
        time_started = other.time_started;
        pid = other.pid;
        hostname = std::move(other.hostname);
        cluster_port = other.cluster_port;
        reql_port = other.reql_port;
        http_admin_port = other.http_admin_port;
        canonical_addresses = std::move(other.canonical_addresses);
        argv = std::move(other.argv);
        actual_cache_size_bytes = other.actual_cache_size_bytes;
        jobs_mailbox = other.jobs_mailbox;
        get_stats_mailbox_address = other.get_stats_mailbox_address;
        log_mailbox = other.log_mailbox;
        server_config_business_card = other.server_config_business_card;
        local_issues = std::move(other.local_issues);
        peer_type = other.peer_type;
        return *this;
    }

    server_id_t server_id;

    /* this is redundant, since a directory entry is always associated with a peer */
    peer_id_t peer_id;

    /* This group of fields are for showing in `rethinkdb.server_status` */
    std::string version;   /* server version string, e.g. "rethinkdb 1.X.Y ..." */
    microtime_t time_started;
    int64_t pid;   /* really a `pid_t`, but we need a platform-independent type */
    std::string hostname;
    uint16_t cluster_port, reql_port;
    boost::optional<uint16_t> http_admin_port;
    std::set<host_and_port_t> canonical_addresses;
    std::vector<std::string> argv;
    uint64_t actual_cache_size_bytes;   /* might be user-set or automatically picked */

    jobs_manager_business_card_t jobs_mailbox;
    get_stats_mailbox_address_t get_stats_mailbox_address;
    log_server_business_card_t log_mailbox;
    boost::optional<server_config_business_card_t> server_config_business_card;
    local_issues_t local_issues;
    cluster_directory_peer_type_t peer_type;
};

RDB_DECLARE_SERIALIZABLE_FOR_CLUSTER(cluster_directory_metadata_t);

<<<<<<< HEAD
// ctx-less json adapter for directory_echo_wrapper_t
template <class T>
json_adapter_if_t::json_adapter_map_t get_json_subfields(directory_echo_wrapper_t<T> *target) {
    return get_json_subfields(&target->internal);
}

template <class T>
cJSON *render_as_json(directory_echo_wrapper_t<T> *target) {
    return render_as_json(&target->internal);
}

template <class T>
void apply_json_to(cJSON *change, directory_echo_wrapper_t<T> *target) {
    apply_json_to(change, &target->internal);
}

// ctx-less json adapter concept for cluster_directory_metadata_t
json_adapter_if_t::json_adapter_map_t get_json_subfields(cluster_directory_metadata_t *target);
cJSON *render_as_json(cluster_directory_metadata_t *target);
void apply_json_to(cJSON *change, cluster_directory_metadata_t *target);


// ctx-less json adapter for cluster_directory_peer_type_t
json_adapter_if_t::json_adapter_map_t get_json_subfields(cluster_directory_peer_type_t *);
cJSON *render_as_json(cluster_directory_peer_type_t *peer_type);
void apply_json_to(cJSON *, cluster_directory_peer_type_t *);
=======
enum metadata_search_status_t {
    METADATA_SUCCESS, METADATA_ERR_NONE, METADATA_ERR_MULTIPLE
};

bool check_metadata_status(metadata_search_status_t status,
                           const char *entity_type,
                           const std::string &entity_name,
                           bool expect_present,
                           std::string *error_out);
>>>>>>> fc67667d

template<class T>
bool search_metadata_by_uuid(
        std::map<uuid_u, deletable_t<T> > *map,
        const uuid_u &uuid,
        typename std::map<uuid_u, deletable_t<T> >::iterator *it_out) {
    auto it = map->find(uuid);
    if (it != map->end() && !it->second.is_deleted()) {
        *it_out = it;
        return true;
    } else {
        return false;
    }
}

template<class T>
bool search_const_metadata_by_uuid(
        const std::map<uuid_u, deletable_t<T> > *map,
        const uuid_u &uuid,
        typename std::map<uuid_u, deletable_t<T> >::const_iterator *it_out) {
    auto it = map->find(uuid);
    if (it != map->end() && !it->second.is_deleted()) {
        *it_out = it;
        return true;
    } else {
        return false;
    }
}

bool search_db_metadata_by_name(
        const databases_semilattice_metadata_t &metadata,
        const name_string_t &name,
        database_id_t *id_out,
        std::string *error_out);

bool search_table_metadata_by_name(
        const namespaces_semilattice_metadata_t &metadata,
        const database_id_t &db_id,
        const name_string_t &db_name,
        const name_string_t &name,
        namespace_id_t *id_out,
        std::string *error_out);

#endif  // CLUSTERING_ADMINISTRATION_METADATA_HPP_<|MERGE_RESOLUTION|>--- conflicted
+++ resolved
@@ -150,45 +150,6 @@
 
 RDB_DECLARE_SERIALIZABLE_FOR_CLUSTER(cluster_directory_metadata_t);
 
-<<<<<<< HEAD
-// ctx-less json adapter for directory_echo_wrapper_t
-template <class T>
-json_adapter_if_t::json_adapter_map_t get_json_subfields(directory_echo_wrapper_t<T> *target) {
-    return get_json_subfields(&target->internal);
-}
-
-template <class T>
-cJSON *render_as_json(directory_echo_wrapper_t<T> *target) {
-    return render_as_json(&target->internal);
-}
-
-template <class T>
-void apply_json_to(cJSON *change, directory_echo_wrapper_t<T> *target) {
-    apply_json_to(change, &target->internal);
-}
-
-// ctx-less json adapter concept for cluster_directory_metadata_t
-json_adapter_if_t::json_adapter_map_t get_json_subfields(cluster_directory_metadata_t *target);
-cJSON *render_as_json(cluster_directory_metadata_t *target);
-void apply_json_to(cJSON *change, cluster_directory_metadata_t *target);
-
-
-// ctx-less json adapter for cluster_directory_peer_type_t
-json_adapter_if_t::json_adapter_map_t get_json_subfields(cluster_directory_peer_type_t *);
-cJSON *render_as_json(cluster_directory_peer_type_t *peer_type);
-void apply_json_to(cJSON *, cluster_directory_peer_type_t *);
-=======
-enum metadata_search_status_t {
-    METADATA_SUCCESS, METADATA_ERR_NONE, METADATA_ERR_MULTIPLE
-};
-
-bool check_metadata_status(metadata_search_status_t status,
-                           const char *entity_type,
-                           const std::string &entity_name,
-                           bool expect_present,
-                           std::string *error_out);
->>>>>>> fc67667d
-
 template<class T>
 bool search_metadata_by_uuid(
         std::map<uuid_u, deletable_t<T> > *map,
