// Copyright 2010-2015 RethinkDB, all rights reserved.
#include "clustering/administration/jobs/manager.hpp"

#include <functional>
#include <iterator>

#include "concurrency/watchable.hpp"
#include "pprint/js_pprint.hpp"
#include "rdb_protocol/context.hpp"
#include "rdb_protocol/query_cache.hpp"

const size_t jobs_manager_t::printed_query_columns = 89;

const uuid_u jobs_manager_t::base_sindex_id =
    str_to_uuid("74d855a5-0c40-4930-a451-d1ce508ef2d2");

const uuid_u jobs_manager_t::base_disk_compaction_id =
    str_to_uuid("b8766ece-d15c-4f96-bee5-c0edacf10c9c");

const uuid_u jobs_manager_t::base_backfill_id =
    str_to_uuid("a5e1b38d-c712-42d7-ab4c-f177a3fb0d20");

jobs_manager_t::jobs_manager_t(mailbox_manager_t *_mailbox_manager,
                               server_id_t const &_server_id,
                               rdb_context_t *_rdb_context,
                               real_table_persistence_interface_t
                                   *_table_persistence_interface,
                               multi_table_manager_t *_multi_table_manager) :
    mailbox_manager(_mailbox_manager),
    server_id(_server_id),
    rdb_context(_rdb_context),
    table_persistence_interface(_table_persistence_interface),
    multi_table_manager(_multi_table_manager),
    get_job_reports_mailbox(_mailbox_manager,
                            std::bind(&jobs_manager_t::on_get_job_reports,
                                      this, ph::_1, ph::_2)),
    job_interrupt_mailbox(_mailbox_manager,
                          std::bind(&jobs_manager_t::on_job_interrupt,
                                    this, ph::_1, ph::_2)) { }

jobs_manager_business_card_t jobs_manager_t::get_business_card() {
    business_card_t business_card;
    business_card.get_job_reports_mailbox_address =
        get_job_reports_mailbox.get_address();
    business_card.job_interrupt_mailbox_address = job_interrupt_mailbox.get_address();
    return business_card;
}

void jobs_manager_t::on_get_job_reports(
        signal_t *interruptor,
        const business_card_t::return_mailbox_t::address_t &reply_address) {
    std::vector<query_job_report_t> query_job_reports;
    std::vector<disk_compaction_job_report_t> disk_compaction_job_reports;
    std::vector<index_construction_job_report_t> index_construction_job_reports;
    std::vector<backfill_job_report_t> backfill_job_reports;

    if (drainer.is_draining()) {
        // We're shutting down, send an empty reponse since we can't acquire a `drainer`
        // lock any more. Note the `mailbox_manager` is destructed after we are, thus
        // the pointer remains valid.
        send(mailbox_manager,
             reply_address,
             query_job_reports,
             disk_compaction_job_reports,
             index_construction_job_reports,
             backfill_job_reports);
        return;
    }

    auto lock = drainer.lock();

    // Note, as `time` is retrieved here a job may actually report to be started after
    // fetching the time, leading to a negative duration which we round to zero.
    microtime_t time = current_microtime();

<<<<<<< HEAD
    if (rdb_context != nullptr) {
        pmap(get_num_threads(), [&](int32_t threadnum) {
            // Here we need to store `query_job_report_t` locally to prevent multiple threads
            // from inserting into the outer `job_reports`.
            std::vector<query_job_report_t> query_job_reports_inner;
            {
                on_thread_t thread((threadnum_t(threadnum)));

                for (auto const &query_cache
                        : *rdb_context->get_query_caches_for_this_thread()) {
                    for (auto const &pair : *query_cache) {
                        if (pair.second->persistent_interruptor.is_pulsed()) {
                            continue;
                        }

                        auto render = pprint::render_as_javascript(
                            pair.second->term_storage->root_term());

                        query_job_reports_inner.emplace_back(
                            pair.second->job_id,
                            time - std::min(pair.second->start_time, time),
                            server_id,
                            query_cache->get_client_addr_port(),
                            pretty_print(printed_query_columns, render));
=======
    pmap(get_num_threads(), [&](int32_t threadnum) {
        // Here we need to store `query_job_report_t` locally to prevent multiple threads
        // from inserting into the outer `job_reports`.
        std::vector<query_job_report_t> query_job_reports_inner;
        {
            on_thread_t thread((threadnum_t(threadnum)));

            for (auto const &query_cache
                    : *rdb_context->get_query_caches_for_this_thread()) {
                for (auto const &pair : *query_cache) {
                    if (pair.second->persistent_interruptor.is_pulsed()) {
                        continue;
>>>>>>> 072575e3
                    }

                    auto render = pprint::render_as_javascript(
                        pair.second->original_query->query());

                    query_job_reports_inner.emplace_back(
                        pair.second->job_id,
                        time - std::min(pair.second->start_time, time),
                        server_id,
                        query_cache->get_client_addr_port(),
                        pretty_print(printed_query_columns, render));
                }
            }
        }
        query_job_reports.insert(
            query_job_reports.end(),
            std::make_move_iterator(query_job_reports_inner.begin()),
            std::make_move_iterator(query_job_reports_inner.end()));
    });

    if (table_persistence_interface != nullptr &&
            table_persistence_interface->is_gc_active()) {
        // Note that "disk_compaction" jobs do not have a duration.
        disk_compaction_job_reports.emplace_back(
            uuid_u::from_hash(base_disk_compaction_id, uuid_to_str(server_id)),
            -1,
            server_id);
    }

    multi_table_manager->visit_tables(interruptor, access_t::read,
    [&](const namespace_id_t &table_id,
            UNUSED multistore_ptr_t *multistore_ptr,
            table_manager_t *table_manager) {
        std::map<std::string, std::pair<sindex_config_t, sindex_status_t> > statuses =
            table_manager->get_sindex_manager().get_status(interruptor);
        for (const auto &status : statuses) {
            uuid_u id = uuid_u::from_hash(
                base_sindex_id, uuid_to_str(table_id) + status.first);

            /* Note that we only calculate the duration if the index construction is
               still in progress. */
            double duration = status.second.second.ready
                ? 0
                : time - std::min(status.second.second.start_time, time);

            index_construction_job_reports.emplace_back(
                id,
                duration,
                server_id,
                table_id,
                status.first,
                status.second.second.ready,
                status.second.second.blocks_processed,
                status.second.second.blocks_total);
        }

        std::map<region_t, backfill_progress_tracker_t::progress_tracker_t> backfills =
            table_manager->get_backfill_progress_tracker().get_progress_trackers();
        std::string base_str = uuid_to_str(server_id) + uuid_to_str(table_id);
        for (const auto &backfill : backfills) {
            uuid_u id = uuid_u::from_hash(
                base_backfill_id,
                base_str + uuid_to_str(backfill.second.source_server_id));

            /* As above we only calculate the duration if the backfill is still in
               progress. */
            double duration = backfill.second.is_ready
                ? 0
                : time - std::min(backfill.second.start_time, time);

            backfill_job_reports.emplace_back(
                id,
                duration,
                server_id,
                table_id,
                backfill.second.is_ready,
                backfill.second.progress,
                backfill.second.source_server_id,
                server_id);
        }
    });

    send(mailbox_manager,
         reply_address,
         query_job_reports,
         disk_compaction_job_reports,
         index_construction_job_reports,
         backfill_job_reports);
}

void jobs_manager_t::on_job_interrupt(
        UNUSED signal_t *interruptor, uuid_u const &id) {
    if (drainer.is_draining()) {
        // We're shutting down, the query job will be interrupted regardless.
        return;
    }

    auto lock = drainer.lock();

    pmap(get_num_threads(), [&](int32_t threadnum) {
        on_thread_t thread((threadnum_t(threadnum)));

        if (rdb_context != nullptr) {
            for (auto &&query_cache : *rdb_context->get_query_caches_for_this_thread()) {
                for (auto &&pair : *query_cache) {
                    if (pair.second->job_id == id) {
                        pair.second->persistent_interruptor.pulse_if_not_already_pulsed();
                        return;
                    }
                }
            }
        }
    });
}<|MERGE_RESOLUTION|>--- conflicted
+++ resolved
@@ -73,32 +73,6 @@
     // fetching the time, leading to a negative duration which we round to zero.
     microtime_t time = current_microtime();
 
-<<<<<<< HEAD
-    if (rdb_context != nullptr) {
-        pmap(get_num_threads(), [&](int32_t threadnum) {
-            // Here we need to store `query_job_report_t` locally to prevent multiple threads
-            // from inserting into the outer `job_reports`.
-            std::vector<query_job_report_t> query_job_reports_inner;
-            {
-                on_thread_t thread((threadnum_t(threadnum)));
-
-                for (auto const &query_cache
-                        : *rdb_context->get_query_caches_for_this_thread()) {
-                    for (auto const &pair : *query_cache) {
-                        if (pair.second->persistent_interruptor.is_pulsed()) {
-                            continue;
-                        }
-
-                        auto render = pprint::render_as_javascript(
-                            pair.second->term_storage->root_term());
-
-                        query_job_reports_inner.emplace_back(
-                            pair.second->job_id,
-                            time - std::min(pair.second->start_time, time),
-                            server_id,
-                            query_cache->get_client_addr_port(),
-                            pretty_print(printed_query_columns, render));
-=======
     pmap(get_num_threads(), [&](int32_t threadnum) {
         // Here we need to store `query_job_report_t` locally to prevent multiple threads
         // from inserting into the outer `job_reports`.
@@ -111,11 +85,10 @@
                 for (auto const &pair : *query_cache) {
                     if (pair.second->persistent_interruptor.is_pulsed()) {
                         continue;
->>>>>>> 072575e3
                     }
 
                     auto render = pprint::render_as_javascript(
-                        pair.second->original_query->query());
+                        pair.second->term_storage->root_term());
 
                     query_job_reports_inner.emplace_back(
                         pair.second->job_id,
