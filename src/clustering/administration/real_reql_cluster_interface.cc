--- conflicted
+++ resolved
@@ -1114,86 +1114,6 @@
     return true;
 }
 
-<<<<<<< HEAD
-/* Checks that divisor is indeed a divisor of multiple. */
-template <class T>
-bool is_joined(const T &multiple, const T &divisor) {
-    T cpy = multiple;
-
-    semilattice_join(&cpy, divisor);
-    return cpy == multiple;
-}
-
-template <typename T>
-bool grant_internal(
-        std::shared_ptr<semilattice_readwrite_view_t<auth_semilattice_metadata_t>>
-            auth_semilattice_view,
-        rdb_context_t *rdb_context,
-        auth::user_context_t const &user_context,
-        auth::username_t username,
-        ql::datum_t permissions,
-        signal_t *interruptor,
-        T permission_selector_function,
-        ql::datum_t *result_out,
-        admin_err_t *error_out) {
-    if (!user_context.is_admin()) {
-        *error_out = admin_err_t{
-            "Only administrators can grant permissions.",
-            query_state_t::FAILED};
-        return false;
-    }
-
-    if (username.is_admin()) {
-        *error_out = admin_err_t{
-            "The permissions of the user `" + username.to_string() +
-                "` can't be modified.",
-            query_state_t::FAILED};
-        return false;
-    }
-
-    auth_semilattice_metadata_t auth_metadata = auth_semilattice_view->get();
-    auto grantee = auth_metadata.m_users.find(username);
-    if (grantee == auth_metadata.m_users.end() ||
-            !static_cast<bool>(grantee->second.get_ref())) {
-        *error_out = admin_err_t{
-            "User `" + username.to_string() + "` not found.", query_state_t::FAILED};
-        return false;
-    }
-
-    ql::datum_t old_permissions;
-    ql::datum_t new_permissions;
-    try {
-        grantee->second.apply_write([&](boost::optional<auth::user_t> *user) {
-            auto &permissions_ref = permission_selector_function(user->get());
-            old_permissions = permissions_ref.to_datum();
-            permissions_ref.merge(permissions);
-            new_permissions = permissions_ref.to_datum();
-        });
-    } catch (admin_op_exc_t const &admin_op_exc) {
-        *error_out = admin_op_exc.to_admin_err();
-        return false;
-    }
-
-    auth_semilattice_view->join(auth_metadata);
-
-    // Wait for the metadata to propegate
-    rdb_context->get_auth_watchable()->run_until_satisfied(
-        [&](auth_semilattice_metadata_t const &metadata) -> bool {
-            return is_joined(auth_metadata, metadata);
-        },
-        interruptor);
-
-    ql::datum_object_builder_t result_builder;
-    result_builder.overwrite("granted", ql::datum_t(1.0));
-    result_builder.overwrite(
-        "permissions_changes",
-        make_replacement_pair(old_permissions, new_permissions));
-    *result_out = std::move(result_builder).to_datum();
-    return true;
-}
-
-=======
->>>>>>> ccc9520b
 bool real_reql_cluster_interface_t::grant_global(
         auth::user_context_t const &user_context,
         auth::username_t username,
