// Copyright 2010-2015 RethinkDB, all rights reserved.
#include "clustering/table_manager/table_meta_manager.hpp"

#include "clustering/generic/minidir.tcc"
#include "clustering/generic/raft_core.tcc"
#include "clustering/generic/raft_network.tcc"

/* RSI: Should be `since_N` where `N` is the version for Raft */
RDB_IMPL_SERIALIZABLE_3_SINCE_v1_16(table_meta_persistent_state_t,
    epoch, member_id, raft_state);

table_meta_manager_t::table_meta_manager_t(
        const server_id_t &_server_id,
        mailbox_manager_t *_mailbox_manager,
        watchable_map_t<peer_id_t, table_meta_manager_bcard_t>
            *_table_meta_manager_directory,
        watchable_map_t<std::pair<peer_id_t, namespace_id_t>, table_meta_bcard_t>
            *_table_meta_directory,
        table_meta_persistence_interface_t *_persistence_interface,
        const base_path_t &_base_path,
        io_backender_t *_io_backender) :
    server_id(_server_id),
    mailbox_manager(_mailbox_manager),
    table_meta_manager_directory(_table_meta_manager_directory),
    table_meta_directory(_table_meta_directory),
    persistence_interface(_persistence_interface),
    base_path(_base_path),
    io_backender(_io_backender),
    /* Whenever a server connects, we need to sync all of our tables to it. */
    table_meta_manager_directory_subs(
        table_meta_manager_directory,
        [this](const peer_id_t &peer, const table_meta_manager_bcard_t *bcard) {
            if (peer != mailbox_manager->get_me() && bcard != nullptr) {
                mutex_assertion_t::acq_t mutex_acq(&mutex);
                for (const auto &pair : tables) {
                    schedule_sync(pair.first, pair.second.get(), peer);
                }
            }
        }, false),
    /* Whenever a server changes its entry for a table in the directory, we need to
    re-sync that table to that server. */
    table_meta_directory_subs(
        table_meta_directory,
        [this](const std::pair<peer_id_t, namespace_id_t> &key,
                const table_meta_bcard_t *) {
            if (key.first != mailbox_manager->get_me()) {
                mutex_assertion_t::acq_t mutex_acq(&mutex);
                auto it = tables.find(key.second);
                if (it != tables.end()) {
                    schedule_sync(key.second, it->second.get(), key.first);
                }
            }
        }, false),
    action_mailbox(mailbox_manager,
        std::bind(&table_meta_manager_t::on_action, this,
            ph::_1, ph::_2, ph::_3, ph::_4, ph::_5, ph::_6, ph::_7)),
    get_config_mailbox(mailbox_manager,
        std::bind(&table_meta_manager_t::on_get_config, this,
            ph::_1, ph::_2, ph::_3))
{
    guarantee(!server_id.is_unset());

    /* Resurrect any tables that were sitting on disk from when we last shut down */
    cond_t non_interruptor;
    persistence_interface->read_all_tables(
        [&](const namespace_id_t &table_id, const table_meta_persistent_state_t &state,
                scoped_ptr_t<multistore_ptr_t> &&multistore_ptr) {
            mutex_assertion_t::acq_t global_mutex_acq(&mutex);
            guarantee(tables.count(table_id) == 0);
            table_t *table;
            tables[table_id].init(table = new table_t);
            new_mutex_acq_t table_mutex_acq(&table->mutex);
            global_mutex_acq.reset();
            table->multistore_ptr = std::move(multistore_ptr);
            table->active = make_scoped<active_table_t>(this, table_id, state.epoch,
                state.member_id, state.raft_state, table->multistore_ptr.get());
            raft_member_t<table_raft_state_t>::state_and_config_t raft_state =
                table->active->get_raft()->get_committed_state()->get();
            guarantee(raft_state.state.member_ids.at(server_id) == state.member_id,
                "Somehow we persisted a state in which we were not a member of the "
                "cluster");
            table->timestamp.epoch = state.epoch;
            table->timestamp.log_index = raft_state.log_index;
            table->is_deleted = false;

            /* This probably won't do anything, since we probably won't be connected to
            any other servers when `table_meta_manager_t` is created; but just in case,
            sync to any other servers that are connected. */
            table_meta_manager_directory->read_all(
                [&](const peer_id_t &peer, const table_meta_manager_bcard_t *) {
                    if (peer != mailbox_manager->get_me()) {
                        schedule_sync(table_id, table, peer);
                    }
                });
        },
        &non_interruptor);
}

table_meta_manager_t::leader_table_t::leader_table_t(
        table_meta_manager_t *_parent,
        active_table_t *_active_table) :
    parent(_parent),
    active_table(_active_table),
    contract_ack_read_manager(parent->mailbox_manager),
    coordinator(active_table->get_raft(), contract_ack_read_manager.get_values()),
    set_config_mailbox(parent->mailbox_manager,
        std::bind(&leader_table_t::on_set_config, this, ph::_1, ph::_2, ph::_3))
{
    active_table->change_bcard_entry([&](table_meta_bcard_t *bcard) {
        table_meta_bcard_t::leader_bcard_t leader_bcard;
        leader_bcard.uuid = generate_uuid();
        leader_bcard.set_config_mailbox = set_config_mailbox.get_address();
        leader_bcard.contract_ack_minidir_bcard = contract_ack_read_manager.get_bcard();
        bcard->leader = boost::make_optional(leader_bcard);
        return true;
    });
}

table_meta_manager_t::leader_table_t::~leader_table_t() {
    active_table->change_bcard_entry([&](table_meta_bcard_t *bcard) {
        bcard->leader = boost::none;
        return true;
    });
}

void table_meta_manager_t::leader_table_t::on_set_config(
        signal_t *interruptor,
        const table_config_and_shards_t &new_config,
        const mailbox_t<void(boost::optional<table_meta_manager_bcard_t::timestamp_t>)>::
            address_t &reply_addr) {
    boost::optional<raft_log_index_t> result = coordinator.change_config(
        [&](table_config_and_shards_t *config) { *config = new_config; },
        interruptor);
    if (static_cast<bool>(result)) {
        table_meta_manager_bcard_t::timestamp_t timestamp;
        timestamp.epoch = active_table->epoch;
        timestamp.log_index = *result;
        send(parent->mailbox_manager, reply_addr, boost::make_optional(timestamp));
    } else {
        send(parent->mailbox_manager, reply_addr,
            boost::optional<table_meta_manager_bcard_t::timestamp_t>());
    }
}

table_meta_manager_t::active_table_t::active_table_t(
        table_meta_manager_t *_parent,
        const namespace_id_t &_table_id,
        const table_meta_manager_bcard_t::timestamp_t::epoch_t &_epoch,
        const raft_member_id_t &_member_id,
        const raft_persistent_state_t<table_raft_state_t> &initial_state,
        multistore_ptr_t *multistore_ptr) :
    parent(_parent),
    table_id(_table_id),
    epoch(_epoch),
    member_id(_member_id),
    perfmon_membership(
        &get_global_perfmon_collection(), &perfmon_collection, uuid_to_str(_table_id)),
    raft(member_id, parent->mailbox_manager, raft_directory.get_values(), this,
        initial_state),
    execution_bcard_read_manager(parent->mailbox_manager),
    contract_executor(
        parent->server_id, parent->mailbox_manager, raft.get_raft(),
        execution_bcard_read_manager.get_values(), multistore_ptr, parent->base_path,
        parent->io_backender, &parent->backfill_throttler, &perfmon_collection),
    execution_bcard_write_manager(
        parent->mailbox_manager,
        contract_executor.get_local_contract_execution_bcards(),
        execution_bcard_minidir_directory.get_values()),
    contract_ack_write_manager(
        parent->mailbox_manager,
        contract_executor.get_acks(),
        contract_ack_minidir_directory.get_values()),
    table_query_bcard_source(
        &parent->table_query_bcard_combiner,
        table_id,
        contract_executor.get_local_table_query_bcards()),
    table_directory_subs(
        parent->table_meta_directory,
        std::bind(&active_table_t::on_table_directory_change, this, ph::_1, ph::_2),
        true),
    raft_committed_subs(std::bind(&active_table_t::on_raft_committed_change, this)),
    raft_readiness_subs(std::bind(&active_table_t::on_raft_readiness_change, this))
{
    guarantee(!member_id.is_nil());
    guarantee(!epoch.id.is_unset());

    /* Set up the initial table bcard */
    {
        table_meta_bcard_t bcard;
        bcard.timestamp.epoch = epoch;
        raft.get_raft()->get_committed_state()->apply_read(
            [&](const raft_member_t<table_raft_state_t>::state_and_config_t *sc) {
                bcard.timestamp.log_index = sc->log_index;
                bcard.database = sc->state.config.config.database;
                bcard.name = sc->state.config.config.name;
            });
        bcard.raft_member_id = member_id;
        bcard.raft_business_card = raft.get_business_card();
        bcard.execution_bcard_minidir_bcard = execution_bcard_read_manager.get_bcard();
        bcard.server_id = parent->server_id;
        bcard_entry = make_scoped<watchable_map_var_t<namespace_id_t,
            table_meta_bcard_t>::entry_t>(
                &parent->table_meta_bcards, table_id, bcard);
    }

    {
        watchable_t<raft_member_t<table_raft_state_t>::state_and_config_t>::freeze_t
            freeze(raft.get_raft()->get_committed_state());
        raft_committed_subs.reset(raft.get_raft()->get_committed_state(), &freeze);
    }

    {
        watchable_t<bool>::freeze_t freeze(raft.get_raft()->get_readiness_for_change());
        raft_readiness_subs.reset(raft.get_raft()->get_readiness_for_change(), &freeze);
    }
}

void table_meta_manager_t::active_table_t::write_persistent_state(
        const raft_persistent_state_t<table_raft_state_t> &inner_ps,
        signal_t *interruptor) {
    table_meta_persistent_state_t outer_ps;
    outer_ps.epoch = epoch;
    outer_ps.member_id = member_id;
    outer_ps.raft_state = inner_ps;
    parent->persistence_interface->update_table(table_id, outer_ps, interruptor);
}

void table_meta_manager_t::active_table_t::on_table_directory_change(
        const std::pair<peer_id_t, namespace_id_t> &key,
        const table_meta_bcard_t *bcard) {
    if (key.second == table_id) {
        /* Update `raft_directory` */
        if (bcard != nullptr && bcard->timestamp.epoch == epoch) {
            raft_directory.set_key(
                key.first,
                bcard->raft_member_id,
                bcard->raft_business_card);
        } else {
            raft_directory.delete_key(key.first);
        }

        /* Update `execution_bcard_minidir_directory` */
        if (bcard != nullptr) {
            execution_bcard_minidir_directory.set_key(
                key.first,
                bcard->server_id,
                bcard->execution_bcard_minidir_bcard);
        } else {
            execution_bcard_minidir_directory.delete_key(key.first);
        }

        /* Update `current_ack_minidir_directory` */
        if (bcard != nullptr && static_cast<bool>(bcard->leader)) {
            contract_ack_minidir_directory.set_key(
                key.first,
                bcard->leader->uuid,
                bcard->leader->contract_ack_minidir_bcard);
        } else {
            contract_ack_minidir_directory.delete_key(key.first);
        }
    }
}

void table_meta_manager_t::active_table_t::on_raft_committed_change() {
    /* Check if the table's name or database changed, and update the bcard if so */
    raft.get_raft()->get_committed_state()->apply_read(
    [&](const raft_member_t<table_raft_state_t>::state_and_config_t *sc) {
        bcard_entry->change([&](table_meta_bcard_t *bcard) {
            if (sc->state.config.config.name != bcard->name ||
                    sc->state.config.config.database != bcard->database) {
                bcard->timestamp.log_index = sc->log_index;
                bcard->name = sc->state.config.config.name;
                bcard->database = sc->state.config.config.database;
                return true;
            } else {
                /* If we return `false`, updates won't be sent to the other servers. This
                way, we don't send a message to every server every time Raft commits a
                change. */
                return false;
            }
        });
    });

    /* Every time the Raft cluster commits a transaction, we re-sync to every other
    server in the cluster. This is because the transaction might consist of adding or
    removing a server, in which case we need to notify that server. */
    mutex_assertion_t::acq_t mutex_acq(&parent->mutex);
    auto it = parent->tables.find(table_id);
    guarantee(it != parent->tables.end());
    parent->table_meta_manager_directory->read_all(
    [&](const peer_id_t &peer, const table_meta_manager_bcard_t *) {
        if (peer != parent->mailbox_manager->get_me()) {
            parent->schedule_sync(table_id, it->second.get(), peer);
        }
    });
}

void table_meta_manager_t::active_table_t::on_raft_readiness_change() {
    /* Create or destroy `leader` depending on whether we are the Raft cluster's leader.
    Since `leader_table_t`'s constructor and destructor may block, we have to spawn a
    coroutine to do it. */
    auto_drainer_t::lock_t keepalive(&drainer);
    coro_t::spawn_sometime([this, keepalive /* important to capture */]() {
        new_mutex_acq_t mutex_acq(&leader_mutex);
        bool ready = raft.get_raft()->get_readiness_for_change()->get();
        if (ready && !leader.has()) {
            leader.init(new leader_table_t(parent, this));
        } else if (!ready && leader.has()) {
            leader.reset();
        }
    });
}

void table_meta_manager_t::on_action(
        signal_t *interruptor,
        const namespace_id_t &table_id,
        const table_meta_manager_bcard_t::timestamp_t &timestamp,
        bool is_deletion,
        const boost::optional<raft_member_id_t> &member_id,
        const boost::optional<raft_persistent_state_t<table_raft_state_t> >
            &initial_state,
        const mailbox_t<void()>::address_t &ack_addr) {
    /* Validate the incoming message */
    guarantee(static_cast<bool>(member_id) == static_cast<bool>(initial_state));
    guarantee(!(is_deletion && static_cast<bool>(member_id)));
    guarantee(is_deletion == timestamp.epoch.id.is_nil());

    /* Find or create the table record for this table */
    mutex_assertion_t::acq_t global_mutex_acq(&mutex);
    bool is_new = (tables.count(table_id) == 0);
    table_t *table;
    scoped_ptr_t<table_t> *table_ptr = &tables[table_id];
    if (!table_ptr->has()) {
        table_ptr->init(table = new table_t);
    } else {
        table = table_ptr->get();
    }
    new_mutex_in_line_t table_mutex_in_line(&table->mutex);
    global_mutex_acq.reset();
    wait_interruptible(table_mutex_in_line.acq_signal(), interruptor);

    /* Validate existing record */
    if (!is_new) {
        guarantee(!(table->is_deleted && !is_deletion), "Can't un-delete a table");
        guarantee(table->is_deleted == table->timestamp.epoch.id.is_nil());
        guarantee(table->multistore_ptr.has() == table->active.has());
    }

    /* Reject outdated or redundant messages */
    if (!is_new && !timestamp.supersedes(table->timestamp)) {
        if (!ack_addr.is_nil()) {
            send(mailbox_manager, ack_addr);
        }
        return;
    }

    /* Bring record up to date */
    if (static_cast<bool>(member_id) && !table->active.has()) {
        /* The table is being created, or we are joining it */
        table_meta_persistent_state_t st;
        st.epoch = timestamp.epoch;
        st.member_id = *member_id;
        st.raft_state = *initial_state;
        persistence_interface->add_table(
            table_id, st, &table->multistore_ptr, interruptor);
        table->active = make_scoped<active_table_t>(this, table_id, timestamp.epoch,
            *member_id, *initial_state,
            table->multistore_ptr.get());
    } else if (!static_cast<bool>(member_id) && table->active.has()) {
        /* The table is being dropped, or we are leaving it */
        table->active.reset();
        table->multistore_ptr.reset();
        persistence_interface->remove_table(table_id, interruptor);
    } else if (static_cast<bool>(member_id) && table->active.has() &&
            (table->timestamp.epoch != timestamp.epoch ||
                table->active->member_id != *member_id)) {
        /* If the epoch changed, then the table's configuration was manually overridden.
        If the member ID changed, then we were removed and then re-added, but we never
        processed the removal message. In either case, we have to destroy and re-create
        `table->active`. */
        table->active.reset();
        table_meta_persistent_state_t st;
        st.epoch = timestamp.epoch;
        st.member_id = *member_id;
        st.raft_state = *initial_state;
        persistence_interface->update_table(table_id, st, interruptor);
        table->active = make_scoped<active_table_t>(this, table_id, timestamp.epoch,
            *member_id, *initial_state, table->multistore_ptr.get());
    }

    table->timestamp = timestamp;
    table->is_deleted = is_deletion;

    /* Sync this table to all other peers. This is usually redundant, but if we encounter
    non-transitive connectivity it can prevent a stall. For example, suppose that server
    A creates a new table, which is hosted on B, C, and D; but the messages from A to
    C and D are lost. This code path will cause B to forward the messages to C and D
    instead of being stuck in a limbo state. */
    table_meta_manager_directory->read_all(
    [&](const peer_id_t &peer, const table_meta_manager_bcard_t *) {
        if (peer != mailbox_manager->get_me()) {
            schedule_sync(table_id, table, peer);
        }
    });

    if (!ack_addr.is_nil()) {
        send(mailbox_manager, ack_addr);
    }
}

void table_meta_manager_t::on_get_config(
        signal_t *interruptor,
        const boost::optional<namespace_id_t> &table_id,
        const mailbox_t<void(std::map<namespace_id_t, table_config_and_shards_t>)>::
            address_t &reply_addr) {
    std::map<namespace_id_t, table_config_and_shards_t> result;
    if (static_cast<bool>(table_id)) {
        /* Fetch information for a specific table. */
        mutex_assertion_t::acq_t global_mutex_acq(&mutex);
        auto it = tables.find(*table_id);
        if (it != tables.end()) {
            new_mutex_in_line_t table_mutex_in_line(&it->second->mutex);
            global_mutex_acq.reset();
            wait_interruptible(table_mutex_in_line.acq_signal(), interruptor);
            if (it->second->active.has()) {
                it->second->active->get_raft()->get_committed_state()->apply_read(
                [&](const raft_member_t<table_raft_state_t>::state_and_config_t *s) {
                    result[*table_id] = s->state.config;
                });
            }
        }
    } else {
        /* Fetch information for all tables that we know about. First we get in line for
        each mutex, then we release the global mutex assertion, then we wait for each
        mutex to be ready and copy out its data. */
        mutex_assertion_t::acq_t global_mutex_acq(&mutex);
        std::map<namespace_id_t, scoped_ptr_t<new_mutex_in_line_t> >
            table_mutex_in_lines;
        for (const auto &pair : tables) {
            table_mutex_in_lines[pair.first] =
                make_scoped<new_mutex_in_line_t>(&pair.second->mutex);
        }
        global_mutex_acq.reset();
        for (const auto &pair : table_mutex_in_lines) {
            wait_interruptible(pair.second->acq_signal(), interruptor);
            auto it = tables.find(pair.first);
            guarantee(it != tables.end());
            if (it->second->active.has()) {
                it->second->active->get_raft()->get_committed_state()->apply_read(
                [&](const raft_member_t<table_raft_state_t>::state_and_config_t *s) {
                    result[pair.first] = s->state.config;
                });
<<<<<<< HEAD
=======
            }
        }
    }
    send(mailbox_manager, reply_addr, result);
}

void table_meta_manager_t::on_set_config(
        signal_t *interruptor,
        const namespace_id_t &table_id,
        const table_config_and_shards_t &new_config,
        const mailbox_t<void(boost::optional<table_meta_manager_bcard_t::timestamp_t>)>::
            address_t &reply_addr) {
    /* Find the table in question and see if we're hosting it */
    boost::optional<table_meta_manager_bcard_t::timestamp_t> result;
    mutex_assertion_t::acq_t global_mutex_acq(&mutex);
    auto it = tables.find(table_id);
    if (it != tables.end()) {
        new_mutex_in_line_t table_mutex_in_line(&it->second->mutex);
        global_mutex_acq.reset();
        wait_interruptible(table_mutex_in_line.acq_signal(), interruptor);
        if (it->second->active.has()) {
            /* OK, so we are hosting the table. Time to attempt the change. */
            raft_member_t<table_raft_state_t> *raft =
                it->second->active->get_raft();

            table_config_and_shards_t old_config;
            scoped_ptr_t<raft_member_t<table_raft_state_t>::change_token_t>
                change_token;
            raft_log_index_t log_index;

            /* We need to make sure that `change_lock` goes out of scope before we wait
            on the token, so we construct a nested scope */
            {
                raft_member_t<table_raft_state_t>::change_lock_t change_lock(
                    raft, interruptor);

                /* Record the previous value. We'll compare it to the new value to see if
                we need to update the directory. */
                old_config = raft->get_latest_state()->get().state.config;
                guarantee(new_config.config.primary_key ==
                    old_config.config.primary_key);

                /* Here's where we actually apply the change. */
                table_raft_state_t::change_t::set_table_config_t c;
                c.new_config = new_config;
                table_raft_state_t::change_t change(c);
                change_token = raft->propose_change(&change_lock, change, interruptor);

                /* Record the new log index, which we'll return to the caller */
                log_index = raft->get_latest_state()->get().log_index;
            }

            wait_interruptible(change_token->get_ready_signal(), interruptor);
            if (change_token->wait()) {
                /* The change succeeded. */

                /* If the name or database changed, update the directory */
                if (old_config.config.database != new_config.config.database ||
                        old_config.config.name != new_config.config.name) {
                    it->second->active->update_bcard(true);
                }

                /* Send the timestamp back to the caller */
                table_meta_manager_bcard_t::timestamp_t timestamp;
                timestamp.epoch = it->second->active->epoch;
                timestamp.log_index = log_index;
                result = boost::make_optional(timestamp);
>>>>>>> 21584b81
            }
        }
    }
    send(mailbox_manager, reply_addr, result);
}

void table_meta_manager_t::do_sync(
        const namespace_id_t &table_id,
        const table_t &table,
        const server_id_t &other_server_id,
        const boost::optional<table_meta_bcard_t> &table_bcard,
        const table_meta_manager_bcard_t &table_manager_bcard) {
    if (table.is_deleted && static_cast<bool>(table_bcard)) {
        send(mailbox_manager, table_manager_bcard.action_mailbox,
            table_id, table.timestamp, true, boost::optional<raft_member_id_t>(),
            boost::optional<raft_persistent_state_t<table_raft_state_t> >(),
            mailbox_t<void()>::address_t());
    } else if (table.active.has()) {
        raft_log_index_t log_index;
        boost::optional<raft_member_id_t> member_id;
        table.active->get_raft()->get_committed_state()->apply_read(
            [&](const raft_member_t<table_raft_state_t>::state_and_config_t *st) {
                log_index = st->log_index;
                auto it = st->state.member_ids.find(other_server_id);
                if (it != st->state.member_ids.end()) {
                    member_id = it->second;
                }
            });
        if (static_cast<bool>(member_id) != static_cast<bool>(table_bcard) ||
                (static_cast<bool>(member_id) && static_cast<bool>(table_bcard) &&
                    (table.timestamp.epoch.supersedes(table_bcard->timestamp.epoch) ||
                        *member_id != table_bcard->raft_member_id))) {
            boost::optional<raft_persistent_state_t<table_raft_state_t> > initial_state;
            if (static_cast<bool>(member_id)) {
                initial_state = table.active->get_raft()->get_state_for_init();
            }
            table_meta_manager_bcard_t::timestamp_t timestamp;
            timestamp.epoch = table.timestamp.epoch;
            timestamp.log_index = log_index;
            send(mailbox_manager, table_manager_bcard.action_mailbox,
                table_id, timestamp, false, member_id, initial_state,
                mailbox_t<void()>::address_t());
        }
    }
}

void table_meta_manager_t::schedule_sync(
        const namespace_id_t &table_id,
        table_t *table,
        const peer_id_t &peer_id) {
    ASSERT_FINITE_CORO_WAITING;
    table->to_sync_set.insert(peer_id);
    if (table->sync_coro_running) {
        /* The sync coro will pick up our change when it finishes the current batch */
        return;
    }
    guarantee(table->to_sync_set.size() == 1, "If there were other changes queued up, "
        "the sync coro should have already been running");
    table->sync_coro_running = true;
    auto_drainer_t::lock_t keepalive(&drainer);
    /* Spawn the sync coroutine. Note that we have at most one instance of this coroutine
    per table running at any given time. The naive approach would be to spawn one
    instance every time that `schedule_sync()` is called. The problem is that
    `schedule_sync()` may be called redundantly many times; this approach means that a
    lot of the redundant calls will be collapsed. */
    coro_t::spawn_sometime(
    [this, keepalive /* important to capture */, table_id, table]() {
        try {
            mutex_assertion_t::acq_t global_mutex_acq(&mutex);
            while (!table->to_sync_set.empty()) {
                std::set<peer_id_t> to_sync_set;
                std::swap(table->to_sync_set, to_sync_set);
                new_mutex_in_line_t table_mutex_in_line(&table->mutex);
                global_mutex_acq.reset();
                wait_interruptible(table_mutex_in_line.acq_signal(),
                    keepalive.get_drain_signal());
                for (const peer_id_t &peer : to_sync_set) {
                    guarantee(peer != mailbox_manager->get_me());
                    /* Removing `peer` from `table->to_sync_set` isn't strictly
                    necessary, but it sometimes reduces redundant traffic */
                    table->to_sync_set.erase(peer);
                    boost::optional<table_meta_manager_bcard_t>
                        table_meta_manager_bcard =
                            table_meta_manager_directory->get_key(peer);
                    if (!static_cast<bool>(table_meta_manager_bcard)) {
                        /* Peer is not connected. */
                        continue;
                    }
                    do_sync(
                        table_id,
                        *table,
                        table_meta_manager_bcard->server_id,
                        table_meta_directory->get_key(std::make_pair(peer, table_id)),
                        *table_meta_manager_bcard);
                }
                global_mutex_acq.reset(&mutex);
            }
            table->sync_coro_running = false;
        } catch (const interrupted_exc_t &) {
            /* We're shutting down. Don't continue syncing. `sync_coro_running` will be
            left in the `true` state, but that doesn't matter. */
        }
    });
}
<|MERGE_RESOLUTION|>--- conflicted
+++ resolved
@@ -159,7 +159,12 @@
         initial_state),
     execution_bcard_read_manager(parent->mailbox_manager),
     contract_executor(
-        parent->server_id, parent->mailbox_manager, raft.get_raft(),
+        parent->server_id, parent->mailbox_manager,
+        raft.get_raft()->get_committed_state()->subview(
+            [](const raft_member_t<table_raft_state_t>::state_and_config_t &sc)
+                    -> table_raft_state_t {
+                return sc.state;
+            }),
         execution_bcard_read_manager.get_values(), multistore_ptr, parent->base_path,
         parent->io_backender, &parent->backfill_throttler, &perfmon_collection),
     execution_bcard_write_manager(
@@ -450,76 +455,6 @@
                 [&](const raft_member_t<table_raft_state_t>::state_and_config_t *s) {
                     result[pair.first] = s->state.config;
                 });
-<<<<<<< HEAD
-=======
-            }
-        }
-    }
-    send(mailbox_manager, reply_addr, result);
-}
-
-void table_meta_manager_t::on_set_config(
-        signal_t *interruptor,
-        const namespace_id_t &table_id,
-        const table_config_and_shards_t &new_config,
-        const mailbox_t<void(boost::optional<table_meta_manager_bcard_t::timestamp_t>)>::
-            address_t &reply_addr) {
-    /* Find the table in question and see if we're hosting it */
-    boost::optional<table_meta_manager_bcard_t::timestamp_t> result;
-    mutex_assertion_t::acq_t global_mutex_acq(&mutex);
-    auto it = tables.find(table_id);
-    if (it != tables.end()) {
-        new_mutex_in_line_t table_mutex_in_line(&it->second->mutex);
-        global_mutex_acq.reset();
-        wait_interruptible(table_mutex_in_line.acq_signal(), interruptor);
-        if (it->second->active.has()) {
-            /* OK, so we are hosting the table. Time to attempt the change. */
-            raft_member_t<table_raft_state_t> *raft =
-                it->second->active->get_raft();
-
-            table_config_and_shards_t old_config;
-            scoped_ptr_t<raft_member_t<table_raft_state_t>::change_token_t>
-                change_token;
-            raft_log_index_t log_index;
-
-            /* We need to make sure that `change_lock` goes out of scope before we wait
-            on the token, so we construct a nested scope */
-            {
-                raft_member_t<table_raft_state_t>::change_lock_t change_lock(
-                    raft, interruptor);
-
-                /* Record the previous value. We'll compare it to the new value to see if
-                we need to update the directory. */
-                old_config = raft->get_latest_state()->get().state.config;
-                guarantee(new_config.config.primary_key ==
-                    old_config.config.primary_key);
-
-                /* Here's where we actually apply the change. */
-                table_raft_state_t::change_t::set_table_config_t c;
-                c.new_config = new_config;
-                table_raft_state_t::change_t change(c);
-                change_token = raft->propose_change(&change_lock, change, interruptor);
-
-                /* Record the new log index, which we'll return to the caller */
-                log_index = raft->get_latest_state()->get().log_index;
-            }
-
-            wait_interruptible(change_token->get_ready_signal(), interruptor);
-            if (change_token->wait()) {
-                /* The change succeeded. */
-
-                /* If the name or database changed, update the directory */
-                if (old_config.config.database != new_config.config.database ||
-                        old_config.config.name != new_config.config.name) {
-                    it->second->active->update_bcard(true);
-                }
-
-                /* Send the timestamp back to the caller */
-                table_meta_manager_bcard_t::timestamp_t timestamp;
-                timestamp.epoch = it->second->active->epoch;
-                timestamp.log_index = log_index;
-                result = boost::make_optional(timestamp);
->>>>>>> 21584b81
             }
         }
     }
