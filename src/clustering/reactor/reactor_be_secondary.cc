--- conflicted
+++ resolved
@@ -217,18 +217,7 @@
             }
 
             try {
-<<<<<<< HEAD
-                /* Generate a session id to do our backfill. */
-                backfill_session_id_t backfill_session_id = generate_uuid();
-
-                reactor_business_card_details::backfill_location_t backfill_location(backfill_session_id,
-                                                                                     peer_id,
-                                                                                     activity_id);
-
                 /* We have found a broadcaster (a primary replica to track) so now we
-=======
-                /* We have found a broadcaster (a master to track) so now we
->>>>>>> 0e85e1a4
                  * need to backfill to get up to date. */
                 directory_entry.set(reactor_business_card_t::secondary_backfilling_t());
 
