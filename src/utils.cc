--- conflicted
+++ resolved
@@ -24,6 +24,7 @@
 #endif
 #else
 #include <sys/time.h>
+#include <sys/types.h>
 #include <sys/resource.h>
 #endif
 
@@ -110,6 +111,8 @@
 
 
 void print_hexdump(const void *vbuf, size_t offset, size_t ulength) {
+    flockfile(stderr);
+
     if (ulength == 0) {
         debugf("(data length is zero)\n");
     }
@@ -273,21 +276,16 @@
     return ptr;
 }
 
-<<<<<<< HEAD
+void *raw_malloc_page_aligned(size_t size) {
+    return raw_malloc_aligned(size, getpagesize());
+}
+
 void raw_free_aligned(void *ptr) {
 #ifdef _MSC_VER
     _aligned_free(ptr);
 #else
     free(ptr);
 #endif
-=======
-void *raw_malloc_page_aligned(size_t size) {
-    return raw_malloc_aligned(size, getpagesize());
-}
-
-void raw_free_aligned(void *ptr) {
-    free(ptr);
->>>>>>> b2a223b5
 }
 
 void *rmalloc(size_t size) {
