--- conflicted
+++ resolved
@@ -34,27 +34,6 @@
     cache.init(new cache_t(serializer, &cache_dynamic_config, &perfmon_collection));
 
     if (create) {
-<<<<<<< HEAD
-        btree_slice_t::create(cache.get());
-    }
-
-    btree.init(new btree_slice_t(cache.get(), &perfmon_collection, "primary"));
-
-    if (create) {
-        // Initialize metainfo to an empty `binary_blob_t` because its domain is
-        // required to be `protocol_t::region_t::universe()` at all times
-        /* Wow, this is a lot of lines of code for a simple concept. Can we do better? */
-
-        scoped_ptr_t<transaction_t> txn;
-        scoped_ptr_t<real_superblock_t> superblock;
-        order_token_t order_token = order_source.check_in("btree_store_t<" + protocol_t::protocol_name + ">::store_t::store_t");
-        order_token = btree->pre_begin_txn_checkpoint_.check_through(order_token);
-        get_btree_superblock_and_txn(btree.get(), rwi_write, 1, repli_timestamp_t::invalid, order_token, &superblock, &txn);
-        buf_lock_t* sb_buf = superblock->get();
-        clear_superblock_metainfo(txn.get(), sb_buf);
-
-=======
->>>>>>> 61e596e1
         vector_stream_t key;
         write_message_t msg;
         typename protocol_t::region_t kr = protocol_t::region_t::universe();   // `operator<<` needs a non-const reference  // TODO <- what
@@ -65,7 +44,7 @@
         btree_slice_t::create(cache.get(), key.vector(), std::vector<char>());
     }
 
-    btree.init(new btree_slice_t(cache.get(), &perfmon_collection));
+    btree.init(new btree_slice_t(cache.get(), &perfmon_collection, "primary"));
 }
 
 template <class protocol_t>
@@ -341,7 +320,12 @@
 
         sindex.opaque_definition = definition;
 
-        btree_slice_t::create(txn->get_cache(), sindex.superblock, txn);
+        /* Notice we're passing in empty strings for metainfo. The metainfo in
+         * the sindexes isn't used for anything but this could perhaps be
+         * something that would give a better error if someone did try to use
+         * it... on the other hand this code isn't exactly idiot proof even
+         * with that. */
+        btree_slice_t::create(txn->get_cache(), sindex.superblock, txn, std::vector<char>(), std::vector<char>());
         secondary_index_slices.insert(id, new btree_slice_t(cache.get(), &perfmon_collection, uuid_to_str(id)));
 
         // TODO when we have post construction this will be set to false and
@@ -406,7 +390,8 @@
                  * us to reacquire later when we make a btree_store. */
             }
 
-            btree_slice_t::create(txn->get_cache(), sindex.superblock, txn);
+            btree_slice_t::create(txn->get_cache(), sindex.superblock, txn,
+                    std::vector<char>(), std::vector<char>());
             uuid_u id = it->first;
             secondary_index_slices.insert(id, new btree_slice_t(cache.get(), &perfmon_collection, uuid_to_str(it->first)));
 
