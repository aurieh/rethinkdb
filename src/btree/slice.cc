--- conflicted
+++ resolved
@@ -41,11 +41,7 @@
     boost::scoped_ptr<cache_t> cache(new cache_t(serializer, &startup_dynamic_config));
 
     /* Initialize the btree superblock and the delete queue */
-<<<<<<< HEAD
-    boost::shared_ptr<transaction_t> txn(new transaction_t(cache.get(), rwi_write, 1, repli_timestamp_t::distant_past(), order_token_t::ignore));
-=======
-    boost::shared_ptr<transactor_t> txor(new transactor_t(cache.get(), rwi_write, 1, repli_timestamp_t::distant_past, order_token_t::ignore));
->>>>>>> d9becd46
+    boost::shared_ptr<transaction_t> txn(new transaction_t(cache.get(), rwi_write, 1, repli_timestamp_t::distant_past, order_token_t::ignore));
 
     buf_lock_t superblock(txn.get(), SUPERBLOCK_ID, rwi_write);
 
@@ -147,13 +143,8 @@
 
 void btree_slice_t::set_replication_clock(repli_timestamp_t t) {
     on_thread_t th(cache()->home_thread);
-<<<<<<< HEAD
-    transaction_t transaction(cache(), rwi_write, 0, repli_timestamp_t::distant_past(), order_token_t::ignore);
-    buf_lock_t superblock(&transaction, SUPERBLOCK_ID, rwi_write);
-=======
-    transactor_t transactor(cache(), rwi_write, 0, repli_timestamp_t::distant_past, order_token_t::ignore);
-    buf_lock_t superblock(transactor, SUPERBLOCK_ID, rwi_write);
->>>>>>> d9becd46
+    transaction_t transaction(cache(), rwi_write, 0, repli_timestamp_t::distant_past, order_token_t::ignore);
+    buf_lock_t superblock(&transaction, SUPERBLOCK_ID, rwi_write);
     btree_superblock_t *sb = reinterpret_cast<btree_superblock_t *>(superblock->get_data_major_write());
     sb->replication_clock = t;
 }
@@ -163,91 +154,56 @@
 
 repli_timestamp btree_slice_t::get_replication_clock() {
     on_thread_t th(cache()->home_thread);
-<<<<<<< HEAD
-    transaction_t transaction(cache(), rwi_read, 0, repli_timestamp_t::distant_past(), order_token_t::ignore);
-    buf_lock_t superblock(&transaction, SUPERBLOCK_ID, rwi_read);
-=======
-    transactor_t transactor(cache(), rwi_read, 0, repli_timestamp_t::distant_past, order_token_t::ignore);
-    buf_lock_t superblock(transactor, SUPERBLOCK_ID, rwi_read);
->>>>>>> d9becd46
+    transaction_t transaction(cache(), rwi_read, 0, repli_timestamp_t::distant_past, order_token_t::ignore);
+    buf_lock_t superblock(&transaction, SUPERBLOCK_ID, rwi_read);
     const btree_superblock_t *sb = reinterpret_cast<const btree_superblock_t *>(superblock->get_data_read());
     return sb->replication_clock;
 }
 
 void btree_slice_t::set_last_sync(repli_timestamp_t t) {
     on_thread_t th(cache()->home_thread);
-<<<<<<< HEAD
-    transaction_t transaction(cache(), rwi_write, 0, repli_timestamp_t::distant_past(), order_token_t::ignore);
-    buf_lock_t superblock(&transaction, SUPERBLOCK_ID, rwi_write);
-=======
-    transactor_t transactor(cache(), rwi_write, 0, repli_timestamp_t::distant_past, order_token_t::ignore);
-    buf_lock_t superblock(transactor, SUPERBLOCK_ID, rwi_write);
->>>>>>> d9becd46
+    transaction_t transaction(cache(), rwi_write, 0, repli_timestamp_t::distant_past, order_token_t::ignore);
+    buf_lock_t superblock(&transaction, SUPERBLOCK_ID, rwi_write);
     btree_superblock_t *sb = reinterpret_cast<btree_superblock_t *>(superblock->get_data_major_write());
     sb->last_sync = t;
 }
 
 repli_timestamp btree_slice_t::get_last_sync() {
     on_thread_t th(cache()->home_thread);
-<<<<<<< HEAD
-    transaction_t transaction(cache(), rwi_read, 0, repli_timestamp_t::distant_past(), order_token_t::ignore);
-    buf_lock_t superblock(&transaction, SUPERBLOCK_ID, rwi_read);
-=======
-    transactor_t transactor(cache(), rwi_read, 0, repli_timestamp_t::distant_past, order_token_t::ignore);
-    buf_lock_t superblock(transactor, SUPERBLOCK_ID, rwi_read);
->>>>>>> d9becd46
+    transaction_t transaction(cache(), rwi_read, 0, repli_timestamp_t::distant_past, order_token_t::ignore);
+    buf_lock_t superblock(&transaction, SUPERBLOCK_ID, rwi_read);
     const btree_superblock_t *sb = reinterpret_cast<const btree_superblock_t *>(superblock->get_data_read());
     return sb->last_sync;
 }
 
 void btree_slice_t::set_replication_master_id(uint32_t t) {
     on_thread_t th(cache()->home_thread);
-<<<<<<< HEAD
-    transaction_t transaction(cache(), rwi_write, 0, repli_timestamp_t::distant_past(), order_token_t::ignore);
-    buf_lock_t superblock(&transaction, SUPERBLOCK_ID, rwi_write);
-=======
-    transactor_t transactor(cache(), rwi_write, 0, repli_timestamp_t::distant_past, order_token_t::ignore);
-    buf_lock_t superblock(transactor, SUPERBLOCK_ID, rwi_write);
->>>>>>> d9becd46
+    transaction_t transaction(cache(), rwi_write, 0, repli_timestamp_t::distant_past, order_token_t::ignore);
+    buf_lock_t superblock(&transaction, SUPERBLOCK_ID, rwi_write);
     btree_superblock_t *sb = reinterpret_cast<btree_superblock_t *>(superblock->get_data_major_write());
     sb->replication_master_id = t;
 }
 
 uint32_t btree_slice_t::get_replication_master_id() {
     on_thread_t th(cache()->home_thread);
-<<<<<<< HEAD
-    transaction_t transaction(cache(), rwi_read, 0, repli_timestamp_t::distant_past(), order_token_t::ignore);
-    buf_lock_t superblock(&transaction, SUPERBLOCK_ID, rwi_read);
-=======
-    transactor_t transactor(cache(), rwi_read, 0, repli_timestamp_t::distant_past, order_token_t::ignore);
-    buf_lock_t superblock(transactor, SUPERBLOCK_ID, rwi_read);
->>>>>>> d9becd46
+    transaction_t transaction(cache(), rwi_read, 0, repli_timestamp_t::distant_past, order_token_t::ignore);
+    buf_lock_t superblock(&transaction, SUPERBLOCK_ID, rwi_read);
     const btree_superblock_t *sb = reinterpret_cast<const btree_superblock_t *>(superblock->get_data_read());
     return sb->replication_master_id;
 }
 
 void btree_slice_t::set_replication_slave_id(uint32_t t) {
     on_thread_t th(cache()->home_thread);
-<<<<<<< HEAD
-    transaction_t transaction(cache(), rwi_write, 0, repli_timestamp_t::distant_past(), order_token_t::ignore);
-    buf_lock_t superblock(&transaction, SUPERBLOCK_ID, rwi_write);
-=======
-    transactor_t transactor(cache(), rwi_write, 0, repli_timestamp_t::distant_past, order_token_t::ignore);
-    buf_lock_t superblock(transactor, SUPERBLOCK_ID, rwi_write);
->>>>>>> d9becd46
+    transaction_t transaction(cache(), rwi_write, 0, repli_timestamp_t::distant_past, order_token_t::ignore);
+    buf_lock_t superblock(&transaction, SUPERBLOCK_ID, rwi_write);
     btree_superblock_t *sb = reinterpret_cast<btree_superblock_t *>(superblock->get_data_major_write());
     sb->replication_slave_id = t;
 }
 
 uint32_t btree_slice_t::get_replication_slave_id() {
     on_thread_t th(cache()->home_thread);
-<<<<<<< HEAD
-    transaction_t transaction(cache(), rwi_read, 0, repli_timestamp_t::distant_past(), order_token_t::ignore);
-    buf_lock_t superblock(&transaction, SUPERBLOCK_ID, rwi_read);
-=======
-    transactor_t transactor(cache(), rwi_read, 0, repli_timestamp_t::distant_past, order_token_t::ignore);
-    buf_lock_t superblock(transactor, SUPERBLOCK_ID, rwi_read);
->>>>>>> d9becd46
+    transaction_t transaction(cache(), rwi_read, 0, repli_timestamp_t::distant_past, order_token_t::ignore);
+    buf_lock_t superblock(&transaction, SUPERBLOCK_ID, rwi_read);
     const btree_superblock_t *sb = reinterpret_cast<const btree_superblock_t *>(superblock->get_data_read());
     return sb->replication_slave_id;
 }
