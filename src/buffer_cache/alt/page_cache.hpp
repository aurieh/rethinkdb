--- conflicted
+++ resolved
@@ -388,12 +388,8 @@
 
     void resize_current_pages_to_id(block_id_t block_id);
 
-<<<<<<< HEAD
-=======
-    const page_cache_config_t dynamic_config_;
     const block_size_t max_block_size_;
 
->>>>>>> e1349afe
     // We use separate I/O accounts for reads and writes, so reads can pass ahead of
     // flushes.  The rationale behind this is that reads are almost always blocking
     // operations.  Writes, on the other hand, can be non-blocking (from the user's
