--- conflicted
+++ resolved
@@ -372,22 +372,8 @@
 #endif
 
     resize_current_pages_to_id(block_id);
-<<<<<<< HEAD
-    if (current_pages_[block_id] == NULL) {
-        current_pages_[block_id] =
-            new current_page_t(block_id, std::move(buf), this);
-    } else {
-        current_pages_[block_id]->make_non_deleted(std::move(buf),
-                                                   current_page_help_t(block_id, this));
-    }
-=======
     guarantee(current_pages_[block_id] == NULL);
-    current_pages_[block_id] =
-        new current_page_t(block_id,
-                           max_block_size_,
-                           std::move(buf),
-                           this);
->>>>>>> f745587a
+    current_pages_[block_id] = new current_page_t(block_id, std::move(buf), this);
 
     return current_pages_[block_id];
 }
@@ -752,16 +738,6 @@
     return true;
 }
 
-<<<<<<< HEAD
-void current_page_t::make_non_deleted(buf_ptr buf,
-                                      current_page_help_t help) {
-    rassert(is_deleted_);
-    is_deleted_ = false;
-    page_.init(new page_t(help.block_id, std::move(buf), help.page_cache));
-}
-
-=======
->>>>>>> f745587a
 void current_page_t::add_acquirer(current_page_acq_t *acq) {
     const block_version_t prev_version = last_write_acquirer_version_;
 
@@ -862,27 +838,7 @@
             // write-acquirer might modify the value.
             if (acquirers_.prev(cur) == NULL) {
                 // (It gets exclusive write access if there's no preceding reader.)
-<<<<<<< HEAD
-                if (is_deleted_) {
-                    // Also, if the block is in an "is_deleted_" state right now, we
-                    // need to put it into a non-deleted state.  We initialize the
-                    // page to a full-sized page.
-                    // TODO: We should consider whether we really want this behavior.
-
-                    buf_ptr buf = buf_ptr::alloc_uninitialized(help.page_cache->max_block_size());
-
-#if !defined(NDEBUG) || defined(VALGRIND)
-                    // KSI: This should actually _not_ exist -- we are ignoring
-                    // legitimate errors where we write uninitialized data to disk.
-                    memset(buf.cache_data(), 0xCD,
-                           help.page_cache->max_block_size().value());
-#endif
-
-                    make_non_deleted(std::move(buf), help);
-                }
-=======
                 guarantee(!is_deleted_);
->>>>>>> f745587a
                 repli_timestamp_t superceding
                     = superceding_recency(current_recency, cur->the_txn_->this_txn_recency_);
                 help.page_cache->set_recency_for_block_id(help.block_id, superceding);
