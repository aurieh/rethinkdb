--- conflicted
+++ resolved
@@ -14,13 +14,9 @@
 #include "concurrency/coro_pool.hpp"
 #include "perfmon_types.hpp"
 #include <boost/iterator/iterator_facade.hpp>
-<<<<<<< HEAD
-=======
-
 #include <stdexcept>
 #include <stdarg.h>
 #include <unistd.h>
->>>>>>> 73c207cb
 
 class side_coro_handler_t;
 
@@ -178,12 +174,9 @@
     iterator begin();
     iterator end();
 
-<<<<<<< HEAD
-=======
     // Changes the home_thread_mixin_t superclass's real_home_thread.
     void rethread(int);
 
->>>>>>> 73c207cb
 private:
     explicit linux_tcp_conn_t(fd_t sock);   // Used by tcp_listener_t
 
