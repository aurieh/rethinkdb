// Copyright 2010-2012 RethinkDB, all rights reserved.
#ifndef ARCH_RUNTIME_EVENT_QUEUE_HPP_
#define ARCH_RUNTIME_EVENT_QUEUE_HPP_

#include <signal.h>

#include <string>

#include "perfmon/types.hpp"
#include "arch/runtime/runtime_utils.hpp"
#include "arch/runtime/event_queue_types.hpp"

const int poll_event_in = 1;
const int poll_event_out = 2;
const int poll_event_err = 4;
const int poll_event_hup = 8;
const int poll_event_rdhup = 16;

std::string format_poll_event(int event);

// Queue stats (declared here so whichever queue is chosen can access it)
// This is a singleton initialized on first use.
// Note that we cannot put it into a static variable since its initialization
// would race with the initialization of coroutine globals which are accessed
// by the constructor of `perfmon_membership_t`.
struct pm_eventloop_singleton_t {
    static perfmon_duration_sampler_t *get();
};

/* Pick the queue now*/
<<<<<<< HEAD

#if defined(_WIN32)

// Use IOCP
#include "arch/runtime/event_queue/iocp.hpp"
typedef iocp_event_queue_t linux_event_queue_t;
=======
#if defined(_WIN32)

#include "arch/runtime/event_queue/windows.hpp"
typedef windows_event_queue_t event_queue_t;
>>>>>>> 10a18556

#elif defined(__MACH__)

// Use kqueue, which is much faster than poll on OS X
#include "arch/runtime/event_queue/kqueue.hpp"
typedef kqueue_event_queue_t linux_event_queue_t;

#elif !defined(__linux) || defined(NO_EPOLL)

// Use poll instead of epoll
#include "arch/runtime/event_queue/poll.hpp"
typedef poll_event_queue_t event_queue_t;

#else

// Epoll to the rescue
#include "arch/runtime/event_queue/epoll.hpp"
typedef epoll_event_queue_t event_queue_t;

#endif

#endif // ARCH_RUNTIME_EVENT_QUEUE_HPP_<|MERGE_RESOLUTION|>--- conflicted
+++ resolved
@@ -28,19 +28,12 @@
 };
 
 /* Pick the queue now*/
-<<<<<<< HEAD
 
 #if defined(_WIN32)
 
 // Use IOCP
 #include "arch/runtime/event_queue/iocp.hpp"
 typedef iocp_event_queue_t linux_event_queue_t;
-=======
-#if defined(_WIN32)
-
-#include "arch/runtime/event_queue/windows.hpp"
-typedef windows_event_queue_t event_queue_t;
->>>>>>> 10a18556
 
 #elif defined(__MACH__)
 
