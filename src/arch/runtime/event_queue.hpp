--- conflicted
+++ resolved
@@ -28,18 +28,17 @@
 };
 
 /* Pick the queue now*/
-<<<<<<< HEAD
 
 #if defined(_WIN32)
 
 // Use IOCP
 #include "arch/runtime/event_queue/iocp.hpp"
 typedef iocp_event_queue_t linux_event_queue_t;
-=======
-#if defined(__sun)
+
+#elif defined(__sun)
+
 #include "arch/runtime/event_queue/evport.hpp"
 typedef evport_event_queue_t linux_event_queue_t;
->>>>>>> cac3d81a
 
 #elif defined(__MACH__)
 
