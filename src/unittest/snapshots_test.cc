#include "errors.hpp"
#include "unittest/gtest.hpp"
#include "unittest/server_test_helper.hpp"
#include "unittest/unittest_utils.hpp"
<<<<<<< HEAD
#include "buffer_cache/buffer_cache.hpp"
=======
#include "buffer_cache/sequence_group.hpp"
#include "buffer_cache/transactor.hpp"
#include "buffer_cache/co_functions.hpp"
>>>>>>> 18181159

namespace unittest {

struct snapshots_tester_t : public server_test_helper_t {
protected:
    void run_tests(cache_t *cache) {
        // It's nice to see the progress of these tests, so we use trace_call
        trace_call(test_snapshot_acq_blocks_on_unfinished_create, cache);
        trace_call(test_snapshot_sees_changes_started_before_its_first_block_acq, cache);
        trace_call(test_snapshot_doesnt_see_later_changes_and_doesnt_block_them, cache);
        trace_call(test_snapshot_doesnt_block_or_get_blocked_on_txns_that_acq_first_block_later, cache);
        trace_call(test_snapshot_blocks_on_txns_that_acq_first_block_earlier, cache);
        trace_call(test_issue_194, cache);
        trace_call(test_cow_snapshots, cache);
        trace_call(test_double_cow_acq_release, cache);
        trace_call(test_cow_delete, cache);
    }

private:
    static void test_snapshot_acq_blocks_on_unfinished_create(cache_t *cache) {
        // t0:create(A), t1:snap(), t1:acq(A) blocks, t0:release(A), t1 unblocks, t1 sees the block.
<<<<<<< HEAD
        transaction_t t0(cache, rwi_write, 0, repli_timestamp_t::distant_past);
        transaction_t t1(cache, rwi_read, 0, repli_timestamp_t::invalid);
=======
        sequence_group_t seq_group(1);

        transactor_t t0(cache, &seq_group, rwi_write, 0, repli_timestamp_t::distant_past);
        transactor_t t1(cache, &seq_group, rwi_read, 0, repli_timestamp::invalid);
>>>>>>> 18181159

        buf_t *buf0 = create(&t0);
        snap(&t1);
        bool blocked = false;
        buf_t *buf1 = acq_check_if_blocks_until_buf_released(&t1, buf0, rwi_read, true, &blocked);
        EXPECT_TRUE(blocked);
        EXPECT_TRUE(buf1 != NULL);
        if (buf1)
            buf1->release();
    }

    static void test_snapshot_sees_changes_started_before_its_first_block_acq(cache_t *cache) {
        // t0:create+release(A,B), t1:snap(), t2:acqw(A), t2:change+release(A), t1:acq(A), t1 sees the A change, t1:release(A), t2:acqw(B), t2:change(B), t1:acq(B) blocks, t2:release(B), t1 unblocks, t1 sees the B change
<<<<<<< HEAD
        transaction_t t0(cache, rwi_write, 0, repli_timestamp_t::distant_past);
=======
        sequence_group_t seq_group(1);

        transactor_t t0(cache, &seq_group, rwi_write, 0, repli_timestamp_t::distant_past);
>>>>>>> 18181159

        block_id_t block_A, block_B;
        create_two_blocks(&t0, &block_A, &block_B);

<<<<<<< HEAD
        transaction_t t1(cache, rwi_read, 0, repli_timestamp_t::invalid);
        transaction_t t2(cache, rwi_write, 0, repli_timestamp_t::distant_past);
=======
        transactor_t t1(cache, &seq_group, rwi_read, 0, repli_timestamp::invalid);
        transactor_t t2(cache, &seq_group, rwi_write, 0, repli_timestamp_t::distant_past);
>>>>>>> 18181159

        snap(&t1);

        buf_t *buf2_A = acq(&t2, block_A, rwi_write);
        change_value(buf2_A, changed_value);
        buf2_A->release();

        buf_t *buf1_A = acq(&t1, block_A, rwi_read);
        EXPECT_EQ(changed_value, get_value(buf1_A));
        buf1_A->release();

        buf_t *buf2_B = acq(&t2, block_B, rwi_write);
        change_value(buf2_B, changed_value);

        bool blocked = false;
        buf_t *buf1_B = acq_check_if_blocks_until_buf_released(&t2, buf2_B, rwi_read, true, &blocked);
        EXPECT_TRUE(blocked);
        EXPECT_EQ(changed_value, get_value(buf1_B));
        buf1_B->release();
    }

    static void test_snapshot_doesnt_see_later_changes_and_doesnt_block_them(cache_t *cache) {
        // t0:create+release(A), t1:snap(), t1:acq(A), t2:acqw(A) doesn't block, t2:change+release(A), t3:snap(), t3:acq(A), t1 doesn't see the change, t3 does see the change
<<<<<<< HEAD
        transaction_t t0(cache, rwi_write, 0, repli_timestamp_t::distant_past);
=======
        sequence_group_t seq_group(1);

        transactor_t t0(cache, &seq_group, rwi_write, 0, repli_timestamp_t::distant_past);
>>>>>>> 18181159

        block_id_t block_A, block_B;
        create_two_blocks(&t0, &block_A, &block_B);

<<<<<<< HEAD
        transaction_t t1(cache, rwi_read, 0, repli_timestamp_t::invalid);
        transaction_t t2(cache, rwi_write, 0, repli_timestamp_t::distant_past);
        transaction_t t3(cache, rwi_read, 0, repli_timestamp_t::invalid);
=======
        transactor_t t1(cache, &seq_group, rwi_read, 0, repli_timestamp::invalid);
        transactor_t t2(cache, &seq_group, rwi_write, 0, repli_timestamp_t::distant_past);
        transactor_t t3(cache, &seq_group, rwi_read, 0, repli_timestamp::invalid);
>>>>>>> 18181159

        snap(&t1);
        buf_t *buf1 = acq(&t1, block_A, rwi_read);

        bool blocked = true;
        buf_t *buf2 = acq_check_if_blocks_until_buf_released(&t2, buf1, rwi_write, false, &blocked);
        EXPECT_FALSE(blocked);

        change_value(buf2, changed_value);

        snap(&t3);
        buf_t *buf3 = acq_check_if_blocks_until_buf_released(&t2, buf2, rwi_read, true, &blocked);
        EXPECT_TRUE(blocked);

        EXPECT_EQ(init_value, get_value(buf1));
        EXPECT_EQ(changed_value, get_value(buf3));
        buf1->release();
        buf3->release();
    }

    static void test_snapshot_doesnt_block_or_get_blocked_on_txns_that_acq_first_block_later(cache_t *cache) {
        // t0:create+release(A,B), t1:snap(), t1:acq(A), t2:acqw(A) doesn't block, t2:acqw(B), t1:acq(B) doesn't block
<<<<<<< HEAD
        transaction_t t0(cache, rwi_write, 0, repli_timestamp_t::distant_past);
=======
        sequence_group_t seq_group(1);

        transactor_t t0(cache, &seq_group, rwi_write, 0, repli_timestamp_t::distant_past);
>>>>>>> 18181159

        block_id_t block_A, UNUSED block_B;
        create_two_blocks(&t0, &block_A, &block_B);

<<<<<<< HEAD
        transaction_t t1(cache, rwi_read, 0, repli_timestamp_t::invalid);
        transaction_t t2(cache, rwi_write, 0, repli_timestamp_t::distant_past);
=======
        transactor_t t1(cache, &seq_group, rwi_read, 0, repli_timestamp::invalid);
        transactor_t t2(cache, &seq_group, rwi_write, 0, repli_timestamp_t::distant_past);
>>>>>>> 18181159

        snap(&t1);
        buf_t *buf1_A = acq(&t1, block_A, rwi_read);

        bool blocked = true;
        buf_t *buf2_A = acq_check_if_blocks_until_buf_released(&t2, buf1_A, rwi_write, false, &blocked);
        EXPECT_FALSE(blocked);

        buf_t *buf2_B = acq(&t2, block_B, rwi_write);

        buf_t *buf1_B = acq_check_if_blocks_until_buf_released(&t1, buf2_B, rwi_read, false, &blocked);
        EXPECT_FALSE(blocked);

        buf1_A->release();
        buf2_A->release();
        buf1_B->release();
        buf2_B->release();
    }

    static void test_snapshot_blocks_on_txns_that_acq_first_block_earlier(cache_t *cache) {
        // t0:create+release(A,B), t1:acqw(A), t1:acqw(B), t1:release(A), t2:snap(), t2:acq+release(A), t2:acq(B) blocks, t1:release(B), t2 unblocks
<<<<<<< HEAD
        transaction_t t0(cache, rwi_write, 0, repli_timestamp_t::distant_past);
=======
        sequence_group_t seq_group(1);

        transactor_t t0(cache, &seq_group, rwi_write, 0, repli_timestamp_t::distant_past);
>>>>>>> 18181159

        block_id_t block_A, block_B;
        create_two_blocks(&t0, &block_A, &block_B);

<<<<<<< HEAD
        transaction_t t1(cache, rwi_write, 0, repli_timestamp_t::distant_past);
        transaction_t t2(cache, rwi_read, 0, repli_timestamp_t::invalid);
=======
        transactor_t t1(cache, &seq_group, rwi_write, 0, repli_timestamp_t::distant_past);
        transactor_t t2(cache, &seq_group, rwi_read, 0, repli_timestamp::invalid);
>>>>>>> 18181159

        buf_t *buf1_A = acq(&t1, block_A, rwi_write);
        buf_t *buf1_B = acq(&t1, block_B, rwi_write);
        change_value(buf1_A, changed_value);
        change_value(buf1_B, changed_value);
        buf1_A->release();

        snap(&t2);
        buf_t *buf2_A = acq(&t1, block_A, rwi_read);
        EXPECT_EQ(changed_value, get_value(buf2_A));

        buf2_A->release();
        bool blocked = false;
        buf_t *buf2_B = acq_check_if_blocks_until_buf_released(&t2, buf1_B, rwi_read, true, &blocked);
        EXPECT_TRUE(blocked);
        EXPECT_EQ(changed_value, get_value(buf2_B));
        buf2_B->release();
    }

    static void test_issue_194(cache_t *cache) {
        // issue 194 unit-test
        // t0:create+release(A,B), t1:acqw+release(A), t2:acqw(A), t3:snap(), t3:acq(A) blocks, t2:release(A), t1:acqw+release(B), t2:acqw(B), t2:change(B), t3:acq(B) blocks, t2:release(B), t3 unblocks and sees B change
        // (fails on t2:acqw(B) with assertion if issue 194 is not fixed)
<<<<<<< HEAD
        transaction_t t0(cache, rwi_write, 0, repli_timestamp_t::distant_past);
=======
        sequence_group_t seq_group(1);

        transactor_t t0(cache, &seq_group, rwi_write, 0, repli_timestamp_t::distant_past);
>>>>>>> 18181159

        block_id_t block_A, block_B;
        create_two_blocks(&t0, &block_A, &block_B);

<<<<<<< HEAD
        transaction_t t1(cache, rwi_write, 0, repli_timestamp_t::distant_past);
        transaction_t t2(cache, rwi_write, 0, repli_timestamp_t::distant_past);
        transaction_t t3(cache, rwi_read, 0, repli_timestamp_t::invalid);
=======
        transactor_t t1(cache, &seq_group, rwi_write, 0, repli_timestamp_t::distant_past);
        transactor_t t2(cache, &seq_group, rwi_write, 0, repli_timestamp_t::distant_past);
        transactor_t t3(cache, &seq_group, rwi_read, 0, repli_timestamp::invalid);
>>>>>>> 18181159

        buf_t *buf1_A = acq(&t1, block_A, rwi_write);
        buf1_A->release();

        buf_t *buf2_A = acq(&t2, block_A, rwi_write);
        snap(&t3);

        bool blocked = false;
        buf_t *buf3_A = acq_check_if_blocks_until_buf_released(&t3, buf2_A, rwi_read, true, &blocked);
        EXPECT_TRUE(blocked);

        buf_t *buf1_B = acq(&t1, block_B, rwi_write);
        buf1_B->release();

        buf_t *buf2_B = acq(&t2, block_B, rwi_write);    // if issue 194 is not fixed, expect assertion failure here

        buf3_A->release();

        change_value(buf2_B, changed_value);

        buf_t *buf3_B = acq_check_if_blocks_until_buf_released(&t3, buf2_B, rwi_read, true, &blocked);
        EXPECT_TRUE(blocked);
        buf3_B->release();
    }

    static void test_cow_snapshots(cache_t *cache) {
        // t0:create+release(A,B), t3:acq_outdated_ok(A), t1:acqw(A) doesn't block, t1:change(A), t1:release(A), t2:acqw(A) doesn't block, t2:release(A), t3 doesn't see the change, t3:release(A)
<<<<<<< HEAD
        transaction_t t0(cache, rwi_write, 0, repli_timestamp_t::distant_past);
=======
        sequence_group_t seq_group(1);

        transactor_t t0(cache, &seq_group, rwi_write, 0, repli_timestamp_t::distant_past);
>>>>>>> 18181159

        block_id_t block_A, block_B;
        create_two_blocks(&t0, &block_A, &block_B);

<<<<<<< HEAD
        transaction_t t1(cache, rwi_write, 0, repli_timestamp_t::distant_past);
        transaction_t t2(cache, rwi_write, 0, repli_timestamp_t::distant_past);
        transaction_t t3(cache, rwi_read, 0, repli_timestamp_t::invalid);
=======
        transactor_t t1(cache, &seq_group, rwi_write, 0, repli_timestamp_t::distant_past);
        transactor_t t2(cache, &seq_group, rwi_write, 0, repli_timestamp_t::distant_past);
        transactor_t t3(cache, &seq_group, rwi_read, 0, repli_timestamp::invalid);
>>>>>>> 18181159

        buf_t *buf3_A = acq(&t3, block_A, rwi_read_outdated_ok);
        uint32_t old_value = get_value(buf3_A);

        bool blocked = true;
        buf_t *buf1_A = acq_check_if_blocks_until_buf_released(&t1, buf3_A, rwi_write, false, &blocked);
        EXPECT_FALSE(blocked);
        change_value(buf1_A, changed_value);
        buf1_A->release();

        acq_check_if_blocks_until_buf_released(&t2, buf3_A, rwi_write, false, &blocked)->release();
        EXPECT_FALSE(blocked);

        EXPECT_EQ(old_value, get_value(buf3_A));
        buf3_A->release();
    }

    static void test_double_cow_acq_release(cache_t * cache) {
        // t0:create+release(A,B), t1:acq_outdated_ok(A), t2:acq_outdated_ok(A), [t3:acqw(A) doesn't block, t3:delete(A),] t1:release(A), t2:release(A)
<<<<<<< HEAD
        transaction_t t0(cache, rwi_write, 0, repli_timestamp_t::distant_past);
=======
        sequence_group_t seq_group(1);

        transactor_t t0(cache, &seq_group, rwi_write, 0, repli_timestamp_t::distant_past);
>>>>>>> 18181159

        block_id_t block_A, block_B;
        create_two_blocks(&t0, &block_A, &block_B);

<<<<<<< HEAD
        transaction_t t1(cache, rwi_read, 0, repli_timestamp_t::invalid);
        transaction_t t2(cache, rwi_read, 0, repli_timestamp_t::invalid);
=======
        transactor_t t1(cache, &seq_group, rwi_read, 0, repli_timestamp::invalid);
        transactor_t t2(cache, &seq_group, rwi_read, 0, repli_timestamp::invalid);
>>>>>>> 18181159

        buf_t *buf1_A = acq(&t1, block_A, rwi_read_outdated_ok);
        buf_t *buf2_A = acq(&t2, block_A, rwi_read_outdated_ok);

        buf1_A->release();
        buf2_A->release();
    }

    static void test_cow_delete(cache_t * cache) {
        // t0:create+release(A,B), t1:acq_outdated_ok(A), t2:acq_outdated_ok(A), t3:acqw(A) doesn't block, t3:delete(A), t1:release(A), t2:release(A)
<<<<<<< HEAD
        transaction_t t0(cache, rwi_write, 0, repli_timestamp_t::distant_past);
=======
        sequence_group_t seq_group(1);

        transactor_t t0(cache, &seq_group, rwi_write, 0, repli_timestamp_t::distant_past);
>>>>>>> 18181159

        block_id_t block_A, block_B;
        create_two_blocks(&t0, &block_A, &block_B);

<<<<<<< HEAD
        transaction_t t1(cache, rwi_read, 0, repli_timestamp_t::invalid);
        transaction_t t2(cache, rwi_read, 0, repli_timestamp_t::invalid);
        transaction_t t3(cache, rwi_write, 0, repli_timestamp_t::distant_past);
=======
        transactor_t t1(cache, &seq_group, rwi_read, 0, repli_timestamp::invalid);
        transactor_t t2(cache, &seq_group, rwi_read, 0, repli_timestamp::invalid);
        transactor_t t3(cache, &seq_group, rwi_write, 0, repli_timestamp_t::distant_past);
>>>>>>> 18181159

        buf_t *buf1_A = acq(&t1, block_A, rwi_read_outdated_ok);
        buf_t *buf2_A = acq(&t2, block_A, rwi_read_outdated_ok);

        const uint32_t old_value = get_value(buf1_A);
        EXPECT_EQ(old_value, get_value(buf2_A));

        bool blocked = true;
        buf_t *buf3_A = acq_check_if_blocks_until_buf_released(&t3, buf1_A, rwi_write, false, &blocked);
        EXPECT_FALSE(blocked);

        change_value(buf3_A, changed_value);
        buf3_A->mark_deleted();
        buf3_A->release();

        EXPECT_EQ(old_value, get_value(buf1_A));
        buf1_A->release();

        EXPECT_EQ(old_value, get_value(buf2_A));
        buf2_A->release();
    }
};

TEST(SnapshotsTest, all_tests) {
    snapshots_tester_t().run();
}

}  // namespace unittest<|MERGE_RESOLUTION|>--- conflicted
+++ resolved
@@ -2,13 +2,8 @@
 #include "unittest/gtest.hpp"
 #include "unittest/server_test_helper.hpp"
 #include "unittest/unittest_utils.hpp"
-<<<<<<< HEAD
 #include "buffer_cache/buffer_cache.hpp"
-=======
 #include "buffer_cache/sequence_group.hpp"
-#include "buffer_cache/transactor.hpp"
-#include "buffer_cache/co_functions.hpp"
->>>>>>> 18181159
 
 namespace unittest {
 
@@ -30,15 +25,10 @@
 private:
     static void test_snapshot_acq_blocks_on_unfinished_create(cache_t *cache) {
         // t0:create(A), t1:snap(), t1:acq(A) blocks, t0:release(A), t1 unblocks, t1 sees the block.
-<<<<<<< HEAD
-        transaction_t t0(cache, rwi_write, 0, repli_timestamp_t::distant_past);
-        transaction_t t1(cache, rwi_read, 0, repli_timestamp_t::invalid);
-=======
-        sequence_group_t seq_group(1);
-
-        transactor_t t0(cache, &seq_group, rwi_write, 0, repli_timestamp_t::distant_past);
-        transactor_t t1(cache, &seq_group, rwi_read, 0, repli_timestamp::invalid);
->>>>>>> 18181159
+        sequence_group_t seq_group(1);
+
+        transaction_t t0(cache, &seq_group, rwi_write, 0, repli_timestamp_t::distant_past);
+        transaction_t t1(cache, &seq_group, rwi_read, 0, repli_timestamp_t::invalid);
 
         buf_t *buf0 = create(&t0);
         snap(&t1);
@@ -52,24 +42,15 @@
 
     static void test_snapshot_sees_changes_started_before_its_first_block_acq(cache_t *cache) {
         // t0:create+release(A,B), t1:snap(), t2:acqw(A), t2:change+release(A), t1:acq(A), t1 sees the A change, t1:release(A), t2:acqw(B), t2:change(B), t1:acq(B) blocks, t2:release(B), t1 unblocks, t1 sees the B change
-<<<<<<< HEAD
-        transaction_t t0(cache, rwi_write, 0, repli_timestamp_t::distant_past);
-=======
-        sequence_group_t seq_group(1);
-
-        transactor_t t0(cache, &seq_group, rwi_write, 0, repli_timestamp_t::distant_past);
->>>>>>> 18181159
-
-        block_id_t block_A, block_B;
-        create_two_blocks(&t0, &block_A, &block_B);
-
-<<<<<<< HEAD
-        transaction_t t1(cache, rwi_read, 0, repli_timestamp_t::invalid);
-        transaction_t t2(cache, rwi_write, 0, repli_timestamp_t::distant_past);
-=======
-        transactor_t t1(cache, &seq_group, rwi_read, 0, repli_timestamp::invalid);
-        transactor_t t2(cache, &seq_group, rwi_write, 0, repli_timestamp_t::distant_past);
->>>>>>> 18181159
+        sequence_group_t seq_group(1);
+
+        transaction_t t0(cache, &seq_group, rwi_write, 0, repli_timestamp_t::distant_past);
+
+        block_id_t block_A, block_B;
+        create_two_blocks(&t0, &block_A, &block_B);
+
+        transaction_t t1(cache, &seq_group, rwi_read, 0, repli_timestamp_t::invalid);
+        transaction_t t2(cache, &seq_group, rwi_write, 0, repli_timestamp_t::distant_past);
 
         snap(&t1);
 
@@ -93,26 +74,16 @@
 
     static void test_snapshot_doesnt_see_later_changes_and_doesnt_block_them(cache_t *cache) {
         // t0:create+release(A), t1:snap(), t1:acq(A), t2:acqw(A) doesn't block, t2:change+release(A), t3:snap(), t3:acq(A), t1 doesn't see the change, t3 does see the change
-<<<<<<< HEAD
-        transaction_t t0(cache, rwi_write, 0, repli_timestamp_t::distant_past);
-=======
-        sequence_group_t seq_group(1);
-
-        transactor_t t0(cache, &seq_group, rwi_write, 0, repli_timestamp_t::distant_past);
->>>>>>> 18181159
-
-        block_id_t block_A, block_B;
-        create_two_blocks(&t0, &block_A, &block_B);
-
-<<<<<<< HEAD
-        transaction_t t1(cache, rwi_read, 0, repli_timestamp_t::invalid);
-        transaction_t t2(cache, rwi_write, 0, repli_timestamp_t::distant_past);
-        transaction_t t3(cache, rwi_read, 0, repli_timestamp_t::invalid);
-=======
-        transactor_t t1(cache, &seq_group, rwi_read, 0, repli_timestamp::invalid);
-        transactor_t t2(cache, &seq_group, rwi_write, 0, repli_timestamp_t::distant_past);
-        transactor_t t3(cache, &seq_group, rwi_read, 0, repli_timestamp::invalid);
->>>>>>> 18181159
+        sequence_group_t seq_group(1);
+
+        transaction_t t0(cache, &seq_group, rwi_write, 0, repli_timestamp_t::distant_past);
+
+        block_id_t block_A, block_B;
+        create_two_blocks(&t0, &block_A, &block_B);
+
+        transaction_t t1(cache, &seq_group, rwi_read, 0, repli_timestamp_t::invalid);
+        transaction_t t2(cache, &seq_group, rwi_write, 0, repli_timestamp_t::distant_past);
+        transaction_t t3(cache, &seq_group, rwi_read, 0, repli_timestamp_t::invalid);
 
         snap(&t1);
         buf_t *buf1 = acq(&t1, block_A, rwi_read);
@@ -135,24 +106,15 @@
 
     static void test_snapshot_doesnt_block_or_get_blocked_on_txns_that_acq_first_block_later(cache_t *cache) {
         // t0:create+release(A,B), t1:snap(), t1:acq(A), t2:acqw(A) doesn't block, t2:acqw(B), t1:acq(B) doesn't block
-<<<<<<< HEAD
-        transaction_t t0(cache, rwi_write, 0, repli_timestamp_t::distant_past);
-=======
-        sequence_group_t seq_group(1);
-
-        transactor_t t0(cache, &seq_group, rwi_write, 0, repli_timestamp_t::distant_past);
->>>>>>> 18181159
+        sequence_group_t seq_group(1);
+
+        transaction_t t0(cache, &seq_group, rwi_write, 0, repli_timestamp_t::distant_past);
 
         block_id_t block_A, UNUSED block_B;
         create_two_blocks(&t0, &block_A, &block_B);
 
-<<<<<<< HEAD
-        transaction_t t1(cache, rwi_read, 0, repli_timestamp_t::invalid);
-        transaction_t t2(cache, rwi_write, 0, repli_timestamp_t::distant_past);
-=======
-        transactor_t t1(cache, &seq_group, rwi_read, 0, repli_timestamp::invalid);
-        transactor_t t2(cache, &seq_group, rwi_write, 0, repli_timestamp_t::distant_past);
->>>>>>> 18181159
+        transaction_t t1(cache, &seq_group, rwi_read, 0, repli_timestamp_t::invalid);
+        transaction_t t2(cache, &seq_group, rwi_write, 0, repli_timestamp_t::distant_past);
 
         snap(&t1);
         buf_t *buf1_A = acq(&t1, block_A, rwi_read);
@@ -174,24 +136,15 @@
 
     static void test_snapshot_blocks_on_txns_that_acq_first_block_earlier(cache_t *cache) {
         // t0:create+release(A,B), t1:acqw(A), t1:acqw(B), t1:release(A), t2:snap(), t2:acq+release(A), t2:acq(B) blocks, t1:release(B), t2 unblocks
-<<<<<<< HEAD
-        transaction_t t0(cache, rwi_write, 0, repli_timestamp_t::distant_past);
-=======
-        sequence_group_t seq_group(1);
-
-        transactor_t t0(cache, &seq_group, rwi_write, 0, repli_timestamp_t::distant_past);
->>>>>>> 18181159
-
-        block_id_t block_A, block_B;
-        create_two_blocks(&t0, &block_A, &block_B);
-
-<<<<<<< HEAD
-        transaction_t t1(cache, rwi_write, 0, repli_timestamp_t::distant_past);
-        transaction_t t2(cache, rwi_read, 0, repli_timestamp_t::invalid);
-=======
-        transactor_t t1(cache, &seq_group, rwi_write, 0, repli_timestamp_t::distant_past);
-        transactor_t t2(cache, &seq_group, rwi_read, 0, repli_timestamp::invalid);
->>>>>>> 18181159
+        sequence_group_t seq_group(1);
+
+        transaction_t t0(cache, &seq_group, rwi_write, 0, repli_timestamp_t::distant_past);
+
+        block_id_t block_A, block_B;
+        create_two_blocks(&t0, &block_A, &block_B);
+
+        transaction_t t1(cache, &seq_group, rwi_write, 0, repli_timestamp_t::distant_past);
+        transaction_t t2(cache, &seq_group, rwi_read, 0, repli_timestamp_t::invalid);
 
         buf_t *buf1_A = acq(&t1, block_A, rwi_write);
         buf_t *buf1_B = acq(&t1, block_B, rwi_write);
@@ -215,26 +168,16 @@
         // issue 194 unit-test
         // t0:create+release(A,B), t1:acqw+release(A), t2:acqw(A), t3:snap(), t3:acq(A) blocks, t2:release(A), t1:acqw+release(B), t2:acqw(B), t2:change(B), t3:acq(B) blocks, t2:release(B), t3 unblocks and sees B change
         // (fails on t2:acqw(B) with assertion if issue 194 is not fixed)
-<<<<<<< HEAD
-        transaction_t t0(cache, rwi_write, 0, repli_timestamp_t::distant_past);
-=======
-        sequence_group_t seq_group(1);
-
-        transactor_t t0(cache, &seq_group, rwi_write, 0, repli_timestamp_t::distant_past);
->>>>>>> 18181159
-
-        block_id_t block_A, block_B;
-        create_two_blocks(&t0, &block_A, &block_B);
-
-<<<<<<< HEAD
-        transaction_t t1(cache, rwi_write, 0, repli_timestamp_t::distant_past);
-        transaction_t t2(cache, rwi_write, 0, repli_timestamp_t::distant_past);
-        transaction_t t3(cache, rwi_read, 0, repli_timestamp_t::invalid);
-=======
-        transactor_t t1(cache, &seq_group, rwi_write, 0, repli_timestamp_t::distant_past);
-        transactor_t t2(cache, &seq_group, rwi_write, 0, repli_timestamp_t::distant_past);
-        transactor_t t3(cache, &seq_group, rwi_read, 0, repli_timestamp::invalid);
->>>>>>> 18181159
+        sequence_group_t seq_group(1);
+
+        transaction_t t0(cache, &seq_group, rwi_write, 0, repli_timestamp_t::distant_past);
+
+        block_id_t block_A, block_B;
+        create_two_blocks(&t0, &block_A, &block_B);
+
+        transaction_t t1(cache, &seq_group, rwi_write, 0, repli_timestamp_t::distant_past);
+        transaction_t t2(cache, &seq_group, rwi_write, 0, repli_timestamp_t::distant_past);
+        transaction_t t3(cache, &seq_group, rwi_read, 0, repli_timestamp_t::invalid);
 
         buf_t *buf1_A = acq(&t1, block_A, rwi_write);
         buf1_A->release();
@@ -262,26 +205,16 @@
 
     static void test_cow_snapshots(cache_t *cache) {
         // t0:create+release(A,B), t3:acq_outdated_ok(A), t1:acqw(A) doesn't block, t1:change(A), t1:release(A), t2:acqw(A) doesn't block, t2:release(A), t3 doesn't see the change, t3:release(A)
-<<<<<<< HEAD
-        transaction_t t0(cache, rwi_write, 0, repli_timestamp_t::distant_past);
-=======
-        sequence_group_t seq_group(1);
-
-        transactor_t t0(cache, &seq_group, rwi_write, 0, repli_timestamp_t::distant_past);
->>>>>>> 18181159
-
-        block_id_t block_A, block_B;
-        create_two_blocks(&t0, &block_A, &block_B);
-
-<<<<<<< HEAD
-        transaction_t t1(cache, rwi_write, 0, repli_timestamp_t::distant_past);
-        transaction_t t2(cache, rwi_write, 0, repli_timestamp_t::distant_past);
-        transaction_t t3(cache, rwi_read, 0, repli_timestamp_t::invalid);
-=======
-        transactor_t t1(cache, &seq_group, rwi_write, 0, repli_timestamp_t::distant_past);
-        transactor_t t2(cache, &seq_group, rwi_write, 0, repli_timestamp_t::distant_past);
-        transactor_t t3(cache, &seq_group, rwi_read, 0, repli_timestamp::invalid);
->>>>>>> 18181159
+        sequence_group_t seq_group(1);
+
+        transaction_t t0(cache, &seq_group, rwi_write, 0, repli_timestamp_t::distant_past);
+
+        block_id_t block_A, block_B;
+        create_two_blocks(&t0, &block_A, &block_B);
+
+        transaction_t t1(cache, &seq_group, rwi_write, 0, repli_timestamp_t::distant_past);
+        transaction_t t2(cache, &seq_group, rwi_write, 0, repli_timestamp_t::distant_past);
+        transaction_t t3(cache, &seq_group, rwi_read, 0, repli_timestamp_t::invalid);
 
         buf_t *buf3_A = acq(&t3, block_A, rwi_read_outdated_ok);
         uint32_t old_value = get_value(buf3_A);
@@ -301,24 +234,15 @@
 
     static void test_double_cow_acq_release(cache_t * cache) {
         // t0:create+release(A,B), t1:acq_outdated_ok(A), t2:acq_outdated_ok(A), [t3:acqw(A) doesn't block, t3:delete(A),] t1:release(A), t2:release(A)
-<<<<<<< HEAD
-        transaction_t t0(cache, rwi_write, 0, repli_timestamp_t::distant_past);
-=======
-        sequence_group_t seq_group(1);
-
-        transactor_t t0(cache, &seq_group, rwi_write, 0, repli_timestamp_t::distant_past);
->>>>>>> 18181159
-
-        block_id_t block_A, block_B;
-        create_two_blocks(&t0, &block_A, &block_B);
-
-<<<<<<< HEAD
-        transaction_t t1(cache, rwi_read, 0, repli_timestamp_t::invalid);
-        transaction_t t2(cache, rwi_read, 0, repli_timestamp_t::invalid);
-=======
-        transactor_t t1(cache, &seq_group, rwi_read, 0, repli_timestamp::invalid);
-        transactor_t t2(cache, &seq_group, rwi_read, 0, repli_timestamp::invalid);
->>>>>>> 18181159
+        sequence_group_t seq_group(1);
+
+        transaction_t t0(cache, &seq_group, rwi_write, 0, repli_timestamp_t::distant_past);
+
+        block_id_t block_A, block_B;
+        create_two_blocks(&t0, &block_A, &block_B);
+
+        transaction_t t1(cache, &seq_group, rwi_read, 0, repli_timestamp_t::invalid);
+        transaction_t t2(cache, &seq_group, rwi_read, 0, repli_timestamp_t::invalid);
 
         buf_t *buf1_A = acq(&t1, block_A, rwi_read_outdated_ok);
         buf_t *buf2_A = acq(&t2, block_A, rwi_read_outdated_ok);
@@ -329,26 +253,16 @@
 
     static void test_cow_delete(cache_t * cache) {
         // t0:create+release(A,B), t1:acq_outdated_ok(A), t2:acq_outdated_ok(A), t3:acqw(A) doesn't block, t3:delete(A), t1:release(A), t2:release(A)
-<<<<<<< HEAD
-        transaction_t t0(cache, rwi_write, 0, repli_timestamp_t::distant_past);
-=======
-        sequence_group_t seq_group(1);
-
-        transactor_t t0(cache, &seq_group, rwi_write, 0, repli_timestamp_t::distant_past);
->>>>>>> 18181159
-
-        block_id_t block_A, block_B;
-        create_two_blocks(&t0, &block_A, &block_B);
-
-<<<<<<< HEAD
-        transaction_t t1(cache, rwi_read, 0, repli_timestamp_t::invalid);
-        transaction_t t2(cache, rwi_read, 0, repli_timestamp_t::invalid);
-        transaction_t t3(cache, rwi_write, 0, repli_timestamp_t::distant_past);
-=======
-        transactor_t t1(cache, &seq_group, rwi_read, 0, repli_timestamp::invalid);
-        transactor_t t2(cache, &seq_group, rwi_read, 0, repli_timestamp::invalid);
-        transactor_t t3(cache, &seq_group, rwi_write, 0, repli_timestamp_t::distant_past);
->>>>>>> 18181159
+        sequence_group_t seq_group(1);
+
+        transaction_t t0(cache, &seq_group, rwi_write, 0, repli_timestamp_t::distant_past);
+
+        block_id_t block_A, block_B;
+        create_two_blocks(&t0, &block_A, &block_B);
+
+        transaction_t t1(cache, &seq_group, rwi_read, 0, repli_timestamp_t::invalid);
+        transaction_t t2(cache, &seq_group, rwi_read, 0, repli_timestamp_t::invalid);
+        transaction_t t3(cache, &seq_group, rwi_write, 0, repli_timestamp_t::distant_past);
 
         buf_t *buf1_A = acq(&t1, block_A, rwi_read_outdated_ok);
         buf_t *buf2_A = acq(&t2, block_A, rwi_read_outdated_ok);
