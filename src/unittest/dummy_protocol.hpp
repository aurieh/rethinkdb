--- conflicted
+++ resolved
@@ -31,12 +31,9 @@
         region_t(char x, char y) THROWS_NOTHING;
 
         std::set<std::string> keys;
-<<<<<<< HEAD
         bool operator<(const region_t &other) const;
-=======
 
         RDB_MAKE_ME_SERIALIZABLE_1(keys);
->>>>>>> c6a83d97
     };
 
     class temporary_cache_t {
