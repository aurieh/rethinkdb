--- conflicted
+++ resolved
@@ -109,19 +109,11 @@
     char path[MAX_PATH + 1 + sizeof(tmpl) + 6 + 1];
     DWORD res = GetTempPath(sizeof(path), path);
     guarantee_winerr(res != NULL && res < MAX_PATH + 1, "GetTempPath failed");
-<<<<<<< HEAD
-    strcpy(path + res, tmpl);
-    char *end = path + strlen(path);
-    int tries = 0;
-    while (true) {
-        sprintf(end, "%06d", randint(1000000));
-=======
     strcpy(path + res, tmpl); // NOLINT
     char *end = path + strlen(path);
     int tries = 0;
     while (true) {
         snprintf(end, 7, "%06d", randint(1000000)); // NOLINT(runtime/printf)
->>>>>>> e04c22a4
         BOOL res = CreateDirectory(path, nullptr);
         if (res) {
             directory = base_path_t(std::string(path));
