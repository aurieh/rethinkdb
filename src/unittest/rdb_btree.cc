// Copyright 2010-2014 RethinkDB, all rights reserved.
#include <functional>

#include "arch/io/disk.hpp"
#include "arch/runtime/coroutines.hpp"
#include "arch/timing.hpp"
#include "btree/operations.hpp"
#include "btree/reql_specific.hpp"
#include "buffer_cache/cache_balancer.hpp"
#include "containers/archive/boost_types.hpp"
#include "containers/archive/vector_stream.hpp"
#include "containers/uuid.hpp"
#include "rapidjson/document.h"
#include "rdb_protocol/btree.hpp"
#include "rdb_protocol/env.hpp"
#include "rdb_protocol/erase_range.hpp"
#include "rdb_protocol/minidriver.hpp"
#include "rdb_protocol/pb_utils.hpp"
#include "rdb_protocol/protocol.hpp"
#include "rdb_protocol/sindex_cache.hpp"
#include "rdb_protocol/store.hpp"
#include "rdb_protocol/sym.hpp"
#include "stl_utils.hpp"
#include "serializer/config.hpp"
#include "unittest/gtest.hpp"
#include "unittest/unittest_utils.hpp"

#define TOTAL_KEYS_TO_INSERT 1000
#define MAX_RETRIES_FOR_SINDEX_POSTCONSTRUCT 50

namespace unittest {

void insert_rows(int start, int finish, store_t *store) {
    ql::configured_limits_t limits;

    guarantee(start <= finish);
    for (int i = start; i < finish; ++i) {
        cond_t dummy_interruptor;
        scoped_ptr_t<txn_t> txn;
        scoped_ptr_t<real_superblock_t> superblock;
        write_token_t token;
        store->new_write_token(&token);
        store->acquire_superblock_for_write(
            1, write_durability_t::SOFT,
            &token, &txn, &superblock, &dummy_interruptor);
        buf_lock_t sindex_block(superblock->expose_buf(),
                                superblock->get_sindex_block_id(),
                                access_t::write);

        std::string data = strprintf("{\"id\" : %d, \"sid\" : %d}", i, i * i);
        point_write_response_t response;

        store_key_t pk(ql::datum_t(static_cast<double>(i)).print_primary());
        rdb_modification_report_t mod_report(pk);
        rdb_live_deletion_context_t deletion_context;
        rapidjson::Document doc;
        doc.Parse(data.c_str());
        rdb_set(pk,
                ql::to_datum(doc, limits, reql_version_t::LATEST),
                false, store->btree.get(), repli_timestamp_t::distant_past,
                superblock.get(), &deletion_context, &response, &mod_report.info,
                static_cast<profile::trace_t *>(NULL));

        store_t::sindex_access_vector_t sindexes;
        store->acquire_post_constructed_sindex_superblocks_for_write(
                 &sindex_block,
                 &sindexes);
        rdb_update_sindexes(store,
                            sindexes,
                            &mod_report,
                            txn.get(),
                            &deletion_context,
                            NULL,
                            NULL,
                            NULL);

        new_mutex_in_line_t acq = store->get_in_line_for_sindex_queue(&sindex_block);
        store->sindex_queue_push(mod_report, &acq);
    }
}

void insert_rows_and_pulse_when_done(int start, int finish,
        store_t *store, cond_t *pulse_when_done) {
    insert_rows(start, finish, store);
    pulse_when_done->pulse();
}

sindex_name_t create_sindex(store_t *store) {
    std::string name = uuid_to_str(generate_uuid());
    ql::sym_t one(1);
    ql::protob_t<const Term> mapping = ql::r::var(one)["sid"].release_counted();
    sindex_config_t config(
        ql::map_wire_func_t(mapping, make_vector(one), ql::backtrace_id_t::empty()),
        reql_version_t::LATEST,
        sindex_multi_bool_t::SINGLE,
        sindex_geo_bool_t::REGULAR);

    cond_t non_interruptor;
    store->sindex_create(name, config, &non_interruptor);

    return sindex_name_t(name);
}

void spawn_writes(store_t *store, cond_t *background_inserts_done) {
    coro_t::spawn_sometime(std::bind(&insert_rows_and_pulse_when_done,
                (TOTAL_KEYS_TO_INSERT * 9) / 10, TOTAL_KEYS_TO_INSERT,
                store, background_inserts_done));
}

ql::grouped_t<ql::stream_t> read_row_via_sindex(
        store_t *store,
        const sindex_name_t &sindex_name,
        int sindex_value) {
    cond_t dummy_interruptor;
    read_token_t token;
    store->new_read_token(&token);

    scoped_ptr_t<txn_t> txn;
    scoped_ptr_t<real_superblock_t> super_block;

    store->acquire_superblock_for_read(
            &token, &txn, &super_block,
            &dummy_interruptor, true);

    scoped_ptr_t<sindex_superblock_t> sindex_sb;
    uuid_u sindex_uuid;

    std::vector<char> opaque_definition;
    bool sindex_exists = store->acquire_sindex_superblock_for_read(
            sindex_name,
            "",
            super_block.get(),
            &sindex_sb,
            &opaque_definition,
            &sindex_uuid);
    guarantee(sindex_exists);

<<<<<<< HEAD
    sindex_cache_t sindex_cache;
    std::shared_ptr<const sindex_cached_info_t> sindex_info =
        sindex_cache.get_sindex_info(sindex_uuid, opaque_definition);
=======
    sindex_disk_info_t sindex_info;
    try {
        deserialize_sindex_info_or_crash(opaque_definition, &sindex_info);
    } catch (const archive_exc_t &e) {
        crash("%s", e.what());
    }
>>>>>>> 72521193

    rget_read_response_t res;
    ql::datum_range_t datum_range(ql::datum_t(static_cast<double>(sindex_value)));
    /* The only thing this does is have a NULL `profile::trace_t *` in it which
     * prevents to profiling code from crashing. */
    ql::env_t dummy_env(&dummy_interruptor,
                        ql::return_empty_normal_batches_t::NO,
                        reql_version_t::LATEST);

    rdb_rget_secondary_slice(
        store->get_sindex_slice(sindex_uuid),
        datum_range,
        region_t(datum_range.to_sindex_keyrange(ql::skey_version_t::post_1_16)),
        sindex_sb.get(),
        &dummy_env, // env_t
        ql::batchspec_t::default_for(ql::batch_type_t::NORMAL),
        std::vector<ql::transform_variant_t>(),
        boost::optional<ql::terminal_variant_t>(),
        key_range_t::universe(),
        sorting_t::ASCENDING,
        sindex_info,
        &res,
        release_superblock_t::RELEASE);

    ql::grouped_t<ql::stream_t> *groups =
        boost::get<ql::grouped_t<ql::stream_t> >(&res.result);
    guarantee(groups != NULL);
    return *groups;
}

void _check_keys_are_present(store_t *store,
        sindex_name_t sindex_name) {
    ql::configured_limits_t limits;
    for (int i = 0; i < TOTAL_KEYS_TO_INSERT; ++i) {
        ql::grouped_t<ql::stream_t> groups =
            read_row_via_sindex(store, sindex_name, i * i);
        ASSERT_EQ(1, groups.size());
        // The order of `groups` doesn't matter because this is a small unit test.
        ql::stream_t *stream = &groups.begin()->second;
        ASSERT_TRUE(stream != NULL);
        ASSERT_EQ(1ul, stream->size());

        std::string expected_data = strprintf("{\"id\" : %d, \"sid\" : %d}", i, i * i);
        rapidjson::Document expected_value;
        expected_value.Parse(expected_data.c_str());
        ASSERT_EQ(ql::to_datum(expected_value, limits, reql_version_t::LATEST),
                  stream->front().data);
    }
}

void check_keys_are_present(store_t *store,
        sindex_name_t sindex_name) {
    for (int i = 0; i < MAX_RETRIES_FOR_SINDEX_POSTCONSTRUCT; ++i) {
        try {
            _check_keys_are_present(store, sindex_name);
            return;
        } catch (const sindex_not_ready_exc_t&) { }
        /* Unfortunately we don't have an easy way right now to tell if the
         * sindex has actually been postconstructed so we just need to
         * check by polling. */
        nap(500);
    }
    ADD_FAILURE() << "Sindex still not available after many tries.";
}

void _check_keys_are_NOT_present(store_t *store,
        sindex_name_t sindex_name) {
    /* Check that we don't have any of the keys (we just deleted them all) */
    for (int i = 0; i < TOTAL_KEYS_TO_INSERT; ++i) {
        ql::grouped_t<ql::stream_t> groups =
            read_row_via_sindex(store, sindex_name, i * i);
        if (groups.size() != 0) {
            debugf_print("groups is non-empty", groups);
        }
        ASSERT_EQ(0, groups.size());
    }
}

void check_keys_are_NOT_present(store_t *store,
        sindex_name_t sindex_name) {
    for (int i = 0; i < MAX_RETRIES_FOR_SINDEX_POSTCONSTRUCT; ++i) {
        try {
            _check_keys_are_NOT_present(store, sindex_name);
            return;
        } catch (const sindex_not_ready_exc_t&) { }
        /* Unfortunately we don't have an easy way right now to tell if the
         * sindex has actually been postconstructed so we just need to
         * check by polling. */
        nap(500);
    }
    ADD_FAILURE() << "Sindex still not available after many tries.";
}

TPTEST(RDBBtree, SindexPostConstruct) {
    recreate_temporary_directory(base_path_t("."));
    temp_file_t temp_file;

    io_backender_t io_backender(file_direct_io_mode_t::buffered_desired);
    dummy_cache_balancer_t balancer(GIGABYTE);

    filepath_file_opener_t file_opener(temp_file.name(), &io_backender);
    standard_serializer_t::create(
        &file_opener,
        standard_serializer_t::static_config_t());

    standard_serializer_t serializer(
        standard_serializer_t::dynamic_config_t(),
        &file_opener,
        &get_global_perfmon_collection());

    store_t store(
            region_t::universe(),
            &serializer,
            &balancer,
            "unit_test_store",
            true,
            &get_global_perfmon_collection(),
            NULL,
            &io_backender,
            base_path_t("."),
            generate_uuid());

    cond_t dummy_interruptor;

    insert_rows(0, (TOTAL_KEYS_TO_INSERT * 9) / 10, &store);

    sindex_name_t sindex_name = create_sindex(&store);

    cond_t background_inserts_done;
    spawn_writes(&store, &background_inserts_done);
    background_inserts_done.wait();

    check_keys_are_present(&store, sindex_name);
}

TPTEST(RDBBtree, SindexEraseRange) {
    recreate_temporary_directory(base_path_t("."));
    temp_file_t temp_file;

    io_backender_t io_backender(file_direct_io_mode_t::buffered_desired);
    dummy_cache_balancer_t balancer(GIGABYTE);

    filepath_file_opener_t file_opener(temp_file.name(), &io_backender);
    standard_serializer_t::create(
        &file_opener,
        standard_serializer_t::static_config_t());

    standard_serializer_t serializer(
        standard_serializer_t::dynamic_config_t(),
        &file_opener,
        &get_global_perfmon_collection());

    store_t store(
            region_t::universe(),
            &serializer,
            &balancer,
            "unit_test_store",
            true,
            &get_global_perfmon_collection(),
            NULL,
            &io_backender,
            base_path_t("."),
            generate_uuid());

    cond_t dummy_interruptor;

    insert_rows(0, (TOTAL_KEYS_TO_INSERT * 9) / 10, &store);

    sindex_name_t sindex_name = create_sindex(&store);

    cond_t background_inserts_done;
    spawn_writes(&store, &background_inserts_done);
    background_inserts_done.wait();

    check_keys_are_present(&store, sindex_name);

    {
        /* Now we erase all of the keys we just inserted. */
        write_token_t token;
        store.new_write_token(&token);

        scoped_ptr_t<txn_t> txn;
        scoped_ptr_t<real_superblock_t> super_block;
        store.acquire_superblock_for_write(1,
                                           write_durability_t::SOFT,
                                           &token,
                                           &txn,
                                           &super_block,
                                           &dummy_interruptor);

        const hash_region_t<key_range_t> test_range = hash_region_t<key_range_t>::universe();
        rdb_protocol::range_key_tester_t tester(&test_range);
        buf_lock_t sindex_block(super_block->expose_buf(),
                                super_block->get_sindex_block_id(),
                                access_t::write);

        rdb_live_deletion_context_t deletion_context;
        std::vector<rdb_modification_report_t> mod_reports;
        key_range_t deleted_range;
        rdb_erase_small_range(store.btree.get(),
                              &tester,
                              key_range_t::universe(),
                              super_block.get(),
                              &deletion_context,
                              &dummy_interruptor,
                              0,
                              &mod_reports,
                              &deleted_range);

        store.update_sindexes(txn.get(), &sindex_block, mod_reports, true);
    }

    check_keys_are_NOT_present(&store, sindex_name);
}

TPTEST(RDBBtree, SindexInterruptionViaDrop) {
    recreate_temporary_directory(base_path_t("."));
    temp_file_t temp_file;

    io_backender_t io_backender(file_direct_io_mode_t::buffered_desired);
    dummy_cache_balancer_t balancer(GIGABYTE);

    filepath_file_opener_t file_opener(temp_file.name(), &io_backender);
    standard_serializer_t::create(
        &file_opener,
        standard_serializer_t::static_config_t());

    standard_serializer_t serializer(
        standard_serializer_t::dynamic_config_t(),
        &file_opener,
        &get_global_perfmon_collection());

    store_t store(
            region_t::universe(),
            &serializer,
            &balancer,
            "unit_test_store",
            true,
            &get_global_perfmon_collection(),
            NULL,
            &io_backender,
            base_path_t("."),
            generate_uuid());

    cond_t dummy_interruptor;

    insert_rows(0, (TOTAL_KEYS_TO_INSERT * 9) / 10, &store);

    sindex_name_t sindex_name = create_sindex(&store);

    cond_t background_inserts_done;
    spawn_writes(&store, &background_inserts_done);

    store.sindex_drop(sindex_name.name, &dummy_interruptor);
    background_inserts_done.wait();
}

TPTEST(RDBBtree, SindexInterruptionViaStoreDelete) {
    recreate_temporary_directory(base_path_t("."));
    temp_file_t temp_file;

    io_backender_t io_backender(file_direct_io_mode_t::buffered_desired);
    dummy_cache_balancer_t balancer(GIGABYTE);

    filepath_file_opener_t file_opener(temp_file.name(), &io_backender);
    standard_serializer_t::create(
        &file_opener,
        standard_serializer_t::static_config_t());

    standard_serializer_t serializer(
        standard_serializer_t::dynamic_config_t(),
        &file_opener,
        &get_global_perfmon_collection());

    scoped_ptr_t<store_t> store(new store_t(
            region_t::universe(),
            &serializer,
            &balancer,
            "unit_test_store",
            true,
            &get_global_perfmon_collection(),
            NULL,
            &io_backender,
            base_path_t("."),
            generate_uuid()));

    insert_rows(0, (TOTAL_KEYS_TO_INSERT * 9) / 10, store.get());

    create_sindex(store.get());
    nap(1000);
    store.reset();
}

} //namespace unittest<|MERGE_RESOLUTION|>--- conflicted
+++ resolved
@@ -135,18 +135,9 @@
             &sindex_uuid);
     guarantee(sindex_exists);
 
-<<<<<<< HEAD
     sindex_cache_t sindex_cache;
     std::shared_ptr<const sindex_cached_info_t> sindex_info =
         sindex_cache.get_sindex_info(sindex_uuid, opaque_definition);
-=======
-    sindex_disk_info_t sindex_info;
-    try {
-        deserialize_sindex_info_or_crash(opaque_definition, &sindex_info);
-    } catch (const archive_exc_t &e) {
-        crash("%s", e.what());
-    }
->>>>>>> 72521193
 
     rget_read_response_t res;
     ql::datum_range_t datum_range(ql::datum_t(static_cast<double>(sindex_value)));
