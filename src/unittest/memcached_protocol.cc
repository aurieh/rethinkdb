// Copyright 2010-2013 RethinkDB, all rights reserved.
#include "errors.hpp"
#include <boost/make_shared.hpp>

#include "buffer_cache/buffer_cache.hpp"
#include "containers/iterators.hpp"
#include "memcached/protocol.hpp"
#include "serializer/config.hpp"
#include "serializer/translator.hpp"
#include "unittest/gtest.hpp"
#include "unittest/dummy_namespace_interface.hpp"

namespace unittest {

void run_with_namespace_interface(boost::function<void(namespace_interface_t<memcached_protocol_t> *, order_source_t *)> fun) {

    order_source_t order_source;

    /* Pick shards */
    std::vector< hash_region_t<key_range_t> > shards;
    shards.push_back(hash_region_t<key_range_t>(key_range_t(key_range_t::none,   store_key_t(),  key_range_t::open, store_key_t("n"))));
    shards.push_back(hash_region_t<key_range_t>(key_range_t(key_range_t::closed, store_key_t("n"), key_range_t::none, store_key_t() )));

<<<<<<< HEAD
    temp_file_t temp_file("/tmp/rdb_unittest.XXXXXX");
=======
    temp_file_t temp_file;
>>>>>>> 0b501451

    scoped_ptr_t<io_backender_t> io_backender;
    make_io_backender(aio_default, &io_backender);

    scoped_ptr_t<standard_serializer_t> serializer;

    filepath_file_opener_t file_opener(temp_file.name(), io_backender.get());
    standard_serializer_t::create(&file_opener,
                                  standard_serializer_t::static_config_t());

    serializer.init(new standard_serializer_t(standard_serializer_t::dynamic_config_t(),
                                              &file_opener,
                                              &get_global_perfmon_collection()));


    scoped_ptr_t<serializer_multiplexer_t> multiplexer;

    std::vector<standard_serializer_t *> ptrs;
    ptrs.push_back(serializer.get());
    serializer_multiplexer_t::create(ptrs, shards.size());
    multiplexer.init(new serializer_multiplexer_t(ptrs));

    boost::ptr_vector<memcached_protocol_t::store_t> underlying_stores;
    for (size_t i = 0; i < shards.size(); ++i) {
<<<<<<< HEAD
        underlying_stores.push_back(
                new memcached_protocol_t::store_t(
                    multiplexer->proxies[i], temp_file.name() + strprintf("_%zd", i),
                    GIGABYTE, true, &get_global_perfmon_collection(), NULL, io_backender.get()));
=======
        underlying_stores.push_back(new memcached_protocol_t::store_t(multiplexer->proxies[i], temp_file.name().permanent_path() + strprintf("_%zd", i), GIGABYTE, true, &get_global_perfmon_collection(), NULL));
>>>>>>> 0b501451
    }

    boost::ptr_vector<store_view_t<memcached_protocol_t> > stores;
    for (size_t i = 0; i < shards.size(); ++i) {
        stores.push_back(new store_subview_t<memcached_protocol_t>(&underlying_stores[i], shards[i]));
    }

    /* Set up namespace interface */
    memcached_protocol_t::context_t ctx;
    dummy_namespace_interface_t<memcached_protocol_t> nsi(shards,
            stores.c_array(), &order_source, &ctx);

    fun(&nsi, &order_source);
}

void run_in_thread_pool_with_namespace_interface(boost::function<void(namespace_interface_t<memcached_protocol_t> *, order_source_t *)> fun) {
    unittest::run_in_thread_pool(boost::bind(&run_with_namespace_interface, fun));
}

/* `SetupTeardown` makes sure that it can start and stop without anything going
horribly wrong */
void run_setup_teardown_test(UNUSED namespace_interface_t<memcached_protocol_t> *nsi, UNUSED order_source_t *order_source) {
    /* Do nothing */
}
TEST(MemcachedProtocol, SetupTeardown) {
    run_in_thread_pool_with_namespace_interface(&run_setup_teardown_test);
}

/* `GetSet` tests basic get and set operations */
void run_get_set_test(namespace_interface_t<memcached_protocol_t> *nsi, order_source_t *order_source) {
    {
        sarc_mutation_t set;
        set.key = store_key_t("a");
        set.data = data_buffer_t::create(1);
        set.data->buf()[0] = 'A';
        set.flags = 123;
        set.exptime = 0;
        set.add_policy = add_policy_yes;
        set.replace_policy = replace_policy_yes;
        memcached_protocol_t::write_t write(set, time(NULL), 12345);

        cond_t interruptor;
        memcached_protocol_t::write_response_t result;
        nsi->write(write, &result, order_source->check_in("unittest::run_get_set_test(memcached_protocol.cc-A)"), &interruptor);

        if (set_result_t *maybe_set_result = boost::get<set_result_t>(&result.result)) {
            EXPECT_EQ(*maybe_set_result, sr_stored);
        } else {
            ADD_FAILURE() << "got wrong type of result back";
        }
    }

    {
        get_query_t get;
        get.key = store_key_t("a");
        memcached_protocol_t::read_t read(get, time(NULL));

        cond_t interruptor;
        memcached_protocol_t::read_response_t result;
        nsi->read(read, &result, order_source->check_in("unittest::run_get_set_test(memcached_protocol.cc-B)").with_read_mode(), &interruptor);

        if (get_result_t *maybe_get_result = boost::get<get_result_t>(&result.result)) {
            EXPECT_TRUE(maybe_get_result->value.get() != NULL);
            EXPECT_EQ(1, maybe_get_result->value->size());
            if (maybe_get_result->value->size() == 1) {
                EXPECT_EQ('A', maybe_get_result->value->buf()[0]);
            }
            EXPECT_EQ(123u, maybe_get_result->flags);
        } else {
            ADD_FAILURE() << "got wrong type of result back";
        }
    }

    {
        rget_query_t rget(hash_region_t<key_range_t>::universe(), 1000);
        memcached_protocol_t::read_t read(rget, time(NULL));

        cond_t interruptor;
        memcached_protocol_t::read_response_t result;
        nsi->read(read, &result, order_source->check_in("unittest::run_get_set_test(memcached_protocol.cc-C)").with_read_mode(), &interruptor);
        if (rget_result_t *maybe_rget_result = boost::get<rget_result_t>(&result.result)) {
            ASSERT_FALSE(maybe_rget_result->truncated);
            EXPECT_EQ(1u, maybe_rget_result->pairs.size());
            EXPECT_EQ(std::string("a"), key_to_unescaped_str(maybe_rget_result->pairs[0].key));
            EXPECT_EQ('A', maybe_rget_result->pairs[0].value_provider->buf()[0]);
        } else {
            ADD_FAILURE() << "got wrong type of result back";
        }
    }
}
TEST(MemcachedProtocol, GetSet) {
    run_in_thread_pool_with_namespace_interface(&run_get_set_test);
}

}   /* namespace unittest */
<|MERGE_RESOLUTION|>--- conflicted
+++ resolved
@@ -21,11 +21,7 @@
     shards.push_back(hash_region_t<key_range_t>(key_range_t(key_range_t::none,   store_key_t(),  key_range_t::open, store_key_t("n"))));
     shards.push_back(hash_region_t<key_range_t>(key_range_t(key_range_t::closed, store_key_t("n"), key_range_t::none, store_key_t() )));
 
-<<<<<<< HEAD
-    temp_file_t temp_file("/tmp/rdb_unittest.XXXXXX");
-=======
     temp_file_t temp_file;
->>>>>>> 0b501451
 
     scoped_ptr_t<io_backender_t> io_backender;
     make_io_backender(aio_default, &io_backender);
@@ -50,14 +46,11 @@
 
     boost::ptr_vector<memcached_protocol_t::store_t> underlying_stores;
     for (size_t i = 0; i < shards.size(); ++i) {
-<<<<<<< HEAD
         underlying_stores.push_back(
-                new memcached_protocol_t::store_t(
-                    multiplexer->proxies[i], temp_file.name() + strprintf("_%zd", i),
-                    GIGABYTE, true, &get_global_perfmon_collection(), NULL, io_backender.get()));
-=======
-        underlying_stores.push_back(new memcached_protocol_t::store_t(multiplexer->proxies[i], temp_file.name().permanent_path() + strprintf("_%zd", i), GIGABYTE, true, &get_global_perfmon_collection(), NULL));
->>>>>>> 0b501451
+                new memcached_protocol_t::store_t(multiplexer->proxies[i],
+                    temp_file.name().permanent_path() + strprintf("_%zd", i),
+                    GIGABYTE, true, &get_global_perfmon_collection(), NULL,
+                    io_backender.get(), base_path_t(".")));
     }
 
     boost::ptr_vector<store_view_t<memcached_protocol_t> > stores;
