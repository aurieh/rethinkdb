// Copyright 2010-2013 RethinkDB, all rights reserved.
#include "errors.hpp"
#include <boost/make_shared.hpp>

#include "buffer_cache/buffer_cache.hpp"
#include "clustering/administration/metadata.hpp"
#include "containers/iterators.hpp"
#include "extproc/pool.hpp"
#include "extproc/spawner.hpp"
#include "memcached/protocol.hpp"
#include "rdb_protocol/pb_utils.hpp"
#include "rdb_protocol/proto_utils.hpp"
#include "rdb_protocol/protocol.hpp"
#include "rpc/directory/read_manager.hpp"
#include "rpc/semilattice/semilattice_manager.hpp"
#include "serializer/config.hpp"
#include "serializer/translator.hpp"
#include "unittest/dummy_namespace_interface.hpp"
#include "unittest/gtest.hpp"

#pragma GCC diagnostic ignored "-Wshadow"

namespace unittest {
namespace {

void run_with_namespace_interface(boost::function<void(namespace_interface_t<rdb_protocol_t> *, order_source_t *)> fun) {
    recreate_temporary_directory(base_path_t("."));

    order_source_t order_source;

    /* Pick shards */
    std::vector<rdb_protocol_t::region_t> shards;
    shards.push_back(rdb_protocol_t::region_t(key_range_t(key_range_t::none,   store_key_t(),  key_range_t::open, store_key_t("n"))));
    shards.push_back(rdb_protocol_t::region_t(key_range_t(key_range_t::closed, store_key_t("n"), key_range_t::none, store_key_t() )));

    boost::ptr_vector<temp_file_t> temp_files;
    for (size_t i = 0; i < shards.size(); ++i) {
        temp_files.push_back(new temp_file_t);
    }

    scoped_ptr_t<io_backender_t> io_backender;
    make_io_backender(aio_default, &io_backender);

    scoped_array_t<scoped_ptr_t<serializer_t> > serializers(shards.size());
    for (size_t i = 0; i < shards.size(); ++i) {
        filepath_file_opener_t file_opener(temp_files[i].name(), io_backender.get());
        standard_serializer_t::create(&file_opener,
                                      standard_serializer_t::static_config_t());
        serializers[i].init(new standard_serializer_t(standard_serializer_t::dynamic_config_t(),
                                                      &file_opener,
                                                      &get_global_perfmon_collection()));
    }

    boost::ptr_vector<rdb_protocol_t::store_t> underlying_stores;

    /* Create some structures for the rdb_protocol_t::context_t, warning some
     * boilerplate is about to follow, avert your eyes if you have a weak
     * stomach for such things. */
    extproc::spawner_info_t spawner_info;
    extproc::spawner_t::create(&spawner_info);
    extproc::pool_group_t pool_group(&spawner_info, extproc::pool_group_t::DEFAULTS);

    int port = randport();
    connectivity_cluster_t c;
    semilattice_manager_t<cluster_semilattice_metadata_t> slm(&c, cluster_semilattice_metadata_t());
    connectivity_cluster_t::run_t cr(&c, get_unittest_addresses(), port, &slm, 0, NULL);

    int port2 = randport();
    connectivity_cluster_t c2;
    directory_read_manager_t<cluster_directory_metadata_t> read_manager(&c2);
    connectivity_cluster_t::run_t cr2(&c2, get_unittest_addresses(), port2, &read_manager, 0, NULL);

    rdb_protocol_t::context_t ctx(&pool_group, NULL, slm.get_root_view(), &read_manager, generate_uuid());

    for (size_t i = 0; i < shards.size(); ++i) {
        underlying_stores.push_back(
                new rdb_protocol_t::store_t(serializers[i].get(),
                    temp_files[i].name().permanent_path(), GIGABYTE, true,
                    &get_global_perfmon_collection(), &ctx,
                    io_backender.get(), base_path_t(".")));
    }

    boost::ptr_vector<store_view_t<rdb_protocol_t> > stores;
    for (size_t i = 0; i < shards.size(); ++i) {
        stores.push_back(new store_subview_t<rdb_protocol_t>(&underlying_stores[i], shards[i]));
    }

    /* Set up namespace interface */
    dummy_namespace_interface_t<rdb_protocol_t> nsi(shards, stores.c_array(), &order_source, &ctx);

    fun(&nsi, &order_source);
}

void run_in_thread_pool_with_namespace_interface(boost::function<void(namespace_interface_t<rdb_protocol_t> *, order_source_t*)> fun) {
    unittest::run_in_thread_pool(boost::bind(&run_with_namespace_interface, fun));
}

}   /* anonymous namespace */

/* `SetupTeardown` makes sure that it can start and stop without anything going
horribly wrong */
void run_setup_teardown_test(UNUSED namespace_interface_t<rdb_protocol_t> *nsi, order_source_t *) {
    /* Do nothing */
}
TEST(RDBProtocol, SetupTeardown) {
    run_in_thread_pool_with_namespace_interface(&run_setup_teardown_test);
}

/* `GetSet` tests basic get and set operations */
void run_get_set_test(namespace_interface_t<rdb_protocol_t> *nsi, order_source_t *osource) {
    boost::shared_ptr<scoped_cJSON_t> data(new scoped_cJSON_t(cJSON_CreateNull()));
    {
        rdb_protocol_t::write_t write(rdb_protocol_t::point_write_t(store_key_t("a"), data));
        rdb_protocol_t::write_response_t response;

        cond_t interruptor;
        nsi->write(write, &response, osource->check_in("unittest::run_get_set_test(rdb_protocol.cc-A)"), &interruptor);

        if (rdb_protocol_t::point_write_response_t *maybe_point_write_response_t = boost::get<rdb_protocol_t::point_write_response_t>(&response.response)) {
            ASSERT_EQ(maybe_point_write_response_t->result, STORED);
        } else {
            ADD_FAILURE() << "got wrong type of result back";
        }
    }

    {
        rdb_protocol_t::read_t read(rdb_protocol_t::point_read_t(store_key_t("a")));
        rdb_protocol_t::read_response_t response;

        cond_t interruptor;
        nsi->read(read, &response, osource->check_in("unittest::run_get_set_test(rdb_protocol.cc-B)"), &interruptor);

        if (rdb_protocol_t::point_read_response_t *maybe_point_read_response = boost::get<rdb_protocol_t::point_read_response_t>(&response.response)) {
            ASSERT_TRUE(maybe_point_read_response->data->get() != NULL);
            ASSERT_TRUE(cJSON_Equal(data->get(), maybe_point_read_response->data->get()));
        } else {
            ADD_FAILURE() << "got wrong result back";
        }
    }
}

TEST(RDBProtocol, GetSet) {
    run_in_thread_pool_with_namespace_interface(&run_get_set_test);
}

<<<<<<< HEAD
void run_create_drop_sindex_test(namespace_interface_t<rdb_protocol_t> *nsi, order_source_t *osource) {
    std::string id("sid");
    query_language::backtrace_t b;
    {
        /* Create a secondary index. */
        Term mapping;
        Term *arg = ql::pb::set_func(&mapping, 1);
        N2(GETATTR, NVAR(1), NDATUM("sid"));
=======
uuid_u create_sindex(namespace_interface_t<rdb_protocol_t> *nsi,
                     order_source_t *osource) {
    uuid_u id = generate_uuid();
    Term mapping;
    Term *arg = ql::pb::set_func(&mapping, 1);
    N2(GETATTR, NVAR(1), NDATUM("sid"));
>>>>>>> 2818bd72

    ql::map_wire_func_t m(mapping, static_cast<std::map<int64_t, Datum> *>(NULL));

    rdb_protocol_t::write_t write(rdb_protocol_t::sindex_create_t(id, m));
    rdb_protocol_t::write_response_t response;

    cond_t interruptor;
    nsi->write(write, &response, osource->check_in("unittest::create_sindex(rdb_protocol_t.cc-A"), &interruptor);

    if (!boost::get<rdb_protocol_t::sindex_create_response_t>(&response.response)) {
        ADD_FAILURE() << "got wrong type of result back";
    }

    return id;
}

void drop_sindex(namespace_interface_t<rdb_protocol_t> *nsi,
                 order_source_t *osource,
                 const uuid_u &id) {
    rdb_protocol_t::sindex_drop_t d(id);
    rdb_protocol_t::write_t write(d);
    rdb_protocol_t::write_response_t response;

    cond_t interruptor;
    nsi->write(write, &response, osource->check_in("unittest::drop_sindex(rdb_protocol_t.cc-A"), &interruptor);

    if (!boost::get<rdb_protocol_t::sindex_drop_response_t>(&response.response)) {
        ADD_FAILURE() << "got wrong type of result back";
    }
}

void run_create_drop_sindex_test(namespace_interface_t<rdb_protocol_t> *nsi, order_source_t *osource) {
    query_language::backtrace_t b;

    /* Create a secondary index. */
    uuid_u id = create_sindex(nsi, osource);

    boost::shared_ptr<scoped_cJSON_t> data(new scoped_cJSON_t(cJSON_Parse("{\"id\" : 0, \"sid\" : 1}")));
    store_key_t pk = store_key_t(cJSON_print_primary(cJSON_GetObjectItem(data->get(), "id"), b));
    ASSERT_TRUE(data->get());
    {
        /* Insert a piece of data (it will be indexed using the secondary
         * index). */
        rdb_protocol_t::write_t write(rdb_protocol_t::point_write_t(pk, data));
        rdb_protocol_t::write_response_t response;

        cond_t interruptor;
        nsi->write(write, &response, osource->check_in("unittest::run_create_drop_sindex_test(rdb_protocol_t.cc-A"), &interruptor);

        if (rdb_protocol_t::point_write_response_t *maybe_point_write_response = boost::get<rdb_protocol_t::point_write_response_t>(&response.response)) {
            ASSERT_EQ(maybe_point_write_response->result, STORED);
        } else {
            ADD_FAILURE() << "got wrong type of result back";
        }
    }

    {
        /* Access the data using the secondary index. */
        rdb_protocol_t::read_t read(rdb_protocol_t::rget_read_t(store_key_t(cJSON_print_primary(scoped_cJSON_t(cJSON_CreateNumber(1)).get(), b)), id));
        rdb_protocol_t::read_response_t response;

        cond_t interruptor;
        nsi->read(read, &response, osource->check_in("unittest::run_create_drop_sindex_test(rdb_protocol_t.cc-A"), &interruptor);

        if (rdb_protocol_t::rget_read_response_t *rget_resp = boost::get<rdb_protocol_t::rget_read_response_t>(&response.response)) {
            rdb_protocol_t::rget_read_response_t::stream_t *stream = boost::get<rdb_protocol_t::rget_read_response_t::stream_t>(&rget_resp->result);
            ASSERT_TRUE(stream != NULL);
            ASSERT_TRUE(stream->size() == 1);
            ASSERT_TRUE(query_language::json_cmp(stream->at(0).second->get(), data->get()) == 0);
        } else {
            ADD_FAILURE() << "got wrong type of result back";
        }
    }

    {
        /* Delete the data. */
        rdb_protocol_t::point_delete_t d(pk);
        rdb_protocol_t::write_t write(d);
        rdb_protocol_t::write_response_t response;

        cond_t interruptor;
        nsi->write(write, &response, osource->check_in("unittest::run_create_drop_sindex_test(rdb_protocol_t.cc-A"), &interruptor);

        if (rdb_protocol_t::point_delete_response_t *maybe_point_delete_response = boost::get<rdb_protocol_t::point_delete_response_t>(&response.response)) {
            ASSERT_EQ(maybe_point_delete_response->result, DELETED);
        } else {
            ADD_FAILURE() << "got wrong type of result back";
        }
    }

    {
        /* Access the data using the secondary index. */
        rdb_protocol_t::read_t read(rdb_protocol_t::rget_read_t(store_key_t(cJSON_print_primary(scoped_cJSON_t(cJSON_CreateNumber(1)).get(), b)), id));
        rdb_protocol_t::read_response_t response;

        cond_t interruptor;
        nsi->read(read, &response, osource->check_in("unittest::run_create_drop_sindex_test(rdb_protocol_t.cc-A"), &interruptor);

        if (rdb_protocol_t::rget_read_response_t *rget_resp = boost::get<rdb_protocol_t::rget_read_response_t>(&response.response)) {
            rdb_protocol_t::rget_read_response_t::stream_t *stream = boost::get<rdb_protocol_t::rget_read_response_t::stream_t>(&rget_resp->result);
            ASSERT_TRUE(stream != NULL);
            ASSERT_TRUE(stream->size() == 0);
        } else {
            ADD_FAILURE() << "got wrong type of result back";
        }
    }

    drop_sindex(nsi, osource, id);
}

TEST(RDBProtocol, SindexCreateDrop) {
    run_in_thread_pool_with_namespace_interface(&run_create_drop_sindex_test);
}

std::set<uuid_u> list_sindexes(namespace_interface_t<rdb_protocol_t> *nsi, order_source_t *osource) {
    rdb_protocol_t::sindex_list_t l;
    rdb_protocol_t::read_t read(l);
    rdb_protocol_t::read_response_t response;

    cond_t interruptor;
    nsi->read(read, &response, osource->check_in("unittest::list_sindexes(rdb_protocol_t.cc-A"), &interruptor);

    rdb_protocol_t::sindex_list_response_t *res = boost::get<rdb_protocol_t::sindex_list_response_t>(&response.response);

    if (res == NULL) {
        ADD_FAILURE() << "got wrong type of result back";
    }

    return std::set<uuid_u>(res->sindexes.begin(), res->sindexes.end());
}

void run_sindex_list_test(namespace_interface_t<rdb_protocol_t> *nsi, order_source_t *osource) {
    std::set<uuid_u> sindexes;

    // Do the whole test a couple times on the same namespace for kicks
    for (size_t i = 0; i < 2; ++i) {
        size_t reps = 10;

        // Make a bunch of sindexes
        for (size_t j = 0; j < reps; ++j) {
            ASSERT_TRUE(list_sindexes(nsi, osource) == sindexes);
            sindexes.insert(create_sindex(nsi, osource));
        }

        // Remove all the sindexes
        for (size_t j = 0; j < reps; ++j) {
            ASSERT_TRUE(list_sindexes(nsi, osource) == sindexes);
            drop_sindex(nsi, osource, *sindexes.begin());
            sindexes.erase(sindexes.begin());
        }
        ASSERT_TRUE(sindexes.empty());
        ASSERT_TRUE(list_sindexes(nsi, osource).empty());
    } // Do it again
}

TEST(RDBProtocol,SindexList) {
    run_in_thread_pool_with_namespace_interface(&run_sindex_list_test);
}

void run_sindex_oversized_keys_test(namespace_interface_t<rdb_protocol_t> *nsi, order_source_t *osource) {
    std::string id("sid");
    query_language::backtrace_t b;
    {
        /* Create a secondary index. */
        Term mapping;
        Term *arg = ql::pb::set_func(&mapping, 1);
        N2(GETATTR, NVAR(1), NDATUM("sid"));

        ql::map_wire_func_t m(mapping, static_cast<std::map<int64_t, Datum> *>(NULL));

        rdb_protocol_t::write_t write(rdb_protocol_t::sindex_create_t(id, m));
        rdb_protocol_t::write_response_t response;

        cond_t interruptor;
        nsi->write(write, &response, osource->check_in("unittest::run_create_drop_sindex_test(rdb_protocol_t.cc-A"), &interruptor);

        if (!boost::get<rdb_protocol_t::sindex_create_response_t>(&response.response)) {
            ADD_FAILURE() << "got wrong type of result back";
        }
    }

    // TODO this test is going to send primary keys of size up to 300. Somewhere
    // below that it should start throwing exceptions but this test doesn't know
    // where and will have to be updated when we figure it out.
    for (int i = 1; i < 300; ++i) {
        for (int j = 1; j < 300; ++j) {
            std::string id(i, 'a');
            std::string sid(j, 'a');
            boost::shared_ptr<scoped_cJSON_t> data(new scoped_cJSON_t(cJSON_CreateObject()));
            cJSON_AddItemToObject(data->get(), "id", cJSON_CreateString(id.c_str()));
            cJSON_AddItemToObject(data->get(), "sid", cJSON_CreateString(sid.c_str()));
            store_key_t pk = store_key_t(cJSON_print_primary(cJSON_GetObjectItem(data->get(), "id"), b));
            ASSERT_TRUE(data->get());
            {
                /* Insert a piece of data (it will be indexed using the secondary
                 * index). */
                rdb_protocol_t::write_t write(rdb_protocol_t::point_write_t(pk, data));
                rdb_protocol_t::write_response_t response;

                cond_t interruptor;
                nsi->write(write, &response, osource->check_in("unittest::run_create_drop_sindex_test(rdb_protocol_t.cc-A"), &interruptor);

                if (!boost::get<rdb_protocol_t::point_write_response_t>(&response.response)) {
                    ADD_FAILURE() << "got wrong type of result back";
                }
            }

            {
                /* Access the data using the secondary index. */
                rdb_protocol_t::read_t read(
                        rdb_protocol_t::rget_read_t(
                            store_key_t(
                                cJSON_print_primary(
                                    scoped_cJSON_t(cJSON_CreateString(sid.c_str())).get(), b)),
                                id));
                rdb_protocol_t::read_response_t response;

                cond_t interruptor;
                nsi->read(read, &response, osource->check_in("unittest::run_create_drop_sindex_test(rdb_protocol_t.cc-A"), &interruptor);

                if (rdb_protocol_t::rget_read_response_t *rget_resp = boost::get<rdb_protocol_t::rget_read_response_t>(&response.response)) {
                    rdb_protocol_t::rget_read_response_t::stream_t *stream = boost::get<rdb_protocol_t::rget_read_response_t::stream_t>(&rget_resp->result);
                    ASSERT_TRUE(stream != NULL);
                    ASSERT_TRUE(stream->size() == 1);
                    ASSERT_TRUE(query_language::json_cmp(stream->at(0).second->get(), data->get()) == 0);
                } else {
                    ADD_FAILURE() << "got wrong type of result back";
                }
            }
        }
    }

}

TEST(RDBProtocol, DISABLED_OverSizedKeys) {
    run_in_thread_pool_with_namespace_interface(&run_sindex_oversized_keys_test);
}

void run_sindex_missing_attr_test(namespace_interface_t<rdb_protocol_t> *nsi, order_source_t *osource) {
    std::string id("sid");
    query_language::backtrace_t b;
    {
        /* Create a secondary index. */
        Term mapping;
        Term *arg = ql::pb::set_func(&mapping, 1);
        N2(GETATTR, NVAR(1), NDATUM("sid"));

        ql::map_wire_func_t m(mapping, static_cast<std::map<int64_t, Datum> *>(NULL));

        rdb_protocol_t::write_t write(rdb_protocol_t::sindex_create_t(id, m));
        rdb_protocol_t::write_response_t response;

        cond_t interruptor;
        nsi->write(write, &response, osource->check_in("unittest::run_create_drop_sindex_test(rdb_protocol_t.cc-A"), &interruptor);

        if (!boost::get<rdb_protocol_t::sindex_create_response_t>(&response.response)) {
            ADD_FAILURE() << "got wrong type of result back";
        }
    }

    boost::shared_ptr<scoped_cJSON_t> data(new scoped_cJSON_t(cJSON_Parse("{\"id\" : 0}")));
    store_key_t pk = store_key_t(cJSON_print_primary(cJSON_GetObjectItem(data->get(), "id"), b));
    ASSERT_TRUE(data->get());
    {
        /* Insert a piece of data (it will be indexed using the secondary
         * index). */
        rdb_protocol_t::write_t write(rdb_protocol_t::point_write_t(pk, data));
        rdb_protocol_t::write_response_t response;

        cond_t interruptor;
        nsi->write(write, &response, osource->check_in("unittest::run_create_drop_sindex_test(rdb_protocol_t.cc-A"), &interruptor);

        if (!boost::get<rdb_protocol_t::point_write_response_t>(&response.response)) {
            ADD_FAILURE() << "got wrong type of result back";
        }
    }

    //TODO we're not sure if data which is missing an attribute should be put
    //in the sindex or not right now. We should either be checking that the
    //value is in the sindex right now or be checking that it isn't.
}

TEST(RDBProtocol, DISABLED_MissingAttr) {
    run_in_thread_pool_with_namespace_interface(&run_sindex_missing_attr_test);
}

}   /* namespace unittest */
<|MERGE_RESOLUTION|>--- conflicted
+++ resolved
@@ -143,23 +143,12 @@
     run_in_thread_pool_with_namespace_interface(&run_get_set_test);
 }
 
-<<<<<<< HEAD
-void run_create_drop_sindex_test(namespace_interface_t<rdb_protocol_t> *nsi, order_source_t *osource) {
-    std::string id("sid");
-    query_language::backtrace_t b;
-    {
-        /* Create a secondary index. */
-        Term mapping;
-        Term *arg = ql::pb::set_func(&mapping, 1);
-        N2(GETATTR, NVAR(1), NDATUM("sid"));
-=======
-uuid_u create_sindex(namespace_interface_t<rdb_protocol_t> *nsi,
+std::string create_sindex(namespace_interface_t<rdb_protocol_t> *nsi,
                      order_source_t *osource) {
-    uuid_u id = generate_uuid();
+    std::string id = uuid_to_str(generate_uuid());
     Term mapping;
     Term *arg = ql::pb::set_func(&mapping, 1);
     N2(GETATTR, NVAR(1), NDATUM("sid"));
->>>>>>> 2818bd72
 
     ql::map_wire_func_t m(mapping, static_cast<std::map<int64_t, Datum> *>(NULL));
 
@@ -178,7 +167,7 @@
 
 void drop_sindex(namespace_interface_t<rdb_protocol_t> *nsi,
                  order_source_t *osource,
-                 const uuid_u &id) {
+                 const std::string &id) {
     rdb_protocol_t::sindex_drop_t d(id);
     rdb_protocol_t::write_t write(d);
     rdb_protocol_t::write_response_t response;
@@ -195,7 +184,7 @@
     query_language::backtrace_t b;
 
     /* Create a secondary index. */
-    uuid_u id = create_sindex(nsi, osource);
+    std::string id = create_sindex(nsi, osource);
 
     boost::shared_ptr<scoped_cJSON_t> data(new scoped_cJSON_t(cJSON_Parse("{\"id\" : 0, \"sid\" : 1}")));
     store_key_t pk = store_key_t(cJSON_print_primary(cJSON_GetObjectItem(data->get(), "id"), b));
@@ -274,7 +263,7 @@
     run_in_thread_pool_with_namespace_interface(&run_create_drop_sindex_test);
 }
 
-std::set<uuid_u> list_sindexes(namespace_interface_t<rdb_protocol_t> *nsi, order_source_t *osource) {
+std::set<std::string> list_sindexes(namespace_interface_t<rdb_protocol_t> *nsi, order_source_t *osource) {
     rdb_protocol_t::sindex_list_t l;
     rdb_protocol_t::read_t read(l);
     rdb_protocol_t::read_response_t response;
@@ -288,11 +277,11 @@
         ADD_FAILURE() << "got wrong type of result back";
     }
 
-    return std::set<uuid_u>(res->sindexes.begin(), res->sindexes.end());
+    return std::set<std::string>(res->sindexes.begin(), res->sindexes.end());
 }
 
 void run_sindex_list_test(namespace_interface_t<rdb_protocol_t> *nsi, order_source_t *osource) {
-    std::set<uuid_u> sindexes;
+    std::set<std::string> sindexes;
 
     // Do the whole test a couple times on the same namespace for kicks
     for (size_t i = 0; i < 2; ++i) {
