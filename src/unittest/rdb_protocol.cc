// Copyright 2010-2014 RethinkDB, all rights reserved.
#include "errors.hpp"
#include <boost/shared_ptr.hpp>

#include "arch/io/disk.hpp"
#include "buffer_cache/alt/cache_balancer.hpp"
#include "clustering/administration/metadata.hpp"
#include "extproc/extproc_pool.hpp"
#include "extproc/extproc_spawner.hpp"
#include "rdb_protocol/minidriver.hpp"
#include "rdb_protocol/pb_utils.hpp"
#include "rdb_protocol/protocol.hpp"
#include "rdb_protocol/store.hpp"
#include "region/region_json_adapter.hpp"
#include "rpc/directory/read_manager.hpp"
#include "rpc/semilattice/semilattice_manager.hpp"
#include "serializer/config.hpp"
#include "serializer/translator.hpp"
#include "stl_utils.hpp"
#include "unittest/dummy_namespace_interface.hpp"
#include "unittest/gtest.hpp"
<<<<<<< HEAD
#include "rdb_protocol/minidriver.hpp"
#include "stl_utils.hpp"
#include "utils.hpp"
=======
#include "unittest/unittest_utils.hpp"
>>>>>>> 9b2bcfe1

namespace unittest {
namespace {

<<<<<<< HEAD
void run_with_namespace_interface(
        boost::function<void(namespace_interface_t<rdb_protocol_t> *, order_source_t *)> fun,
        bool oversharding,
        int num_restarts) {
=======
void run_with_namespace_interface(boost::function<void(namespace_interface_t *, order_source_t *)> fun, bool oversharding) {
>>>>>>> 9b2bcfe1
    recreate_temporary_directory(base_path_t("."));

    /* Pick shards */
    std::vector<region_t> store_shards;
    if (oversharding) {
        store_shards.push_back(region_t(key_range_t(key_range_t::none, store_key_t(), key_range_t::none, store_key_t())));
    } else {
        store_shards.push_back(region_t(key_range_t(key_range_t::none, store_key_t(), key_range_t::open, store_key_t("n"))));
        store_shards.push_back(region_t(key_range_t(key_range_t::closed, store_key_t("n"), key_range_t::none, store_key_t() )));
    }

    std::vector<region_t> nsi_shards;

    nsi_shards.push_back(region_t(key_range_t(key_range_t::none,   store_key_t(),  key_range_t::open, store_key_t("n"))));
    nsi_shards.push_back(region_t(key_range_t(key_range_t::closed, store_key_t("n"), key_range_t::none, store_key_t() )));

    boost::ptr_vector<temp_file_t> temp_files;
    for (size_t i = 0; i < store_shards.size(); ++i) {
        temp_files.push_back(new temp_file_t);
    }

    io_backender_t io_backender(file_direct_io_mode_t::buffered_desired);
    dummy_cache_balancer_t balancer(GIGABYTE);

    scoped_array_t<scoped_ptr_t<serializer_t> > serializers(store_shards.size());
    for (size_t i = 0; i < store_shards.size(); ++i) {
        filepath_file_opener_t file_opener(temp_files[i].name(), &io_backender);
        standard_serializer_t::create(&file_opener,
                                      standard_serializer_t::static_config_t());
        serializers[i].init(new standard_serializer_t(standard_serializer_t::dynamic_config_t(),
                                                      &file_opener,
                                                      &get_global_perfmon_collection()));
    }

<<<<<<< HEAD
    /* Create some structures for the rdb_protocol_t::context_t, warning some
=======
    boost::ptr_vector<store_t> underlying_stores;

    /* Create some structures for the rdb_context_t, warning some
>>>>>>> 9b2bcfe1
     * boilerplate is about to follow, avert your eyes if you have a weak
     * stomach for such things. */
    extproc_pool_t extproc_pool(2);

    connectivity_cluster_t c;
    semilattice_manager_t<cluster_semilattice_metadata_t> slm(&c, cluster_semilattice_metadata_t());
    connectivity_cluster_t::run_t cr(&c, get_unittest_addresses(), peer_address_t(), ANY_PORT, &slm, 0, NULL);

    connectivity_cluster_t c2;
    directory_read_manager_t<cluster_directory_metadata_t> read_manager(&c2);
    connectivity_cluster_t::run_t cr2(&c2, get_unittest_addresses(), peer_address_t(), ANY_PORT, &read_manager, 0, NULL);

    boost::shared_ptr<semilattice_readwrite_view_t<auth_semilattice_metadata_t> > dummy_auth;
    rdb_context_t ctx(&extproc_pool, NULL, slm.get_root_view(),
                      dummy_auth, &read_manager, generate_uuid(),
                      &get_global_perfmon_collection());

<<<<<<< HEAD
    for (int rep = 0; rep < num_restarts; ++rep) {
        const bool do_create = rep == 0;
        boost::ptr_vector<rdb_protocol_t::store_t> underlying_stores;
        for (size_t i = 0; i < store_shards.size(); ++i) {
            underlying_stores.push_back(
                    new rdb_protocol_t::store_t(serializers[i].get(), &balancer,
                        temp_files[i].name().permanent_path(), do_create,
                        &get_global_perfmon_collection(), &ctx,
                        &io_backender, base_path_t(".")));
        }

        boost::ptr_vector<store_view_t<rdb_protocol_t> > stores;
        for (size_t i = 0; i < nsi_shards.size(); ++i) {
            if (oversharding) {
                stores.push_back(new store_subview_t<rdb_protocol_t>(&underlying_stores[0], nsi_shards[i]));
            } else {
                stores.push_back(new store_subview_t<rdb_protocol_t>(&underlying_stores[i], nsi_shards[i]));
            }
=======
    for (size_t i = 0; i < store_shards.size(); ++i) {
        underlying_stores.push_back(
                new store_t(serializers[i].get(), &balancer,
                    temp_files[i].name().permanent_path(), true,
                    &get_global_perfmon_collection(), &ctx,
                    &io_backender, base_path_t(".")));
    }

    boost::ptr_vector<store_view_t> stores;
    for (size_t i = 0; i < nsi_shards.size(); ++i) {
        if (oversharding) {
            stores.push_back(new store_subview_t(&underlying_stores[0], nsi_shards[i]));
        } else {
            stores.push_back(new store_subview_t(&underlying_stores[i], nsi_shards[i]));
>>>>>>> 9b2bcfe1
        }

<<<<<<< HEAD
        /* Set up namespace interface */
        order_source_t order_source;
        dummy_namespace_interface_t<rdb_protocol_t> nsi(nsi_shards, stores.c_array(),
                                                        &order_source,
                                                        &ctx,
                                                        do_create);
=======
    /* Set up namespace interface */
    dummy_namespace_interface_t nsi(nsi_shards, stores.c_array(), &order_source, &ctx);
>>>>>>> 9b2bcfe1

        fun(&nsi, &order_source);
    }
}

<<<<<<< HEAD
void run_in_thread_pool_with_namespace_interface(
        boost::function<void(namespace_interface_t<rdb_protocol_t> *, order_source_t*)> fun,
        bool oversharded,
        int num_restarts = 1) {
=======
void run_in_thread_pool_with_namespace_interface(boost::function<void(namespace_interface_t *, order_source_t*)> fun, bool oversharded) {
>>>>>>> 9b2bcfe1
    extproc_spawner_t extproc_spawner;
    unittest::run_in_thread_pool(std::bind(&run_with_namespace_interface,
                                           fun,
                                           oversharded,
                                           num_restarts));
}

}   /* anonymous namespace */

/* `SetupTeardown` makes sure that it can start and stop without anything going
horribly wrong */
void run_setup_teardown_test(UNUSED namespace_interface_t *nsi, order_source_t *) {
    /* Do nothing */
}
TEST(RDBProtocol, SetupTeardown) {
    run_in_thread_pool_with_namespace_interface(&run_setup_teardown_test, false);
}

TEST(RDBProtocol, OvershardedSetupTeardown) {
    run_in_thread_pool_with_namespace_interface(&run_setup_teardown_test, true);
}

/* `GetSet` tests basic get and set operations */
void run_get_set_test(namespace_interface_t *nsi, order_source_t *osource) {
    {
        write_t write(
                point_write_t(store_key_t("a"),
                    make_counted<ql::datum_t>(ql::datum_t::R_NULL)),
                DURABILITY_REQUIREMENT_DEFAULT,
                profile_bool_t::PROFILE);
        write_response_t response;

        cond_t interruptor;
        nsi->write(write, &response, osource->check_in("unittest::run_get_set_test(rdb_protocol.cc-A)"), &interruptor);

        if (point_write_response_t *maybe_point_write_response_t = boost::get<point_write_response_t>(&response.response)) {
            ASSERT_EQ(maybe_point_write_response_t->result, point_write_result_t::STORED);
        } else {
            ADD_FAILURE() << "got wrong type of result back";
        }
    }

    {
        read_t read(point_read_t(store_key_t("a")), profile_bool_t::PROFILE);
        read_response_t response;

        cond_t interruptor;
        nsi->read(read, &response, osource->check_in("unittest::run_get_set_test(rdb_protocol.cc-B)"), &interruptor);

        if (point_read_response_t *maybe_point_read_response = boost::get<point_read_response_t>(&response.response)) {
            ASSERT_TRUE(maybe_point_read_response->data.has());
            ASSERT_EQ(ql::datum_t(ql::datum_t::R_NULL), *maybe_point_read_response->data);
        } else {
            ADD_FAILURE() << "got wrong result back";
        }
    }
}

TEST(RDBProtocol, GetSet) {
    run_in_thread_pool_with_namespace_interface(&run_get_set_test, false);
}

TEST(RDBProtocol, OvershardedGetSet) {
    run_in_thread_pool_with_namespace_interface(&run_get_set_test, true);
}

std::string create_sindex(namespace_interface_t *nsi,
                          order_source_t *osource) {
    std::string id = uuid_to_str(generate_uuid());

    const ql::sym_t arg(1);
    ql::protob_t<const Term> mapping = ql::r::var(arg)["sid"].release_counted();

    ql::map_wire_func_t m(mapping, make_vector(arg), get_backtrace(mapping));

    write_t write(sindex_create_t(id, m, sindex_multi_bool_t::SINGLE), profile_bool_t::PROFILE);
    write_response_t response;

    cond_t interruptor;
    nsi->write(write, &response, osource->check_in("unittest::create_sindex(rdb_protocol.cc-A"), &interruptor);

    if (!boost::get<sindex_create_response_t>(&response.response)) {
        ADD_FAILURE() << "got wrong type of result back";
    }

    return id;
}

<<<<<<< HEAD
void wait_for_sindex(namespace_interface_t<rdb_protocol_t> *nsi,
                          order_source_t *osource,
                          const std::string &id) {
    std::set<std::string> sindexes;
    sindexes.insert(id);
    for (int attempts = 0; attempts < 100; ++attempts) {
        rdb_protocol_t::sindex_status_t d(sindexes);
        rdb_protocol_t::read_t read(d, profile_bool_t::PROFILE);
        rdb_protocol_t::read_response_t response;

        cond_t interruptor;
        nsi->read(read, &response, osource->check_in("unittest::wait_for_sindex(rdb_protocol_t.cc-A"), &interruptor);

        rdb_protocol_t::sindex_status_response_t *res =
            boost::get<rdb_protocol_t::sindex_status_response_t>(&response.response);

        if (res == NULL) {
            ADD_FAILURE() << "got wrong type of result back";
        }

        auto it = res->statuses.find(id);
        if (it != res->statuses.end() && it->second.ready) {
            return;
        } else {
            nap(50);
        }
    }
    ADD_FAILURE() << "Waiting for sindex " << id << " timed out.";
}

bool drop_sindex(namespace_interface_t<rdb_protocol_t> *nsi,
=======
bool drop_sindex(namespace_interface_t *nsi,
>>>>>>> 9b2bcfe1
                 order_source_t *osource,
                 const std::string &id) {
    sindex_drop_t d(id);
    write_t write(d, profile_bool_t::PROFILE);
    write_response_t response;

    cond_t interruptor;
    nsi->write(write, &response, osource->check_in("unittest::drop_sindex(rdb_protocol.cc-A"), &interruptor);

    sindex_drop_response_t *res = boost::get<sindex_drop_response_t>(&response.response);

    if (res == NULL) {
        ADD_FAILURE() << "got wrong type of result back";
    }

    return res->success;
}

void run_create_drop_sindex_test(namespace_interface_t *nsi, order_source_t *osource) {
    /* Create a secondary index. */
    std::string id = create_sindex(nsi, osource);
    wait_for_sindex(nsi, osource, id);

    std::shared_ptr<const scoped_cJSON_t> data(
        new scoped_cJSON_t(cJSON_Parse("{\"id\" : 0, \"sid\" : 1}")));
    counted_t<const ql::datum_t> d(
        new ql::datum_t(cJSON_GetObjectItem(data->get(), "id")));
    store_key_t pk = store_key_t(d->print_primary());
    counted_t<const ql::datum_t> sindex_key_literal = make_counted<ql::datum_t>(1.0);

    ASSERT_TRUE(data->get());
    {
        /* Insert a piece of data (it will be indexed using the secondary
         * index). */
        write_t write(
            point_write_t(pk, make_counted<ql::datum_t>(*data)),
            DURABILITY_REQUIREMENT_DEFAULT,
            profile_bool_t::PROFILE);
        write_response_t response;

        cond_t interruptor;
        nsi->write(write,
                   &response,
                   osource->check_in(
                       "unittest::run_create_drop_sindex_test(rdb_protocol.cc-A"),
                   &interruptor);

        if (point_write_response_t *maybe_point_write_response
            = boost::get<point_write_response_t>(&response.response)) {
            ASSERT_EQ(maybe_point_write_response->result, point_write_result_t::STORED);
        } else {
            ADD_FAILURE() << "got wrong type of result back";
        }
    }

    {
        /* Access the data using the secondary index. */
        read_t read = make_sindex_read(sindex_key_literal, id);
        read_response_t response;

        cond_t interruptor;
        nsi->read(read, &response, osource->check_in("unittest::run_create_drop_sindex_test(rdb_protocol.cc-A"), &interruptor);

        if (rget_read_response_t *rget_resp = boost::get<rget_read_response_t>(&response.response)) {
            auto streams = boost::get<ql::grouped_t<ql::stream_t> >(
                &rget_resp->result);
            ASSERT_TRUE(streams != NULL);
            ASSERT_EQ(1, streams->size());
            auto stream = &streams->begin()->second;
            ASSERT_TRUE(stream != NULL);
            ASSERT_EQ(1u, stream->size());
            ASSERT_EQ(ql::datum_t(*data), *stream->at(0).data);
        } else {
            ADD_FAILURE() << "got wrong type of result back";
        }
    }

    {
        /* Delete the data. */
        point_delete_t del(pk);
        write_t write(
                del, DURABILITY_REQUIREMENT_DEFAULT, profile_bool_t::PROFILE);
        write_response_t response;

        cond_t interruptor;
        nsi->write(write, &response, osource->check_in("unittest::run_create_drop_sindex_test(rdb_protocol.cc-A"), &interruptor);

        if (point_delete_response_t *maybe_point_delete_response = boost::get<point_delete_response_t>(&response.response)) {
            ASSERT_EQ(maybe_point_delete_response->result, point_delete_result_t::DELETED);
        } else {
            ADD_FAILURE() << "got wrong type of result back";
        }
    }

    {
        /* Access the data using the secondary index. */
        read_t read = make_sindex_read(sindex_key_literal, id);
        read_response_t response;

        cond_t interruptor;
        nsi->read(read, &response, osource->check_in("unittest::run_create_drop_sindex_test(rdb_protocol.cc-A"), &interruptor);

        if (rget_read_response_t *rget_resp = boost::get<rget_read_response_t>(&response.response)) {
            auto streams = boost::get<ql::grouped_t<ql::stream_t> >(
                &rget_resp->result);
            ASSERT_TRUE(streams != NULL);
            ASSERT_EQ(0, streams->size());
        } else {
            ADD_FAILURE() << "got wrong type of result back";
        }
    }

    {
        const bool drop_sindex_res = drop_sindex(nsi, osource, id);
        ASSERT_TRUE(drop_sindex_res);
    }
}

void run_repeated_create_drop_sindex_test(namespace_interface_t<rdb_protocol_t> *nsi,
                                      order_source_t *osource) {
    // Create and drop 3 indexes one after another
    for (int i = 0; i < 3; ++i) {
        run_create_drop_sindex_test(nsi, osource);
    }
    // Nap for a random time before we shut down the namespace interface.
    nap(randint(100));
}

TEST(RDBProtocol, SindexCreateDrop) {
    run_in_thread_pool_with_namespace_interface(&run_create_drop_sindex_test, false);
}

TEST(RDBProtocol, SindexRepeatedCreateDrop) {
    // Repeat the test 10 times on the same data files.
    run_in_thread_pool_with_namespace_interface(&run_repeated_create_drop_sindex_test,
                                                false,
                                                10);
}

TEST(RDBProtocol, OvershardedSindexCreateDrop) {
    run_in_thread_pool_with_namespace_interface(&run_create_drop_sindex_test, true);
}

std::set<std::string> list_sindexes(namespace_interface_t *nsi, order_source_t *osource) {
    sindex_list_t l;
    read_t read(l, profile_bool_t::PROFILE);
    read_response_t response;

    cond_t interruptor;
    nsi->read(read, &response, osource->check_in("unittest::list_sindexes(rdb_protocol.cc-A"), &interruptor);

    sindex_list_response_t *res = boost::get<sindex_list_response_t>(&response.response);

    if (res == NULL) {
        ADD_FAILURE() << "got wrong type of result back";
    }

    return std::set<std::string>(res->sindexes.begin(), res->sindexes.end());
}

void run_sindex_list_test(namespace_interface_t *nsi, order_source_t *osource) {
    std::set<std::string> sindexes;

    // Do the whole test a couple times on the same namespace for kicks
    for (size_t i = 0; i < 2; ++i) {
        size_t reps = 10;

        // Make a bunch of sindexes
        for (size_t j = 0; j < reps; ++j) {
            ASSERT_TRUE(list_sindexes(nsi, osource) == sindexes);
            sindexes.insert(create_sindex(nsi, osource));
        }

        // Remove all the sindexes
        for (size_t j = 0; j < reps; ++j) {
            ASSERT_TRUE(list_sindexes(nsi, osource) == sindexes);
            ASSERT_TRUE(drop_sindex(nsi, osource, *sindexes.begin()));
            sindexes.erase(sindexes.begin());
        }
        ASSERT_TRUE(sindexes.empty());
        ASSERT_TRUE(list_sindexes(nsi, osource).empty());
    } // Do it again
}

TEST(RDBProtocol, SindexList) {
    run_in_thread_pool_with_namespace_interface(&run_sindex_list_test, false);
}

TEST(RDBProtocol, OvershardedSindexList) {
    run_in_thread_pool_with_namespace_interface(&run_sindex_list_test, true);
}

void run_sindex_oversized_keys_test(namespace_interface_t *nsi, order_source_t *osource) {
    std::string sindex_id = create_sindex(nsi, osource);
    wait_for_sindex(nsi, osource, sindex_id);

    for (size_t i = 0; i < 20; ++i) {
        for (size_t j = 100; j < 200; j += 5) {
            std::string id(i + rdb_protocol::MAX_PRIMARY_KEY_SIZE - 10,
                           static_cast<char>(j));
            std::string sid(j, 'a');
            auto sindex_key_literal = make_counted<const ql::datum_t>(std::string(sid));
            std::shared_ptr<const scoped_cJSON_t> data(
                new scoped_cJSON_t(cJSON_CreateObject()));
            cJSON_AddItemToObject(data->get(), "id", cJSON_CreateString(id.c_str()));
            cJSON_AddItemToObject(data->get(), "sid", cJSON_CreateString(sid.c_str()));
            store_key_t pk;
            try {
                pk = store_key_t(make_counted<const ql::datum_t>(
                    cJSON_GetObjectItem(data->get(), "id"))->print_primary());
            } catch (const ql::base_exc_t &ex) {
                ASSERT_TRUE(id.length() >= rdb_protocol::MAX_PRIMARY_KEY_SIZE);
                continue;
            }
            ASSERT_TRUE(data->get());

            {
                /* Insert a piece of data (it will be indexed using the secondary
                 * index). */
                write_t write(
                    point_write_t(pk, make_counted<ql::datum_t>(*data)),
                    DURABILITY_REQUIREMENT_DEFAULT,
                    profile_bool_t::PROFILE);
                write_response_t response;

                cond_t interruptor;
                nsi->write(write,
                           &response,
                           osource->check_in(
                               "unittest::run_sindex_oversized_keys_test("
                               "rdb_protocol.cc-A"),
                           &interruptor);

                auto resp = boost::get<point_write_response_t>(
                        &response.response);
                if (!resp) {
                    ADD_FAILURE() << "got wrong type of result back";
                } else {
                    ASSERT_EQ(resp->result, point_write_result_t::STORED);
                }
            }

            {
                /* Access the data using the secondary index. */
                read_t read
                    = make_sindex_read(sindex_key_literal, sindex_id);
                read_response_t response;

                cond_t interruptor;
                nsi->read(read, &response, osource->check_in("unittest::run_sindex_oversized_keys_test(rdb_protocol.cc-A"), &interruptor);

                if (rget_read_response_t *rget_resp = boost::get<rget_read_response_t>(&response.response)) {
                    auto streams = boost::get<ql::grouped_t<ql::stream_t> >(
                        &rget_resp->result);
                    ASSERT_TRUE(streams != NULL);
                    ASSERT_EQ(1, streams->size());
                    auto stream = &streams->begin()->second;
                    ASSERT_TRUE(stream != NULL);
                    // There should be results equal to the number of iterations
                    // performed
                    ASSERT_EQ(i + 1, stream->size());
                } else {
                    ADD_FAILURE() << "got wrong type of result back";
                }
            }
        }
    }

}

TEST(RDBProtocol, OverSizedKeys) {
    run_in_thread_pool_with_namespace_interface(&run_sindex_oversized_keys_test, false);
}

TEST(RDBProtocol, OvershardedOverSizedKeys) {
    run_in_thread_pool_with_namespace_interface(&run_sindex_oversized_keys_test, true);
}

void run_sindex_missing_attr_test(namespace_interface_t *nsi, order_source_t *osource) {
    create_sindex(nsi, osource);

    std::shared_ptr<const scoped_cJSON_t> data(
        new scoped_cJSON_t(cJSON_Parse("{\"id\" : 0}")));
    store_key_t pk = store_key_t(make_counted<const ql::datum_t>(
        cJSON_GetObjectItem(data->get(), "id"))->print_primary());
    ASSERT_TRUE(data->get());
    {
        /* Insert a piece of data (it will be indexed using the secondary
         * index). */
        write_t write(
            point_write_t(pk, make_counted<ql::datum_t>(*data)),
            DURABILITY_REQUIREMENT_DEFAULT,
            profile_bool_t::PROFILE);
        write_response_t response;

        cond_t interruptor;
        nsi->write(write,
                   &response,
                   osource->check_in(
                       "unittest::run_create_drop_sindex_test(rdb_protocol.cc-A"),
                   &interruptor);

        if (!boost::get<point_write_response_t>(&response.response)) {
            ADD_FAILURE() << "got wrong type of result back";
        }
    }

    //TODO we're not sure if data which is missing an attribute should be put
    //in the sindex or not right now. We should either be checking that the
    //value is in the sindex right now or be checking that it isn't.
}

TEST(RDBProtocol, MissingAttr) {
    run_in_thread_pool_with_namespace_interface(&run_sindex_missing_attr_test, false);
}

TEST(RDBProtocol, OvershardedMissingAttr) {
    run_in_thread_pool_with_namespace_interface(&run_sindex_missing_attr_test, true);
}

}   /* namespace unittest */
<|MERGE_RESOLUTION|>--- conflicted
+++ resolved
@@ -19,25 +19,15 @@
 #include "stl_utils.hpp"
 #include "unittest/dummy_namespace_interface.hpp"
 #include "unittest/gtest.hpp"
-<<<<<<< HEAD
-#include "rdb_protocol/minidriver.hpp"
-#include "stl_utils.hpp"
-#include "utils.hpp"
-=======
 #include "unittest/unittest_utils.hpp"
->>>>>>> 9b2bcfe1
 
 namespace unittest {
 namespace {
 
-<<<<<<< HEAD
 void run_with_namespace_interface(
-        boost::function<void(namespace_interface_t<rdb_protocol_t> *, order_source_t *)> fun,
+        boost::function<void(namespace_interface_t *, order_source_t *)> fun,
         bool oversharding,
         int num_restarts) {
-=======
-void run_with_namespace_interface(boost::function<void(namespace_interface_t *, order_source_t *)> fun, bool oversharding) {
->>>>>>> 9b2bcfe1
     recreate_temporary_directory(base_path_t("."));
 
     /* Pick shards */
@@ -72,13 +62,7 @@
                                                       &get_global_perfmon_collection()));
     }
 
-<<<<<<< HEAD
-    /* Create some structures for the rdb_protocol_t::context_t, warning some
-=======
-    boost::ptr_vector<store_t> underlying_stores;
-
     /* Create some structures for the rdb_context_t, warning some
->>>>>>> 9b2bcfe1
      * boilerplate is about to follow, avert your eyes if you have a weak
      * stomach for such things. */
     extproc_pool_t extproc_pool(2);
@@ -96,10 +80,9 @@
                       dummy_auth, &read_manager, generate_uuid(),
                       &get_global_perfmon_collection());
 
-<<<<<<< HEAD
     for (int rep = 0; rep < num_restarts; ++rep) {
         const bool do_create = rep == 0;
-        boost::ptr_vector<rdb_protocol_t::store_t> underlying_stores;
+        boost::ptr_vector<store_t> underlying_stores;
         for (size_t i = 0; i < store_shards.size(); ++i) {
             underlying_stores.push_back(
                     new rdb_protocol_t::store_t(serializers[i].get(), &balancer,
@@ -108,55 +91,30 @@
                         &io_backender, base_path_t(".")));
         }
 
-        boost::ptr_vector<store_view_t<rdb_protocol_t> > stores;
+        boost::ptr_vector<store_view_t> stores;
         for (size_t i = 0; i < nsi_shards.size(); ++i) {
             if (oversharding) {
-                stores.push_back(new store_subview_t<rdb_protocol_t>(&underlying_stores[0], nsi_shards[i]));
+                stores.push_back(new store_subview_t(&underlying_stores[0], nsi_shards[i]));
             } else {
-                stores.push_back(new store_subview_t<rdb_protocol_t>(&underlying_stores[i], nsi_shards[i]));
+                stores.push_back(new store_subview_t(&underlying_stores[i], nsi_shards[i]));
             }
-=======
-    for (size_t i = 0; i < store_shards.size(); ++i) {
-        underlying_stores.push_back(
-                new store_t(serializers[i].get(), &balancer,
-                    temp_files[i].name().permanent_path(), true,
-                    &get_global_perfmon_collection(), &ctx,
-                    &io_backender, base_path_t(".")));
-    }
-
-    boost::ptr_vector<store_view_t> stores;
-    for (size_t i = 0; i < nsi_shards.size(); ++i) {
-        if (oversharding) {
-            stores.push_back(new store_subview_t(&underlying_stores[0], nsi_shards[i]));
-        } else {
-            stores.push_back(new store_subview_t(&underlying_stores[i], nsi_shards[i]));
->>>>>>> 9b2bcfe1
-        }
-
-<<<<<<< HEAD
+        }
+
         /* Set up namespace interface */
         order_source_t order_source;
-        dummy_namespace_interface_t<rdb_protocol_t> nsi(nsi_shards, stores.c_array(),
-                                                        &order_source,
-                                                        &ctx,
-                                                        do_create);
-=======
-    /* Set up namespace interface */
-    dummy_namespace_interface_t nsi(nsi_shards, stores.c_array(), &order_source, &ctx);
->>>>>>> 9b2bcfe1
+        dummy_namespace_interface_t nsi(nsi_shards, stores.c_array(),
+                                        &order_source,
+                                        &ctx,
+                                        do_create);
 
         fun(&nsi, &order_source);
     }
 }
 
-<<<<<<< HEAD
 void run_in_thread_pool_with_namespace_interface(
-        boost::function<void(namespace_interface_t<rdb_protocol_t> *, order_source_t*)> fun,
+        boost::function<void(namespace_interface_t *, order_source_t*)> fun,
         bool oversharded,
         int num_restarts = 1) {
-=======
-void run_in_thread_pool_with_namespace_interface(boost::function<void(namespace_interface_t *, order_source_t*)> fun, bool oversharded) {
->>>>>>> 9b2bcfe1
     extproc_spawner_t extproc_spawner;
     unittest::run_in_thread_pool(std::bind(&run_with_namespace_interface,
                                            fun,
@@ -245,22 +203,21 @@
     return id;
 }
 
-<<<<<<< HEAD
-void wait_for_sindex(namespace_interface_t<rdb_protocol_t> *nsi,
+void wait_for_sindex(namespace_interface_t *nsi,
                           order_source_t *osource,
                           const std::string &id) {
     std::set<std::string> sindexes;
     sindexes.insert(id);
     for (int attempts = 0; attempts < 100; ++attempts) {
-        rdb_protocol_t::sindex_status_t d(sindexes);
-        rdb_protocol_t::read_t read(d, profile_bool_t::PROFILE);
-        rdb_protocol_t::read_response_t response;
+        sindex_status_t d(sindexes);
+        read_t read(d, profile_bool_t::PROFILE);
+        read_response_t response;
 
         cond_t interruptor;
         nsi->read(read, &response, osource->check_in("unittest::wait_for_sindex(rdb_protocol_t.cc-A"), &interruptor);
 
-        rdb_protocol_t::sindex_status_response_t *res =
-            boost::get<rdb_protocol_t::sindex_status_response_t>(&response.response);
+        sindex_status_response_t *res =
+            boost::get<sindex_status_response_t>(&response.response);
 
         if (res == NULL) {
             ADD_FAILURE() << "got wrong type of result back";
@@ -276,10 +233,7 @@
     ADD_FAILURE() << "Waiting for sindex " << id << " timed out.";
 }
 
-bool drop_sindex(namespace_interface_t<rdb_protocol_t> *nsi,
-=======
 bool drop_sindex(namespace_interface_t *nsi,
->>>>>>> 9b2bcfe1
                  order_source_t *osource,
                  const std::string &id) {
     sindex_drop_t d(id);
