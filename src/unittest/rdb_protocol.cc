// Copyright 2010-2015 RethinkDB, all rights reserved.
#include "unittest/rdb_protocol.hpp"

#include <vector>

#include "errors.hpp"
#include <boost/function.hpp>
#include <boost/shared_ptr.hpp>

#include "arch/io/disk.hpp"
#include "buffer_cache/cache_balancer.hpp"
#include "clustering/administration/metadata.hpp"
#include "extproc/extproc_pool.hpp"
#include "extproc/extproc_spawner.hpp"
#include "rdb_protocol/changefeed.hpp"
#include "rdb_protocol/minidriver.hpp"
#include "rdb_protocol/protocol.hpp"
#include "rdb_protocol/store.hpp"
#include "rpc/directory/read_manager.hpp"
#include "rpc/semilattice/semilattice_manager.hpp"
#include "serializer/log/log_serializer.hpp"
#include "serializer/merger.hpp"
#include "serializer/translator.hpp"
#include "stl_utils.hpp"
#include "store_subview.hpp"
#include "unittest/dummy_namespace_interface.hpp"
#include "unittest/gtest.hpp"
#include "unittest/unittest_utils.hpp"

namespace unittest {

void run_with_namespace_interface(
        boost::function<void(
            namespace_interface_t *,
            order_source_t *,
            const std::vector<scoped_ptr_t<store_t> > *
            )> fun,
        bool oversharding,
        int num_restarts) {
    recreate_temporary_directory(base_path_t("."));

    /* Pick shards */
    std::vector<region_t> store_shards;
    if (oversharding) {
        store_shards.push_back(region_t(key_range_t(key_range_t::none, store_key_t(), key_range_t::none, store_key_t())));
    } else {
        store_shards.push_back(region_t(key_range_t(key_range_t::none, store_key_t(), key_range_t::open, store_key_t("n"))));
        store_shards.push_back(region_t(key_range_t(key_range_t::closed, store_key_t("n"), key_range_t::none, store_key_t() )));
    }

    std::vector<region_t> nsi_shards;

    nsi_shards.push_back(region_t(key_range_t(key_range_t::none,   store_key_t(),  key_range_t::open, store_key_t("n"))));
    nsi_shards.push_back(region_t(key_range_t(key_range_t::closed, store_key_t("n"), key_range_t::none, store_key_t() )));

    std::vector<scoped_ptr_t<temp_file_t> > temp_files;
    for (size_t i = 0; i < store_shards.size(); ++i) {
        temp_files.push_back(make_scoped<temp_file_t>());
    }

    io_backender_t io_backender(file_direct_io_mode_t::buffered_desired);
    dummy_cache_balancer_t balancer(GIGABYTE);

    scoped_array_t<scoped_ptr_t<serializer_t> > serializers(store_shards.size());
    for (size_t i = 0; i < store_shards.size(); ++i) {
        filepath_file_opener_t file_opener(temp_files[i]->name(), &io_backender);
        log_serializer_t::create(&file_opener,
                                 log_serializer_t::static_config_t());
        scoped_ptr_t<log_serializer_t> log_ser(
            new log_serializer_t(log_serializer_t::dynamic_config_t(),
                                 &file_opener,
                                 &get_global_perfmon_collection()));
        serializers[i].init(new merger_serializer_t(std::move(log_ser), 1));
    }

    extproc_pool_t extproc_pool(2);
    rdb_context_t ctx(&extproc_pool, nullptr);

    for (int rep = 0; rep < num_restarts; ++rep) {
        const bool do_create = rep == 0;
        std::vector<scoped_ptr_t<store_t> > underlying_stores;
        for (size_t i = 0; i < store_shards.size(); ++i) {
            underlying_stores.push_back(
                    make_scoped<store_t>(region_t::universe(), serializers[i].get(),
                        &balancer, temp_files[i]->name().permanent_path(), do_create,
                        &get_global_perfmon_collection(), &ctx, &io_backender,
                        base_path_t("."), generate_uuid(), update_sindexes_t::UPDATE));
        }

        std::vector<scoped_ptr_t<store_view_t> > stores;
        std::vector<store_view_t *> store_ptrs;
        for (size_t i = 0; i < nsi_shards.size(); ++i) {
            if (oversharding) {
                stores.push_back(make_scoped<store_subview_t>(underlying_stores[0].get(),
                                                              nsi_shards[i]));
            } else {
                stores.push_back(make_scoped<store_subview_t>(underlying_stores[i].get(),
                                                              nsi_shards[i]));
            }
            store_ptrs.push_back(stores.back().get());
        }

        /* Set up namespace interface */
        order_source_t order_source;
        dummy_namespace_interface_t nsi(nsi_shards,
                                        store_ptrs.data(),
                                        &order_source,
                                        &ctx,
                                        do_create);

        fun(&nsi, &order_source, &underlying_stores);
    }
}

void run_in_thread_pool_with_namespace_interface(
        boost::function<void(
            namespace_interface_t *,
            order_source_t *,
            const std::vector<scoped_ptr_t<store_t> > *)> fun,
        bool oversharded,
        int num_restarts = 1) {
    extproc_spawner_t extproc_spawner;
    unittest::run_in_thread_pool(std::bind(&run_with_namespace_interface,
                                           fun,
                                           oversharded,
                                           num_restarts));
}

/* `SetupTeardown` makes sure that it can start and stop without anything going
horribly wrong */
void run_setup_teardown_test(
        namespace_interface_t *,
        order_source_t *,
        const std::vector<scoped_ptr_t<store_t> > *) {
    /* Do nothing */
}
TEST(RDBProtocol, SetupTeardown) {
    run_in_thread_pool_with_namespace_interface(&run_setup_teardown_test, false);
}

TEST(RDBProtocol, OvershardedSetupTeardown) {
    run_in_thread_pool_with_namespace_interface(&run_setup_teardown_test, true);
}

/* `GetSet` tests basic get and set operations */
void run_get_set_test(
        namespace_interface_t *nsi,
        order_source_t *osource,
        const std::vector<scoped_ptr_t<store_t> > *) {
    {
        write_t write(
                point_write_t(store_key_t("a"), ql::datum_t::null()),
                DURABILITY_REQUIREMENT_DEFAULT,
                profile_bool_t::PROFILE,
                ql::configured_limits_t());
        write_response_t response;

        cond_t interruptor;
        nsi->write(write, &response, osource->check_in("unittest::run_get_set_test(rdb_protocol.cc-A)"), &interruptor);

        if (point_write_response_t *maybe_point_write_response_t = boost::get<point_write_response_t>(&response.response)) {
            ASSERT_EQ(maybe_point_write_response_t->result, point_write_result_t::STORED);
        } else {
            ADD_FAILURE() << "got wrong type of result back";
        }
    }

    {
        read_t read(point_read_t(store_key_t("a")),
                    profile_bool_t::PROFILE, read_mode_t::SINGLE);
        read_response_t response;

        cond_t interruptor;
        nsi->read(read, &response, osource->check_in("unittest::run_get_set_test(rdb_protocol.cc-B)"), &interruptor);

        if (point_read_response_t *maybe_point_read_response = boost::get<point_read_response_t>(&response.response)) {
            ASSERT_TRUE(maybe_point_read_response->data.has());
            ASSERT_EQ(ql::datum_t(ql::datum_t::construct_null_t()),
                      maybe_point_read_response->data);
        } else {
            ADD_FAILURE() << "got wrong result back";
        }
    }
}

TEST(RDBProtocol, GetSet) {
    run_in_thread_pool_with_namespace_interface(&run_get_set_test, false);
}

TEST(RDBProtocol, OvershardedGetSet) {
    run_in_thread_pool_with_namespace_interface(&run_get_set_test, true);
}

std::string create_sindex(const std::vector<scoped_ptr_t<store_t> > *stores) {
    std::string id = uuid_to_str(generate_uuid());

    const ql::sym_t arg(1);

    ql::minidriver_t r(ql::backtrace_id_t::empty());
    ql::raw_term_t mapping = r.var(arg)["sid"].root_term();

    sindex_config_t sindex(
        ql::map_wire_func_t(mapping, make_vector(arg)),
        reql_version_t::LATEST,
        sindex_multi_bool_t::SINGLE,
        sindex_geo_bool_t::REGULAR);

    cond_t non_interruptor;
    for (const auto &store : *stores) {
        store->sindex_create(id, sindex, &non_interruptor);
    }

    return id;
}

void wait_for_sindex(
        const std::vector<scoped_ptr_t<store_t> > *stores,
        const std::string &id) {
    cond_t non_interruptor;
    for (int attempts = 0; attempts < 50; ++attempts) {
        bool all_ok = true;
        for (const auto &store : *stores) {
            std::map<std::string, std::pair<sindex_config_t, sindex_status_t> > res =
                store->sindex_list(&non_interruptor);
            auto it = res.find(id);
            if (it == res.end() || !it->second.second.ready) {
                all_ok = false;
                continue;
            }
        }
        if (all_ok) {
            return;
        }
        nap((attempts + 1) * 50);
    }
    ADD_FAILURE() << "Waiting for sindex " << id << " timed out.";
}

void drop_sindex(const std::vector<scoped_ptr_t<store_t> > *stores,
                 const std::string &id) {
    cond_t non_interruptor;
    for (const auto &store : *stores) {
        store->sindex_drop(id, &non_interruptor);
    }
}

void run_create_drop_sindex_test(
        namespace_interface_t *nsi,
        order_source_t *osource,
        const std::vector<scoped_ptr_t<store_t> > *stores) {
    /* Create a secondary index. */
    std::string id = create_sindex(stores);
    wait_for_sindex(stores, id);

    rapidjson::Document data;
    data.Parse("{\"id\" : 0, \"sid\" : 1}");
    ASSERT_FALSE(data.HasParseError());
    ql::configured_limits_t limits;
    ql::datum_t d
        = ql::to_datum(data.FindMember("id")->value, limits, reql_version_t::LATEST);
    store_key_t pk = store_key_t(d.print_primary());
    ql::datum_t sindex_key_literal = ql::datum_t(1.0);

    {
        /* Insert a piece of data (it will be indexed using the secondary
         * index). */
        write_t write(
            point_write_t(pk, ql::to_datum(data, limits, reql_version_t::LATEST)),
            DURABILITY_REQUIREMENT_DEFAULT,
            profile_bool_t::PROFILE,
            ql::configured_limits_t());
        write_response_t response;

        cond_t interruptor;
        nsi->write(write,
                   &response,
                   osource->check_in(
                       "unittest::run_create_drop_sindex_test(rdb_protocol.cc-A"),
                   &interruptor);

        if (point_write_response_t *maybe_point_write_response
            = boost::get<point_write_response_t>(&response.response)) {
            ASSERT_EQ(maybe_point_write_response->result, point_write_result_t::STORED);
        } else {
            ADD_FAILURE() << "got wrong type of result back";
        }
    }

    {
        /* Access the data using the secondary index. */
        read_t read = make_sindex_read(sindex_key_literal, id);
        read_response_t response;

        cond_t interruptor;
        nsi->read(read, &response, osource->check_in("unittest::run_create_drop_sindex_test(rdb_protocol.cc-A"), &interruptor);

        if (rget_read_response_t *rget_resp = boost::get<rget_read_response_t>(&response.response)) {
            auto streams = boost::get<ql::grouped_t<ql::stream_t> >(
                &rget_resp->result);
            ASSERT_TRUE(streams != nullptr);
            ASSERT_EQ(1, streams->size());
            // Order doesn't matter because streams->size() is 1.
            auto stream = &streams->begin()->second;
            ASSERT_TRUE(stream != nullptr);
            ASSERT_EQ(1u, stream->substreams.size());
            ASSERT_EQ(ql::to_datum(data, limits, reql_version_t::LATEST),
                      stream->substreams.begin()->second.stream.at(0).data);
        } else {
            ADD_FAILURE() << "got wrong type of result back";
        }
    }

    {
        /* Delete the data. */
        point_delete_t del(pk);
        write_t write(del, DURABILITY_REQUIREMENT_DEFAULT, profile_bool_t::PROFILE,
                      ql::configured_limits_t());
        write_response_t response;

        cond_t interruptor;
        nsi->write(write, &response, osource->check_in("unittest::run_create_drop_sindex_test(rdb_protocol.cc-A"), &interruptor);

        if (point_delete_response_t *maybe_point_delete_response = boost::get<point_delete_response_t>(&response.response)) {
            ASSERT_EQ(maybe_point_delete_response->result, point_delete_result_t::DELETED);
        } else {
            ADD_FAILURE() << "got wrong type of result back";
        }
    }

    {
        /* Access the data using the secondary index. */
        read_t read = make_sindex_read(sindex_key_literal, id);
        read_response_t response;

        cond_t interruptor;
        nsi->read(read, &response, osource->check_in("unittest::run_create_drop_sindex_test(rdb_protocol.cc-A"), &interruptor);

        if (rget_read_response_t *rget_resp = boost::get<rget_read_response_t>(&response.response)) {
            auto streams = boost::get<ql::grouped_t<ql::stream_t> >(
                &rget_resp->result);
            ASSERT_TRUE(streams != nullptr);
            ASSERT_EQ(0, streams->size());
        } else {
            ADD_FAILURE() << "got wrong type of result back";
        }
    }

    drop_sindex(stores, id);
}

void populate_sindex(namespace_interface_t *nsi,
                     order_source_t *osource,
                     int num_docs) {
    for (int i = 0; i < num_docs; ++i) {
        std::string json_doc = strprintf("{\"id\" : %d, \"sid\" : %d}", i, i % 4);
        rapidjson::Document data;
        data.Parse(json_doc.c_str());
        ASSERT_FALSE(data.HasParseError());
        ql::configured_limits_t limits;
        ql::datum_t d
            = ql::to_datum(data.FindMember("id")->value, limits,
                           reql_version_t::LATEST);
        store_key_t pk = store_key_t(d.print_primary());

        /* Insert a piece of data (it will be indexed using the secondary
         * index). */
        write_t write(point_write_t(pk, ql::to_datum(data, limits,
                                                     reql_version_t::LATEST)),
                      DURABILITY_REQUIREMENT_SOFT, profile_bool_t::PROFILE, limits);
        write_response_t response;

        cond_t interruptor;
        nsi->write(write,
                   &response,
                   osource->check_in(
                       "unittest::run_create_drop_sindex_with_data_test(rdb_protocol.cc-A"),
                   &interruptor);

        /* The result can be either STORED or DUPLICATE (in case this
         * test has been run before on the same store). Either is fine.*/
        if (!boost::get<point_write_response_t>(&response.response)) {
            ADD_FAILURE() << "got wrong type of result back";
        }
    }
}

/* Randomly inserts and drops documents */
void fuzz_sindex(namespace_interface_t *nsi,
                 order_source_t *osource,
                 int goal_size,
                 auto_drainer_t::lock_t drainer_lock) {
    // We assume that about half of the ids up to goal_size * 2 will be deleted at any
    // time.
    std::vector<bool> doc_exists(goal_size * 2, false);
    while (!drainer_lock.get_drain_signal()->is_pulsed()) {
        int id = randint(goal_size * 2);
        write_t write;
        ql::configured_limits_t limits;
        if (randint(2) == 0) {
            // Insert
            if (doc_exists[id]) {
                continue;
            }

            std::string json_doc = strprintf("{\"id\" : %d, \"sid\" : %d}",
                                             id, randint(goal_size));
            rapidjson::Document data;
            data.Parse(json_doc.c_str());
            ASSERT_FALSE(data.HasParseError());
            ql::datum_t d(static_cast<double>(id));
            store_key_t pk = store_key_t(d.print_primary());

            write = write_t(point_write_t(pk, ql::to_datum(data, limits,
                                                         reql_version_t::LATEST)),
                            DURABILITY_REQUIREMENT_SOFT, profile_bool_t::PROFILE, limits);
            doc_exists[id] = true;
        } else {
            // Delete
            if (!doc_exists[id]) {
                continue;
            }

            ql::datum_t d(static_cast<double>(id));
            store_key_t pk = store_key_t(d.print_primary());

            write = write_t(point_delete_t(pk),
                            DURABILITY_REQUIREMENT_SOFT, profile_bool_t::PROFILE, limits);
            doc_exists[id] = false;
        }
        write_response_t response;

        cond_t interruptor;
        nsi->write(write,
                   &response,
                   osource->check_in(
                       "unittest::fuzz_sindex(rdb_protocol.cc"),
                   &interruptor);

        /* The result can be either STORED or DUPLICATE (in case this
         * test has been run before on the same store). Either is fine.*/
        if (!boost::get<point_write_response_t>(&response.response)
            && !boost::get<point_delete_response_t>(&response.response)) {
            ADD_FAILURE() << "got wrong type of result back";
        }

        nap(2);
    }
}

void run_fuzz_create_drop_sindex(
        namespace_interface_t *nsi,
        order_source_t *osource,
        const std::vector<scoped_ptr_t<store_t> > *stores) {
    const int num_docs = 500;

    /* Start fuzzing the table. */

    auto_drainer_t fuzzing_drainer;
    /* spawn_dangerously_now so that we can capture the fuzzing_drainer inside the
    lambda.*/
    coro_t::spawn_now_dangerously([&]() {
        fuzz_sindex(nsi, osource, num_docs, fuzzing_drainer.lock());
    });

    /* Let some time pass to allow `fuzz_sindex` to populate the table. */
    nap(2 * num_docs);

    /* Create a secondary index (this will post construct the index while under load). */
    std::string id = create_sindex(stores);
    wait_for_sindex(stores, id);

    /* Drop the index in the middle of fuzzing to test proper interruption under load. */
    drop_sindex(stores, id);

    /* Fuzzing is stopped here by draining `fuzzing_drainer`. */
}

TEST(RDBProtocol, SindexFuzzCreateDrop) {
    // Run the test 3 times (on the same data file)
    run_in_thread_pool_with_namespace_interface(&run_fuzz_create_drop_sindex, false, 3);
}

void run_create_drop_sindex_with_data_test(
        namespace_interface_t *nsi,
        order_source_t *osource,
        const std::vector<scoped_ptr_t<store_t> > *stores,
        int num_docs) {
    /* Create a secondary index. */
    std::string id = create_sindex(stores);
    wait_for_sindex(stores, id);
    populate_sindex(nsi, osource, num_docs);
    drop_sindex(stores, id);
}

void run_repeated_sindex_test(
        namespace_interface_t *nsi,
        order_source_t *osource,
        const std::vector<scoped_ptr_t<store_t> > *stores,
        void (*fn)(
            namespace_interface_t *,
            order_source_t *,
            const std::vector<scoped_ptr_t<store_t> > *,
            int)
        ) {
    // Run the test with just a few documents in it
    fn(nsi, osource, stores, 128);
    // ... and just for fun sometimes do it a second time immediately after.
    if (randint(4) == 0) {
        fn(nsi, osource, stores, 128);
    }

    // Nap for a random time before we shut down the namespace interface
    // (in 3 out of 4 cases).
    if (randint(4) != 0) {
        nap(randint(200));
    }
}

TEST(RDBProtocol, SindexCreateDrop) {
    run_in_thread_pool_with_namespace_interface(&run_create_drop_sindex_test, false);
}

TEST(RDBProtocol, SindexRepeatedCreateDrop) {
    // Repeat the test 10 times on the same data files.
    run_in_thread_pool_with_namespace_interface(
        std::bind(&run_repeated_sindex_test,
                  std::placeholders::_1,
                  std::placeholders::_2,
                  std::placeholders::_3,
                  &run_create_drop_sindex_with_data_test),
        false,
        10);
}

TEST(RDBProtocol, OvershardedSindexCreateDrop) {
    run_in_thread_pool_with_namespace_interface(&run_create_drop_sindex_test, true);
}

void rename_sindex(const std::vector<scoped_ptr_t<store_t> > *stores,
                   std::string old_name,
                   std::string new_name) {
    std::map<std::string, std::string> renames{ {old_name, new_name} };
    cond_t non_interruptor;
    for (const auto &store : *stores) {
        store->sindex_rename_multi(renames, &non_interruptor);
    }
}

void read_sindex(namespace_interface_t *nsi,
                 order_source_t *osource,
                 double value,
                 std::string index,
                 size_t expected_size) {
    /* Access the data using the secondary index. */
    ql::datum_t key_literal = ql::datum_t(value);
    read_t read = make_sindex_read(key_literal, index);
    read_response_t response;

    cond_t interruptor;
    nsi->read(read, &response, osource->check_in("unittest::run_rename_sindex_test(rdb_protocol.cc-A"), &interruptor);

    if (rget_read_response_t *rget_resp = boost::get<rget_read_response_t>(&response.response)) {
        auto streams = boost::get<ql::grouped_t<ql::stream_t> >(
            &rget_resp->result);
        ASSERT_TRUE(streams != nullptr);
        ASSERT_EQ(1, streams->size());
        // Order doesn't matter because streams->size() is 1.
        ql::stream_t *stream = &streams->begin()->second;
        ASSERT_TRUE(stream != nullptr);
        ASSERT_EQ(1ul, stream->substreams.size());
        ASSERT_EQ(expected_size, stream->substreams.begin()->second.stream.size());
    } else {
        ADD_FAILURE() << "got wrong type of result back";
    }
}

void run_rename_sindex_test(namespace_interface_t *nsi,
                            order_source_t *osource,
                            const std::vector<scoped_ptr_t<store_t> > *stores,
                            int num_rows) {
    bool sindex_before_data = randint(2) == 0;
    std::string id1;
    std::string id2;

    if (sindex_before_data) {
        id1 = create_sindex(stores);
        id2 = create_sindex(stores);
    }

    populate_sindex(nsi, osource, num_rows);

    if (!sindex_before_data) {
        id1 = create_sindex(stores);
        id2 = create_sindex(stores);
    }

    wait_for_sindex(stores, id1);
    wait_for_sindex(stores, id2);

    rename_sindex(stores, id1, id2);
    rename_sindex(stores, id2, "fake");
    rename_sindex(stores, "fake", "last");

    // At this point the only sindex should be 'last'
    // Perform a read to make sure it survived all the moves
    read_sindex(nsi, osource, 3.0, "last", num_rows / 4);

    drop_sindex(stores, "last");
}

TEST(RDBProtocol, SindexRename) {
    run_in_thread_pool_with_namespace_interface(
        std::bind(&run_rename_sindex_test,
                  std::placeholders::_1,
                  std::placeholders::_2,
                  std::placeholders::_3,
                  64),
        false);
}

TEST(RDBProtocol, OvershardedSindexRename) {
    run_in_thread_pool_with_namespace_interface(
        std::bind(&run_rename_sindex_test,
                  std::placeholders::_1,
                  std::placeholders::_2,
                  std::placeholders::_3,
                  64),
        true);
}

TEST(RDBProtocol, SindexRepeatedRename) {
    // Repeat the test 10 times on the same data files.
    run_in_thread_pool_with_namespace_interface(
        std::bind(&run_repeated_sindex_test,
                  std::placeholders::_1,
                  std::placeholders::_2,
                  std::placeholders::_3,
                  &run_rename_sindex_test),
        false,
        10);
}

void check_sindexes(
        const std::vector<scoped_ptr_t<store_t> > *stores,
        const std::set<std::string> &expect) {
    cond_t non_interruptor;
    for (const auto &store : *stores) {
        std::map<std::string, std::pair<sindex_config_t, sindex_status_t> > res =
            store->sindex_list(&non_interruptor);
        for (const std::string &name : expect) {
            EXPECT_EQ(1, res.count(name));
        }
        for (const auto &pair : res) {
            EXPECT_EQ(1, expect.count(pair.first));
        }
    }
}

void run_sindex_list_test(
        UNUSED namespace_interface_t *nsi,
        UNUSED order_source_t *osource,
        const std::vector<scoped_ptr_t<store_t> > *stores) {
    std::set<std::string> sindexes;

    // Do the whole test a couple times on the same namespace for kicks
    for (size_t i = 0; i < 2; ++i) {
        size_t reps = 10;

        // Make a bunch of sindexes
        for (size_t j = 0; j < reps; ++j) {
            check_sindexes(stores, sindexes);
            sindexes.insert(create_sindex(stores));
        }

        // Remove all the sindexes
        for (size_t j = 0; j < reps; ++j) {
            check_sindexes(stores, sindexes);
            drop_sindex(stores, *sindexes.begin());
            sindexes.erase(sindexes.begin());
        }
        ASSERT_TRUE(sindexes.empty());
        check_sindexes(stores, std::set<std::string>());
    } // Do it again
}

TEST(RDBProtocol, SindexList) {
    run_in_thread_pool_with_namespace_interface(&run_sindex_list_test, false);
}

TEST(RDBProtocol, OvershardedSindexList) {
    run_in_thread_pool_with_namespace_interface(&run_sindex_list_test, true);
}

void run_sindex_oversized_keys_test(
        namespace_interface_t *nsi,
        order_source_t *osource,
        const std::vector<scoped_ptr_t<store_t> > *stores) {
    std::string sindex_id = create_sindex(stores);
    wait_for_sindex(stores, sindex_id);
    ql::configured_limits_t limits;

    for (size_t i = 0; i < 20; ++i) {
        for (size_t j = 100; j < 200; j += 5) {
            std::string id = std::to_string(j)
                + std::string(i + rdb_protocol::MAX_PRIMARY_KEY_SIZE - 10, ' ');
            std::string sid(j, 'a');
            auto sindex_key_literal = ql::datum_t(datum_string_t(sid));
            std::string json_doc = strprintf("{\"id\" : \"%s\", \"sid\" : \"%s\"}",
                                             id.c_str(),
                                             sid.c_str());
            rapidjson::Document data;
            data.Parse(json_doc.c_str());
            ASSERT_FALSE(data.HasParseError());
            store_key_t pk;
            try {
                pk = store_key_t(ql::to_datum(
                                     data.FindMember("id")->value,
                                     limits, reql_version_t::LATEST).print_primary());
            } catch (const ql::base_exc_t &ex) {
                ASSERT_TRUE(id.length() >= rdb_protocol::MAX_PRIMARY_KEY_SIZE);
                continue;
            }

            {
                /* Insert a piece of data (it will be indexed using the secondary
                 * index). */
                write_t write(point_write_t(pk, ql::to_datum(data, limits,
                                                             reql_version_t::LATEST)),
                              DURABILITY_REQUIREMENT_DEFAULT,
                              profile_bool_t::PROFILE,
                              limits);
                write_response_t response;

                cond_t interruptor;
                nsi->write(write,
                           &response,
                           osource->check_in(
                               "unittest::run_sindex_oversized_keys_test("
                               "rdb_protocol.cc-A"),
                           &interruptor);

                auto resp = boost::get<point_write_response_t>(
                        &response.response);
                if (!resp) {
                    ADD_FAILURE() << "got wrong type of result back";
                } else {
                    ASSERT_EQ(resp->result, point_write_result_t::STORED);
                }
            }

            {
                /* Access the data using the secondary index. */
                read_t read
                    = make_sindex_read(sindex_key_literal, sindex_id);
                read_response_t response;

                cond_t interruptor;
                nsi->read(read, &response, osource->check_in("unittest::run_sindex_oversized_keys_test(rdb_protocol.cc-A"), &interruptor);

                if (rget_read_response_t *rget_resp
                    = boost::get<rget_read_response_t>(&response.response)) {
                    auto streams = boost::get<ql::grouped_t<ql::stream_t> >(
                        &rget_resp->result);
                    ASSERT_TRUE(streams != nullptr);
                    ASSERT_EQ(1, streams->size());
                    // Order doesn't matter because streams->size() is 1.
                    auto stream = &streams->begin()->second;
                    ASSERT_TRUE(stream != nullptr);
                    // There should be results equal to the number of iterations
                    // performed
                    ASSERT_EQ(1ul, stream->substreams.size());
                    ASSERT_EQ(i + 1, stream->substreams.begin()->second.stream.size());
                } else {
                    ADD_FAILURE() << "got wrong type of result back";
                }
            }
        }
    }

}

TEST(RDBProtocol, OverSizedKeys) {
    run_in_thread_pool_with_namespace_interface(&run_sindex_oversized_keys_test, false);
}

TEST(RDBProtocol, OvershardedOverSizedKeys) {
    run_in_thread_pool_with_namespace_interface(&run_sindex_oversized_keys_test, true);
}

void run_sindex_missing_attr_test(
        namespace_interface_t *nsi,
        order_source_t *osource,
        const std::vector<scoped_ptr_t<store_t> > *stores) {
    create_sindex(stores);

    ql::configured_limits_t limits;
    rapidjson::Document data;
    data.Parse("{\"id\" : 0}");
    ASSERT_FALSE(data.HasParseError());
    store_key_t pk = store_key_t(ql::to_datum(
                                     data.FindMember("id")->value,
                                     limits, reql_version_t::LATEST).print_primary());
    {
        /* Insert a piece of data (it will be indexed using the secondary
         * index). */
        write_t write(point_write_t(pk, ql::to_datum(data, limits,
                                                     reql_version_t::LATEST)),
                      DURABILITY_REQUIREMENT_DEFAULT,
                      profile_bool_t::PROFILE,
                      ql::configured_limits_t());
        write_response_t response;

        cond_t interruptor;
        nsi->write(write,
                   &response,
                   osource->check_in(
                       "unittest::run_sindex_missing_attr_test(rdb_protocol.cc-A"),
                   &interruptor);

        if (!boost::get<point_write_response_t>(&response.response)) {
            ADD_FAILURE() << "got wrong type of result back";
        }
    }

    //TODO we're not sure if data which is missing an attribute should be put
    //in the sindex or not right now. We should either be checking that the
    //value is in the sindex right now or be checking that it isn't.
}

TEST(RDBProtocol, MissingAttr) {
    run_in_thread_pool_with_namespace_interface(&run_sindex_missing_attr_test, false);
}

TEST(RDBProtocol, OvershardedMissingAttr) {
    run_in_thread_pool_with_namespace_interface(&run_sindex_missing_attr_test, true);
}

TPTEST(RDBProtocol, ArtificialChangefeeds) {
    using ql::changefeed::artificial_t;
    using ql::changefeed::keyspec_t;
    using ql::changefeed::msg_t;
    class dummy_artificial_t : public artificial_t {
    public:
        /* This gets a notification when the last changefeed disconnects, but we don't
        care about that. */
        void maybe_remove() { }
    };
    dummy_artificial_t artificial_cfeed;
    struct cfeed_bundle_t {
        cfeed_bundle_t(ql::env_t *env, artificial_t *a)
            : bt(ql::backtrace_id_t::empty()),
              point_0(a->subscribe(
                          env,
                          ql::changefeed::streamspec_t(
                              make_counted<ql::vector_datum_stream_t>(
                                  bt, std::vector<ql::datum_t>(), boost::none),
                              "test",
                              false,
                              false,
<<<<<<< HEAD
=======
                              false,
>>>>>>> 727c2f53
                              ql::configured_limits_t(),
                              ql::datum_t::boolean(false),
                              keyspec_t::point_t{ql::datum_t(0.0)}),
                          "id",
                          std::vector<ql::datum_t>(),
                          bt)),
              point_10(a->subscribe(
                           env,
                           ql::changefeed::streamspec_t(
                               make_counted<ql::vector_datum_stream_t>(
                                   bt, std::vector<ql::datum_t>(), boost::none),
                               "test",
                               false,
                               false,
<<<<<<< HEAD
=======
                               false,
>>>>>>> 727c2f53
                               ql::configured_limits_t(),
                               ql::datum_t::boolean(false),
                               keyspec_t::point_t{ql::datum_t(10.0)}),
                           "id",
                           std::vector<ql::datum_t>(),
                           bt)),
              range(a->subscribe(
                        env,
                        ql::changefeed::streamspec_t(
                            make_counted<ql::vector_datum_stream_t>(
                                bt, std::vector<ql::datum_t>(), boost::none),
                            "test",
                            false,
                            false,
<<<<<<< HEAD
=======
                            false,
>>>>>>> 727c2f53
                            ql::configured_limits_t(),
                            ql::datum_t::boolean(false),
                            keyspec_t::range_t{
                                std::vector<ql::transform_variant_t>(),
                                    boost::optional<std::string>(),
                                    sorting_t::UNORDERED,
                                    ql::datumspec_t(
                                        ql::datum_range_t(
                                            ql::datum_t(0.0),
                                            key_range_t::closed,
                                            ql::datum_t(10.0),
                                            key_range_t::open))}),
                        "id",
                        std::vector<ql::datum_t>(),
                        bt)) { }
        ql::backtrace_id_t bt;
        counted_t<ql::datum_stream_t> point_0, point_10, range;
    };
    cond_t interruptor;
    ql::env_t env(&interruptor,
                  ql::return_empty_normal_batches_t::YES,
                  reql_version_t::LATEST);
    std::map<size_t, cfeed_bundle_t> bundles;
    for (size_t i = 1; i <= 20; ++i) {
        bundles.insert(std::make_pair(i, cfeed_bundle_t(&env, &artificial_cfeed)));
        artificial_cfeed.send_all(msg_t(msg_t::change_t{
            index_vals_t(),
            index_vals_t(),
            store_key_t(ql::datum_t(static_cast<double>(i)).print_primary()),
            ql::datum_t(-static_cast<double>(i)),
            ql::datum_t(static_cast<double>(i))}));
    }
    for (const auto &pair : bundles) {
        ql::batchspec_t bs(ql::batchspec_t::all()
                           .with_new_batch_type(ql::batch_type_t::NORMAL)
                           .with_max_dur(1000));
        size_t i = pair.first;
        std::vector<ql::datum_t> p0, p10, rng;
        p0 = pair.second.point_0->next_batch(&env, bs);
        p10 = pair.second.point_10->next_batch(&env, bs);
        rng = pair.second.range->next_batch(&env, bs);
        if (i == 0) {
            guarantee(p0.size() == 2);
        } else {
            guarantee(p0.size() == 1);
        }
        if (i <= 10) {
            guarantee(p10.size() == 2);
        } else {
            guarantee(p10.size() == 1);
        }
        if (i <= 10) {
            guarantee(rng.size() == 10 - i);
        } else {
            guarantee(rng.size() == 0);
        }
    }
}

}   /* namespace unittest */<|MERGE_RESOLUTION|>--- conflicted
+++ resolved
@@ -857,10 +857,7 @@
                               "test",
                               false,
                               false,
-<<<<<<< HEAD
-=======
                               false,
->>>>>>> 727c2f53
                               ql::configured_limits_t(),
                               ql::datum_t::boolean(false),
                               keyspec_t::point_t{ql::datum_t(0.0)}),
@@ -875,10 +872,7 @@
                                "test",
                                false,
                                false,
-<<<<<<< HEAD
-=======
                                false,
->>>>>>> 727c2f53
                                ql::configured_limits_t(),
                                ql::datum_t::boolean(false),
                                keyspec_t::point_t{ql::datum_t(10.0)}),
@@ -893,10 +887,7 @@
                             "test",
                             false,
                             false,
-<<<<<<< HEAD
-=======
                             false,
->>>>>>> 727c2f53
                             ql::configured_limits_t(),
                             ql::datum_t::boolean(false),
                             keyspec_t::range_t{
