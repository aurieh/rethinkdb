#include "server/key_value_store.hpp"

#include <math.h>

#include "errors.hpp"
#include <boost/shared_ptr.hpp>
#include <boost/bind.hpp>

#include "arch/timing.hpp"
#include "btree/rget.hpp"
#include "concurrency/cond_var.hpp"
#include "concurrency/pmap.hpp"
#include "concurrency/signal.hpp"
#include "concurrency/side_coro.hpp"
#include "containers/iterators.hpp"
#include "db_thread_info.hpp"
#include "replication/backfill.hpp"
#include "replication/master.hpp"
#include "serializer/config.hpp"
#include "serializer/translator.hpp"
#include "server/cmd_args.hpp"
#include "stats/persist.hpp"

/* shard_store_t */

shard_store_t::shard_store_t(
<<<<<<< HEAD
    serializer_t *serializer,
    mirrored_cache_config_t *dynamic_config) :
    cache(serializer, dynamic_config),
    btree(&cache),
    dispatching_store(&btree),
=======
    translator_serializer_t *translator_serializer,
    mirrored_cache_config_t *dynamic_config,
    int64_t delete_queue_limit,
    int bucket) :
    btree(translator_serializer, dynamic_config, delete_queue_limit, bucket),
    dispatching_store(&btree, bucket),
>>>>>>> 18181159
    timestamper(&dispatching_store)
    { }

get_result_t shard_store_t::get(const store_key_t &key, sequence_group_t *seq_group, order_token_t token) {
    on_thread_t th(home_thread());
    // We need to let gets reorder themselves, and haven't implemented that yet.
    return dispatching_store.get(key, seq_group, token);
}

rget_result_t shard_store_t::rget(sequence_group_t *seq_group, rget_bound_mode_t left_mode, const store_key_t &left_key, rget_bound_mode_t right_mode, const store_key_t &right_key, order_token_t token) {
    on_thread_t th(home_thread());

    // We need to let gets reorder themselves, and haven't implemented that yet.
    return dispatching_store.rget(seq_group, left_mode, left_key, right_mode, right_key, token);
}

mutation_result_t shard_store_t::change(sequence_group_t *seq_group, const mutation_t &m, order_token_t token) {
    on_thread_t th(home_thread());
    return timestamper.change(seq_group, m, token);
}

mutation_result_t shard_store_t::change(sequence_group_t *seq_group, const mutation_t &m, castime_t ct, order_token_t token) {
    /* Bypass the timestamper because we already have a castime_t */
    on_thread_t th(home_thread());
    return dispatching_store.change(seq_group, m, ct, token);
}

<<<<<<< HEAD
void shard_store_t::backfill_delete_range(int hash_value, int hashmod,
                                          bool left_key_supplied, const store_key_t& left_key_exclusive,
                                          bool right_key_supplied, const store_key_t& right_key_inclusive,
                                          order_token_t token) {
    on_thread_t th(home_thread());
    return dispatching_store.backfill_delete_range(hash_value, hashmod, left_key_supplied, left_key_exclusive, right_key_supplied, right_key_inclusive, token);

=======
void shard_store_t::delete_all_keys_for_backfill(sequence_group_t *seq_group, order_token_t token) {
    on_thread_t th(home_thread());
    dispatching_store.delete_all_keys_for_backfill(seq_group, token);
>>>>>>> 18181159
}

void shard_store_t::set_replication_clock(sequence_group_t *seq_group, repli_timestamp_t t, order_token_t token) {
    on_thread_t th(home_thread());
    dispatching_store.set_replication_clock(seq_group, t, token);
}

/* btree_store_helpers */
void btree_store_helpers::prep_for_serializer(
        btree_key_value_store_dynamic_config_t *dynamic_config,
        btree_key_value_store_static_config_t *static_config,
        int i) {
    /* Prepare the file */
    standard_serializer_t::create(
        dynamic_config->serializer,
        dynamic_config->serializer_private[i],
        static_config->serializer);
}

void btree_store_helpers::create_existing_serializer(standard_serializer_t **serializer, int i,
                                log_serializer_dynamic_config_t *config,
                                log_serializer_private_dynamic_config_t *privconfig) {
    on_thread_t switcher(i % get_num_db_threads());
    *serializer = new standard_serializer_t(*config, *privconfig);
}

void btree_store_helpers::create_existing_shard_serializer(
        btree_key_value_store_dynamic_config_t *dynamic_config,
        standard_serializer_t **serializers,
        int i) {
    btree_store_helpers::create_existing_serializer(&serializers[i], i,
                               &dynamic_config->serializer,
                               &dynamic_config->serializer_private[i]);
}

void btree_store_helpers::prep_serializer(
        serializer_t *serializer,
        mirrored_cache_static_config_t *static_config,
        int i) {

    on_thread_t thread_switcher(i % get_num_db_threads());

    /* Prepare the serializer to hold a cache */
    cache_t::create(serializer, static_config);\

    /* Construct a cache so that the btree code can write its superblock */

    /* The values we pass here are almost totally irrelevant. The cache-size parameter must
be big enough to hold the patch log so we don't trip an assert, though. */
    mirrored_cache_config_t startup_dynamic_config;
    int size = static_config->n_patch_log_blocks * serializer->get_block_size().ser_value() + MEGABYTE;
    startup_dynamic_config.max_size = size * 2;
    startup_dynamic_config.wait_for_flush = false;
    startup_dynamic_config.flush_timer_ms = NEVER_FLUSH;
    startup_dynamic_config.max_dirty_size = size;
    startup_dynamic_config.flush_dirty_size = size;
    startup_dynamic_config.flush_waiting_threshold = INT_MAX;
    startup_dynamic_config.max_concurrent_flushes = 1;
    startup_dynamic_config.io_priority_reads = 100;
    startup_dynamic_config.io_priority_writes = 100;

    /* Cache is in a scoped pointer because it may be too big to allocate on the coroutine stack */
    boost::scoped_ptr<cache_t> cache(new cache_t(serializer, &startup_dynamic_config));

    /* Ask the btree code to write its superblock */
    btree_slice_t::create(cache.get());
}

<<<<<<< HEAD
void btree_store_helpers::prep_serializer_for_shard(
=======
int compute_shard_home_thread(int shard_number, int num_db_threads) {
    return shard_number % num_db_threads;
}

void prep_for_shard(
>>>>>>> 18181159
        translator_serializer_t **pseudoserializers,
        mirrored_cache_static_config_t *static_config,
        int i) {
    btree_store_helpers::prep_serializer(pseudoserializers[i], static_config, i);
}

void btree_store_helpers::destroy_serializer(standard_serializer_t *serializer) {
    on_thread_t thread_switcher(serializer->home_thread());
    delete serializer;
}

void btree_store_helpers::destroy_shard_serializer(standard_serializer_t **serializers, int i) {
    btree_store_helpers::destroy_serializer(serializers[i]);
}

<<<<<<< HEAD
void btree_store_helpers::create_existing_shard(
        shard_store_t **shard,
        int i,
        serializer_t *serializer,
        mirrored_cache_config_t *dynamic_config)
{
    on_thread_t thread_switcher(i % get_num_db_threads());
    *shard = new shard_store_t(serializer, dynamic_config);
=======
    on_thread_t thread_switcher(compute_shard_home_thread(i, get_num_db_threads()));
    btree_slice_t::create(pseudoserializers[i], static_config, i);
>>>>>>> 18181159
}

void btree_store_helpers::create_existing_data_shard(
        shard_store_t **shards,
        int i,
        translator_serializer_t **pseudoserializers,
        mirrored_cache_config_t *dynamic_config)
{
    // TODO try to align slices with serializers so that when possible, a slice is on the
    // same thread as its serializer
    btree_store_helpers::create_existing_shard(&shards[i], i, pseudoserializers[i], dynamic_config);
}

/* btree_key_value_store_t */
void btree_key_value_store_t::create(btree_key_value_store_dynamic_config_t *dynamic_config,
                                     btree_key_value_store_static_config_t *static_config) {

    int n_files = dynamic_config->serializer_private.size();
    rassert(n_files > 0);
    rassert(n_files <= MAX_SERIALIZERS);

    /* Wipe out contents of files and initialize with an empty serializer */
    pmap(n_files, boost::bind(&btree_store_helpers::prep_for_serializer,
        dynamic_config, static_config, _1));

    /* Create serializers so we can initialize their contents */
    std::vector<standard_serializer_t *> serializers(n_files);
    pmap(n_files, boost::bind(&btree_store_helpers::create_existing_shard_serializer,
                              dynamic_config, serializers.data(), _1));
    {
        /* Prepare serializers for multiplexing */
        std::vector<standard_serializer_t *> serializers_for_multiplexer(n_files);
        for (int i = 0; i < n_files; i++) {
	    serializers_for_multiplexer[i] = serializers[i];
	}
        serializer_multiplexer_t::create(serializers_for_multiplexer, static_config->btree.n_slices);

        /* Create pseudoserializers */
        serializer_multiplexer_t multiplexer(serializers_for_multiplexer);

        /* Initialize the btrees. */
        pmap(multiplexer.proxies.size(), boost::bind(
                 &btree_store_helpers::prep_serializer_for_shard, multiplexer.proxies.data(), &static_config->cache, _1));
    }

    /* Shut down serializers */
    pmap(n_files, boost::bind(&btree_store_helpers::destroy_shard_serializer, serializers.data(), _1));
}

<<<<<<< HEAD
static mirrored_cache_config_t partition_cache_config(const mirrored_cache_config_t &orig, float share) {
    mirrored_cache_config_t shard = orig;
    shard.max_size = std::max((long long) floorf(orig.max_size * share), 1LL);
    shard.max_dirty_size = std::max((long long) floorf(orig.max_dirty_size * share), 1LL);
    shard.flush_dirty_size = std::max((long long) floorf(orig.flush_dirty_size * share), 1LL);
    shard.io_priority_reads = std::max((int) floorf(orig.io_priority_reads * share), 1);
    shard.io_priority_writes = std::max((int) floorf(orig.io_priority_writes * share), 1);
    return shard;
}

btree_key_value_store_t::btree_key_value_store_t(const btree_key_value_store_dynamic_config_t &dynamic_config) {
// TODO: Re-enable the hash control
// : hash_control(this) {
=======
void create_existing_shard(
        translator_serializer_t **pseudoserializers,
        shard_store_t **shards,
        mirrored_cache_config_t *dynamic_config,
        int64_t delete_queue_limit,
        int i) {

    // TODO try to align slices with serializers so that when possible, a slice is on the
    // same thread as its serializer
    on_thread_t thread_switcher(compute_shard_home_thread(i, get_num_db_threads()));

    shards[i] = new shard_store_t(pseudoserializers[i], dynamic_config, delete_queue_limit, i);
}

btree_key_value_store_t::btree_key_value_store_t(btree_key_value_store_dynamic_config_t *dynamic_config)
    : shards(NULL), hash_control(this) {
>>>>>>> 18181159

    /* Keep a local copy of the dynamic configuration */
    store_dynamic_config = dynamic_config;

    /* Start data shard serializers */
    n_files = store_dynamic_config.serializer_private.size();
    rassert(n_files > 0);
    rassert(n_files <= MAX_SERIALIZERS);

    for (int i = 0; i < n_files; i++) serializers[i] = NULL;
    pmap(n_files, boost::bind(&btree_store_helpers::create_existing_shard_serializer, &store_dynamic_config, serializers, _1));
    for (int i = 0; i < n_files; i++) rassert(serializers[i]);

    /* Multiplex serializers so we have enough proxy-serializers for our slices */
    std::vector<standard_serializer_t *> serializers_for_multiplexer(n_files);
    for (int i = 0; i < n_files; i++) {
	serializers_for_multiplexer[i] = serializers[i];
    }
    multiplexer = new serializer_multiplexer_t(serializers_for_multiplexer);

    btree_static_config.n_slices = multiplexer->proxies.size();
    shards = new shard_store_t*[btree_static_config.n_slices];

    // calculate what share of the resources we have give to each shard
    float shard_share = 1.0f / static_cast<float>(btree_static_config.n_slices);

    /* Divide resources among the several slices */
    mirrored_cache_config_t per_slice_config = partition_cache_config(store_dynamic_config.cache, shard_share);

    /* Load btrees */
    translator_serializer_t **pseudoserializers = multiplexer->proxies.data();
    pmap(btree_static_config.n_slices,
         boost::bind(&btree_store_helpers::create_existing_data_shard, shards, _1,
                     pseudoserializers, &per_slice_config));

    /* Initialize the timestampers to the timestamp value on disk */
    sequence_group_t seq_group(btree_static_config.n_slices);
    repli_timestamp_t t = get_replication_clock(&seq_group);
    set_timestampers(t);
}

static void set_one_timestamper(shard_store_t **shards, int i, repli_timestamp_t t) {
    // TODO: Do we really need to wait for the operation to finish before returning?
    on_thread_t th(shards[i]->timestamper.home_thread());
    shards[i]->timestamper.set_timestamp(t);
}

void btree_key_value_store_t::set_timestampers(repli_timestamp_t t) {
    pmap(btree_static_config.n_slices, boost::bind(&set_one_timestamper, shards, _1, t));
}

void destroy_shard(shard_store_t **shards, int i) {
    on_thread_t thread_switcher(shards[i]->home_thread());
    delete shards[i];
}

btree_key_value_store_t::~btree_key_value_store_t() {
    /* Shut down btrees */
    pmap(btree_static_config.n_slices, boost::bind(&destroy_shard, shards, _1));

    /* Destroy proxy-serializers */
    delete multiplexer;

    /* Shut down serializers */
<<<<<<< HEAD
    pmap(n_files, boost::bind(&btree_store_helpers::destroy_shard_serializer, serializers, _1));
=======
    pmap(n_files, boost::bind(&destroy_serializer, serializers, _1));

    delete[] shards;
>>>>>>> 18181159
}

/* Function to check if any of the files seem to contain existing databases */

struct check_existing_fsm_t
    : public standard_serializer_t::check_callback_t
{
    int n_unchecked;
    btree_key_value_store_t::check_callback_t *callback;
    bool is_ok;
    check_existing_fsm_t(const std::vector<std::string>& filenames, btree_key_value_store_t::check_callback_t *cb)
        : callback(cb)
    {
        int n_files = filenames.size();
        n_unchecked = n_files;
        is_ok = true;
        for (int i = 0; i < n_files; i++)
            standard_serializer_t::check_existing(filenames[i].c_str(), this);
    }
    void on_serializer_check(bool ok) {
        is_ok = is_ok && ok;
        n_unchecked--;
        if (n_unchecked == 0) {
            callback->on_store_check(is_ok);
            delete this;
        }
    }
};

void btree_key_value_store_t::check_existing(const std::vector<std::string>& filenames, check_callback_t *cb) {
    new check_existing_fsm_t(filenames, cb);
}


void btree_key_value_store_t::set_replication_clock(sequence_group_t *seq_group, repli_timestamp_t t, order_token_t token) {
    shards[0]->set_replication_clock(seq_group, t, token);
}

<<<<<<< HEAD
repli_timestamp_t btree_key_value_store_t::get_replication_clock() {
    return shards[0]->btree.get_replication_clock();   /* Read the value from disk */
=======
repli_timestamp btree_key_value_store_t::get_replication_clock(sequence_group_t *seq_group) {
    return shards[0]->btree.get_replication_clock(seq_group);   /* Read the value from disk */
>>>>>>> 18181159
}

void btree_key_value_store_t::set_last_sync(sequence_group_t *seq_group, repli_timestamp_t t, order_token_t token) {
    shards[0]->btree.set_last_sync(seq_group, t, token);   /* Write the value to disk */
}

<<<<<<< HEAD
repli_timestamp_t btree_key_value_store_t::get_last_sync() {
    return shards[0]->btree.get_last_sync();   /* Read the value from disk */
=======
repli_timestamp btree_key_value_store_t::get_last_sync(sequence_group_t *seq_group) {
    return shards[0]->btree.get_last_sync(seq_group);   /* Read the value from disk */
>>>>>>> 18181159
}

void btree_key_value_store_t::set_replication_master_id(sequence_group_t *seq_group, uint32_t t) {
    shards[0]->btree.set_replication_master_id(seq_group, t);
}

uint32_t btree_key_value_store_t::get_replication_master_id(sequence_group_t *seq_group) {
    return shards[0]->btree.get_replication_master_id(seq_group);
}

void btree_key_value_store_t::set_replication_slave_id(sequence_group_t *seq_group, uint32_t t) {
    shards[0]->btree.set_replication_slave_id(seq_group, t);
}

uint32_t btree_key_value_store_t::get_replication_slave_id(sequence_group_t *seq_group) {
    return shards[0]->btree.get_replication_slave_id(seq_group);
}

/* Hashing keys and choosing a slice for each key */

/* The following hash function was developed by Paul Hsieh, its source
* is taken from <http://www.azillionmonkeys.com/qed/hash.html>.
* According to the site, the source is licensed under LGPL 2.1.
*/
#define get16bits(d) (uint32_t(*reinterpret_cast<const uint16_t *>(d)))

uint32_t btree_key_value_store_t::hash(const store_key_t& key) {
    return hash(key.contents, key.size);
}

uint32_t btree_key_value_store_t::hash(const char *data, int len) {
    uint32_t hash = len, tmp;
    int rem;
    if (len <= 0 || data == NULL) return 0;

    rem = len & 3;
    len >>= 2;

    for (;len > 0; len--) {
        hash  += get16bits (data);
        tmp    = (get16bits (data+2) << 11) ^ hash;
        hash   = (hash << 16) ^ tmp;
        data  += 2*sizeof (uint16_t);
        hash  += hash >> 11;
    }

    switch (rem) {
        case 3: hash += get16bits (data);
                hash ^= hash << 16;
                hash ^= data[sizeof (uint16_t)] << 18;
                hash += hash >> 11;
                break;
        case 2: hash += get16bits (data);
                hash ^= hash << 11;
                hash += hash >> 17;
                break;
        case 1: hash += *data;
                hash ^= hash << 10;
                hash += hash >> 1;
                break;
        default: { }    // this space intentionally left blank
    }

    /* Force "avalanching" of final 127 bits */
    hash ^= hash << 3;
    hash += hash >> 5;
    hash ^= hash << 4;
    hash += hash >> 17;
    hash ^= hash << 25;
    hash += hash >> 6;

    return hash;
}

creation_timestamp_t btree_key_value_store_t::get_creation_timestamp() const {
    return multiplexer->creation_timestamp;
}

uint32_t btree_key_value_store_t::slice_num(const store_key_t &key) {
    return hash(key) % btree_static_config.n_slices;
}

get_result_t btree_key_value_store_t::get(const store_key_t &key, sequence_group_t *seq_group, order_token_t token) {
    return shards[slice_num(key)]->get(key, seq_group, token);
}

typedef merge_ordered_data_iterator_t<key_with_data_buffer_t, key_with_data_buffer_t::less> merged_results_iterator_t;

<<<<<<< HEAD
rget_result_t btree_key_value_store_t::rget(rget_bound_mode_t left_mode, const store_key_t &left_key, rget_bound_mode_t right_mode, const store_key_t &right_key, order_token_t token) {

    boost::shared_ptr<merged_results_iterator_t> merge_iterator(new merged_results_iterator_t());
    for (int s = 0; s < btree_static_config.n_slices; s++) {
        merge_iterator->add_mergee(shards[s]->rget(left_mode, left_key, right_mode, right_key, token));
=======
rget_result_t btree_key_value_store_t::rget(sequence_group_t *seq_group, rget_bound_mode_t left_mode, const store_key_t &left_key, rget_bound_mode_t right_mode, const store_key_t &right_key, order_token_t token) {
    unique_ptr_t<merged_results_iterator_t> merge_iterator(new merged_results_iterator_t());
    for (int s = 0; s < btree_static_config.n_slices; s++) {
        merge_iterator->add_mergee(shards[s]->rget(seq_group, left_mode, left_key, right_mode, right_key, token).release());
>>>>>>> 18181159
    }
    return merge_iterator;
}

/* set_store_interface_t interface */

perfmon_duration_sampler_t pm_store_change_1("store_change_1", secs_to_ticks(1.0));

mutation_result_t btree_key_value_store_t::change(sequence_group_t *seq_group, const mutation_t &m, order_token_t token) {
    block_pm_duration timer(&pm_store_change_1);
    return shards[slice_num(m.get_key())]->change(seq_group, m, token);
}

/* set_store_t interface */

perfmon_duration_sampler_t pm_store_change_2("store_change_2", secs_to_ticks(1.0));

mutation_result_t btree_key_value_store_t::change(sequence_group_t *seq_group, const mutation_t &m, castime_t ct, order_token_t token) {
    block_pm_duration timer(&pm_store_change_2);
    return shards[slice_num(m.get_key())]->change(seq_group, m, ct, token);
}


<<<<<<< HEAD



void btree_key_value_store_t::backfill_delete_range(int hash_value, int hashmod, bool left_key_supplied, const store_key_t& left_key_exclusive, bool right_key_supplied, const store_key_t& right_key_inclusive, order_token_t token) {
    // This has to be a bit fancy because we only want to call the
    // change function on shards where hash(key) % hashmod ==
    // hash_value is possible.  Visit slices where hash(slice_num) is
    // congruent to hash_value, modulo gcd(hashmod, n_slices).

    int g = gcd(hashmod, btree_static_config.n_slices);

    int h = hash_value % g;

    for (int i = h; i < btree_static_config.n_slices; i += g) {
        shards[i]->backfill_delete_range(hash_value, hashmod, left_key_supplied, left_key_exclusive, right_key_supplied, right_key_inclusive, token);
=======
void btree_key_value_store_t::delete_all_keys_for_backfill(sequence_group_t *seq_group, order_token_t token) {
    for (int i = 0; i < btree_static_config.n_slices; ++i) {
        coro_t::spawn_now(boost::bind(&shard_store_t::delete_all_keys_for_backfill, shards[i], seq_group, token));
>>>>>>> 18181159
    }
}<|MERGE_RESOLUTION|>--- conflicted
+++ resolved
@@ -23,21 +23,12 @@
 
 /* shard_store_t */
 
-shard_store_t::shard_store_t(
-<<<<<<< HEAD
-    serializer_t *serializer,
-    mirrored_cache_config_t *dynamic_config) :
-    cache(serializer, dynamic_config),
+shard_store_t::shard_store_t(serializer_t *serializer,
+                             mirrored_cache_config_t *dynamic_config,
+                             int bucket) :
+    cache(serializer, dynamic_config, bucket),
     btree(&cache),
     dispatching_store(&btree),
-=======
-    translator_serializer_t *translator_serializer,
-    mirrored_cache_config_t *dynamic_config,
-    int64_t delete_queue_limit,
-    int bucket) :
-    btree(translator_serializer, dynamic_config, delete_queue_limit, bucket),
-    dispatching_store(&btree, bucket),
->>>>>>> 18181159
     timestamper(&dispatching_store)
     { }
 
@@ -65,19 +56,12 @@
     return dispatching_store.change(seq_group, m, ct, token);
 }
 
-<<<<<<< HEAD
-void shard_store_t::backfill_delete_range(int hash_value, int hashmod,
+void shard_store_t::backfill_delete_range(sequence_group_t *seq_group, int hash_value, int hashmod,
                                           bool left_key_supplied, const store_key_t& left_key_exclusive,
                                           bool right_key_supplied, const store_key_t& right_key_inclusive,
                                           order_token_t token) {
     on_thread_t th(home_thread());
-    return dispatching_store.backfill_delete_range(hash_value, hashmod, left_key_supplied, left_key_exclusive, right_key_supplied, right_key_inclusive, token);
-
-=======
-void shard_store_t::delete_all_keys_for_backfill(sequence_group_t *seq_group, order_token_t token) {
-    on_thread_t th(home_thread());
-    dispatching_store.delete_all_keys_for_backfill(seq_group, token);
->>>>>>> 18181159
+    return dispatching_store.backfill_delete_range(seq_group, hash_value, hashmod, left_key_supplied, left_key_exclusive, right_key_supplied, right_key_inclusive, token);
 }
 
 void shard_store_t::set_replication_clock(sequence_group_t *seq_group, repli_timestamp_t t, order_token_t token) {
@@ -140,21 +124,16 @@
     startup_dynamic_config.io_priority_writes = 100;
 
     /* Cache is in a scoped pointer because it may be too big to allocate on the coroutine stack */
-    boost::scoped_ptr<cache_t> cache(new cache_t(serializer, &startup_dynamic_config));
+    boost::scoped_ptr<cache_t> cache(new cache_t(serializer, &startup_dynamic_config, i));
 
     /* Ask the btree code to write its superblock */
     btree_slice_t::create(cache.get());
 }
-
-<<<<<<< HEAD
-void btree_store_helpers::prep_serializer_for_shard(
-=======
 int compute_shard_home_thread(int shard_number, int num_db_threads) {
     return shard_number % num_db_threads;
 }
 
-void prep_for_shard(
->>>>>>> 18181159
+void btree_store_helpers::prep_serializer_for_shard(
         translator_serializer_t **pseudoserializers,
         mirrored_cache_static_config_t *static_config,
         int i) {
@@ -170,19 +149,14 @@
     btree_store_helpers::destroy_serializer(serializers[i]);
 }
 
-<<<<<<< HEAD
 void btree_store_helpers::create_existing_shard(
         shard_store_t **shard,
         int i,
         serializer_t *serializer,
         mirrored_cache_config_t *dynamic_config)
 {
-    on_thread_t thread_switcher(i % get_num_db_threads());
-    *shard = new shard_store_t(serializer, dynamic_config);
-=======
     on_thread_t thread_switcher(compute_shard_home_thread(i, get_num_db_threads()));
-    btree_slice_t::create(pseudoserializers[i], static_config, i);
->>>>>>> 18181159
+    *shard = new shard_store_t(serializer, dynamic_config, i);
 }
 
 void btree_store_helpers::create_existing_data_shard(
@@ -232,7 +206,6 @@
     pmap(n_files, boost::bind(&btree_store_helpers::destroy_shard_serializer, serializers.data(), _1));
 }
 
-<<<<<<< HEAD
 static mirrored_cache_config_t partition_cache_config(const mirrored_cache_config_t &orig, float share) {
     mirrored_cache_config_t shard = orig;
     shard.max_size = std::max((long long) floorf(orig.max_size * share), 1LL);
@@ -243,27 +216,9 @@
     return shard;
 }
 
-btree_key_value_store_t::btree_key_value_store_t(const btree_key_value_store_dynamic_config_t &dynamic_config) {
+btree_key_value_store_t::btree_key_value_store_t(const btree_key_value_store_dynamic_config_t &dynamic_config) : shards(NULL) {
 // TODO: Re-enable the hash control
 // : hash_control(this) {
-=======
-void create_existing_shard(
-        translator_serializer_t **pseudoserializers,
-        shard_store_t **shards,
-        mirrored_cache_config_t *dynamic_config,
-        int64_t delete_queue_limit,
-        int i) {
-
-    // TODO try to align slices with serializers so that when possible, a slice is on the
-    // same thread as its serializer
-    on_thread_t thread_switcher(compute_shard_home_thread(i, get_num_db_threads()));
-
-    shards[i] = new shard_store_t(pseudoserializers[i], dynamic_config, delete_queue_limit, i);
-}
-
-btree_key_value_store_t::btree_key_value_store_t(btree_key_value_store_dynamic_config_t *dynamic_config)
-    : shards(NULL), hash_control(this) {
->>>>>>> 18181159
 
     /* Keep a local copy of the dynamic configuration */
     store_dynamic_config = dynamic_config;
@@ -328,13 +283,9 @@
     delete multiplexer;
 
     /* Shut down serializers */
-<<<<<<< HEAD
     pmap(n_files, boost::bind(&btree_store_helpers::destroy_shard_serializer, serializers, _1));
-=======
-    pmap(n_files, boost::bind(&destroy_serializer, serializers, _1));
 
     delete[] shards;
->>>>>>> 18181159
 }
 
 /* Function to check if any of the files seem to contain existing databases */
@@ -373,26 +324,16 @@
     shards[0]->set_replication_clock(seq_group, t, token);
 }
 
-<<<<<<< HEAD
-repli_timestamp_t btree_key_value_store_t::get_replication_clock() {
-    return shards[0]->btree.get_replication_clock();   /* Read the value from disk */
-=======
-repli_timestamp btree_key_value_store_t::get_replication_clock(sequence_group_t *seq_group) {
+repli_timestamp_t btree_key_value_store_t::get_replication_clock(sequence_group_t *seq_group) {
     return shards[0]->btree.get_replication_clock(seq_group);   /* Read the value from disk */
->>>>>>> 18181159
 }
 
 void btree_key_value_store_t::set_last_sync(sequence_group_t *seq_group, repli_timestamp_t t, order_token_t token) {
     shards[0]->btree.set_last_sync(seq_group, t, token);   /* Write the value to disk */
 }
 
-<<<<<<< HEAD
-repli_timestamp_t btree_key_value_store_t::get_last_sync() {
-    return shards[0]->btree.get_last_sync();   /* Read the value from disk */
-=======
-repli_timestamp btree_key_value_store_t::get_last_sync(sequence_group_t *seq_group) {
+repli_timestamp_t btree_key_value_store_t::get_last_sync(sequence_group_t *seq_group) {
     return shards[0]->btree.get_last_sync(seq_group);   /* Read the value from disk */
->>>>>>> 18181159
 }
 
 void btree_key_value_store_t::set_replication_master_id(sequence_group_t *seq_group, uint32_t t) {
@@ -481,18 +422,11 @@
 
 typedef merge_ordered_data_iterator_t<key_with_data_buffer_t, key_with_data_buffer_t::less> merged_results_iterator_t;
 
-<<<<<<< HEAD
-rget_result_t btree_key_value_store_t::rget(rget_bound_mode_t left_mode, const store_key_t &left_key, rget_bound_mode_t right_mode, const store_key_t &right_key, order_token_t token) {
+rget_result_t btree_key_value_store_t::rget(sequence_group_t *seq_group, rget_bound_mode_t left_mode, const store_key_t &left_key, rget_bound_mode_t right_mode, const store_key_t &right_key, order_token_t token) {
 
     boost::shared_ptr<merged_results_iterator_t> merge_iterator(new merged_results_iterator_t());
     for (int s = 0; s < btree_static_config.n_slices; s++) {
-        merge_iterator->add_mergee(shards[s]->rget(left_mode, left_key, right_mode, right_key, token));
-=======
-rget_result_t btree_key_value_store_t::rget(sequence_group_t *seq_group, rget_bound_mode_t left_mode, const store_key_t &left_key, rget_bound_mode_t right_mode, const store_key_t &right_key, order_token_t token) {
-    unique_ptr_t<merged_results_iterator_t> merge_iterator(new merged_results_iterator_t());
-    for (int s = 0; s < btree_static_config.n_slices; s++) {
-        merge_iterator->add_mergee(shards[s]->rget(seq_group, left_mode, left_key, right_mode, right_key, token).release());
->>>>>>> 18181159
+        merge_iterator->add_mergee(shards[s]->rget(seq_group, left_mode, left_key, right_mode, right_key, token));
     }
     return merge_iterator;
 }
@@ -516,11 +450,10 @@
 }
 
 
-<<<<<<< HEAD
-
-
-
-void btree_key_value_store_t::backfill_delete_range(int hash_value, int hashmod, bool left_key_supplied, const store_key_t& left_key_exclusive, bool right_key_supplied, const store_key_t& right_key_inclusive, order_token_t token) {
+
+
+
+void btree_key_value_store_t::backfill_delete_range(sequence_group_t *seq_group, int hash_value, int hashmod, bool left_key_supplied, const store_key_t& left_key_exclusive, bool right_key_supplied, const store_key_t& right_key_inclusive, order_token_t token) {
     // This has to be a bit fancy because we only want to call the
     // change function on shards where hash(key) % hashmod ==
     // hash_value is possible.  Visit slices where hash(slice_num) is
@@ -531,11 +464,6 @@
     int h = hash_value % g;
 
     for (int i = h; i < btree_static_config.n_slices; i += g) {
-        shards[i]->backfill_delete_range(hash_value, hashmod, left_key_supplied, left_key_exclusive, right_key_supplied, right_key_inclusive, token);
-=======
-void btree_key_value_store_t::delete_all_keys_for_backfill(sequence_group_t *seq_group, order_token_t token) {
-    for (int i = 0; i < btree_static_config.n_slices; ++i) {
-        coro_t::spawn_now(boost::bind(&shard_store_t::delete_all_keys_for_backfill, shards[i], seq_group, token));
->>>>>>> 18181159
+        shards[i]->backfill_delete_range(seq_group, hash_value, hashmod, left_key_supplied, left_key_exclusive, right_key_supplied, right_key_inclusive, token);
     }
 }