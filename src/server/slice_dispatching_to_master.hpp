#ifndef __BTREE_SLICE_DISPATCHING_TO_MASTER_HPP__
#define __BTREE_SLICE_DISPATCHING_TO_MASTER_HPP__

#include "btree/slice.hpp"
#include "store.hpp"
#include "replication/master.hpp"

class btree_slice_dispatching_to_master_t : public set_store_t {
public:
    btree_slice_dispatching_to_master_t(btree_slice_t *slice, snag_ptr_t<replication::master_t> master)
        : slice_(slice), master_(master) { }

<<<<<<< HEAD
    ~btree_slice_dispatching_to_master_t() { }

    /* get_store_t interface */

    get_result_t get(store_key_t *key);
    rget_result_t rget(store_key_t *start, store_key_t *end, bool left_open, bool right_open);

=======
>>>>>>> 04658065
    /* set_store_t interface. */

    get_result_t get_cas(const store_key_t &key, castime_t castime);
    set_result_t sarc(const store_key_t &key, data_provider_t *data, mcflags_t flags, exptime_t exptime, castime_t castime, add_policy_t add_policy, replace_policy_t replace_policy, cas_t old_cas);

    incr_decr_result_t incr_decr(incr_decr_kind_t kind, const store_key_t &key, uint64_t amount, castime_t castime);
    append_prepend_result_t append_prepend(append_prepend_kind_t kind ,const store_key_t &key, data_provider_t *data, castime_t castime);

    delete_result_t delete_key(const store_key_t &key, repli_timestamp timestamp);

private:
    btree_slice_t *slice_;
    snag_ptr_t<replication::master_t> master_;

    DISABLE_COPYING(btree_slice_dispatching_to_master_t);
};

#endif  // __BTREE_SLICE_DISPATCHING_TO_MASTERSTORE_HPP__<|MERGE_RESOLUTION|>--- conflicted
+++ resolved
@@ -10,16 +10,8 @@
     btree_slice_dispatching_to_master_t(btree_slice_t *slice, snag_ptr_t<replication::master_t> master)
         : slice_(slice), master_(master) { }
 
-<<<<<<< HEAD
     ~btree_slice_dispatching_to_master_t() { }
 
-    /* get_store_t interface */
-
-    get_result_t get(store_key_t *key);
-    rget_result_t rget(store_key_t *start, store_key_t *end, bool left_open, bool right_open);
-
-=======
->>>>>>> 04658065
     /* set_store_t interface. */
 
     get_result_t get_cas(const store_key_t &key, castime_t castime);
