--- conflicted
+++ resolved
@@ -6,12 +6,8 @@
 
 #include <string>
 
-<<<<<<< HEAD
 #include <boost/uuid/uuid.hpp>
-
-=======
 #include "config/args.hpp"
->>>>>>> 03e06cb1
 #include "errors.hpp"
 
 /* Note that repli_timestamp_t does NOT represent an actual timestamp; instead it's an arbitrary
@@ -198,21 +194,8 @@
     ~on_thread_t();
 };
 
-<<<<<<< HEAD
 /* This does the same thing as `boost::uuids::random_generator()()`, except that
 Valgrind won't complain about it. */
 boost::uuids::uuid generate_uuid();
 
-/* API to allow a nicer way of performing jobs on other cores than subclassing
-from thread_message_t. Call do_on_thread() with an object and a method for that object.
-The method will be called on the other thread. If the thread to call the method on is
-the current thread, returns the method's return value. Otherwise, returns false. */
-
-template<class callable_t>
-void do_on_thread(int thread, const callable_t& callable);
-
-#include "utils.tcc"
-
-=======
->>>>>>> 03e06cb1
 #endif // __UTILS_HPP__