--- conflicted
+++ resolved
@@ -76,13 +76,8 @@
     };
 
 protected:
-<<<<<<< HEAD
     home_thread_mixin_t();
-    ~home_thread_mixin_t();
-=======
-    home_thread_mixin_t() : real_home_thread(get_thread_id()) { }
-    virtual ~home_thread_mixin_t() { }
->>>>>>> 3d768cac
+    virtual ~home_thread_mixin_t();
 
     int real_home_thread;
 
