// Copyright 2010-2015 RethinkDB, all rights reserved.
#ifndef DEBUG_HPP_
#define DEBUG_HPP_

#include <string>

#include "boost_utils.hpp"
#include "containers/printf_buffer.hpp"
#include "stl_utils.hpp"
#include "time.hpp"

#ifndef NDEBUG
<<<<<<< HEAD
#define trace_call(fn, ...) do {                                          \
        debugf("%s:%u: %s: entered\n", __FILE__, __LINE__, stringify(fn));  \
        fn(__VA_ARGS__);                                                           \
=======
#define trace_call(fn, ...) do {                                            \
        debugf("%s:%u: %s: entered\n", __FILE__, __LINE__, stringify(fn));  \
        fn(__VA_ARGS__);                                                    \
>>>>>>> b2a223b5
        debugf("%s:%u: %s: returned\n", __FILE__, __LINE__, stringify(fn)); \
    } while (0)
#define TRACEPOINT debugf("%s:%u reached\n", __FILE__, __LINE__)
#else
#define trace_call(fn, ...) fn(__VA_ARGS__)
// TRACEPOINT is not defined in release, so that TRACEPOINTS do not linger in the code unnecessarily
#endif

// HEY: Maybe debugf and log_call and TRACEPOINT should be placed in
// debugf.hpp (and debugf.cc).
/* Debugging printing API (prints current thread in addition to message) */
void debug_print_quoted_string(printf_buffer_t *buf, const uint8_t *s, size_t n);
void debugf_prefix_buf(printf_buffer_t *buf);
void debugf_dump_buf(printf_buffer_t *buf);

// Primitive debug_print declarations.
template <class T>
typename std::enable_if<std::is_arithmetic<T>::value>::type
debug_print(printf_buffer_t *buf, T x) {
    debug_print(buf, std::to_string(x));
}

void debug_print(printf_buffer_t *buf, const std::string& s);

template <class T>
void debug_print(printf_buffer_t *buf, T *ptr) {
    buf->appendf("%p", ptr);
}

template<class T>
std::string debug_str(const T &t) {
    printf_buffer_t buf;
    debug_print(&buf, t);
    return buf.c_str();
}

#ifndef NDEBUG
void debugf(const char *msg, ...) ATTR_FORMAT(printf, 1, 2);
template <class T>
void debugf_print(const char *msg, const T &obj) {
    printf_buffer_t buf;
    debugf_prefix_buf(&buf);
    buf.appendf("%s: ", msg);
    debug_print(&buf, obj);
    buf.appendf("\n");
    debugf_dump_buf(&buf);
}
#else
#define debugf(...) ((void)0)
#define debugf_print(...) ((void)0)
#endif  // NDEBUG

template <class T>
std::string debug_strprint(const T &obj) {
    printf_buffer_t buf;
    debug_print(&buf, obj);
    return std::string(buf.data(), buf.size());
}

class debugf_in_dtor_t {
public:
    explicit debugf_in_dtor_t(const char *msg, ...) ATTR_FORMAT(printf, 2, 3);
    ~debugf_in_dtor_t();
private:
    std::string message;
};

// TODO: make this more efficient (use `clock_monotonic` and use a vector of
// integers rather than accumulating a string).
class debug_timer_t {
public:
    explicit debug_timer_t(std::string _name = "");
    ~debug_timer_t();
    microtime_t tick(const std::string &tag);
private:
    microtime_t start, last;
    std::string name, out;
    DISABLE_COPYING(debug_timer_t);
};

#endif  // DEBUG_HPP_
<|MERGE_RESOLUTION|>--- conflicted
+++ resolved
@@ -10,15 +10,9 @@
 #include "time.hpp"
 
 #ifndef NDEBUG
-<<<<<<< HEAD
-#define trace_call(fn, ...) do {                                          \
-        debugf("%s:%u: %s: entered\n", __FILE__, __LINE__, stringify(fn));  \
-        fn(__VA_ARGS__);                                                           \
-=======
 #define trace_call(fn, ...) do {                                            \
         debugf("%s:%u: %s: entered\n", __FILE__, __LINE__, stringify(fn));  \
         fn(__VA_ARGS__);                                                    \
->>>>>>> b2a223b5
         debugf("%s:%u: %s: returned\n", __FILE__, __LINE__, stringify(fn)); \
     } while (0)
 #define TRACEPOINT debugf("%s:%u reached\n", __FILE__, __LINE__)
