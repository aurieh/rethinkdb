#ifndef __STORE_HPP__
#define __STORE_HPP__

#include "utils.hpp"
#include "arch/arch.hpp"

typedef uint32_t mcflags_t;
typedef uint32_t exptime_t;
typedef uint64_t cas_t;

// Note: Changing this struct changes the format of the data stored on disk.
// If you change this struct, previous stored data will be misinterpreted.
struct store_key_t {
    uint8_t size;
    char contents[0];
    uint16_t full_size() const {
        return size + offsetof(store_key_t, contents);
    }
    void print() const {
        printf("%*.*s", size, size, contents);
    }
};

inline bool str_to_key(char *str, store_key_t *buf) {
    int len = strlen(str);
    if (len <= MAX_KEY_SIZE) {
        memcpy(buf->contents, str, len);
        buf->size = (uint8_t) len;
        return true;
    } else {
        return false;
    }
}

union store_key_and_buffer_t {
    store_key_t key;
    char buffer[sizeof(store_key_t) + MAX_KEY_SIZE];
};

struct buffer_group_t {
    struct buffer_t {
        ssize_t size;
        void *data;
    };
    std::vector<buffer_t> buffers;
    void add_buffer(size_t s, void *d) {
        buffer_t b;
        b.size = s;
        b.data = d;
        buffers.push_back(b);
    }
    size_t get_size() {
        size_t s = 0;
        for (int i = 0; i < (int)buffers.size(); i++) {
            s += buffers[i].size;
        }
        return s;
    }
};

struct const_buffer_group_t {
    struct buffer_t {
        ssize_t size;
        const void *data;
    };
    std::vector<buffer_t> buffers;
    void add_buffer(size_t s, const void *d) {
        buffer_t b;
        b.size = s;
        b.data = d;
        buffers.push_back(b);
    }
    size_t get_size() {
        size_t s = 0;
        for (int i = 0; i < (int)buffers.size(); i++) {
            s += buffers[i].size;
        }
        return s;
    }
};

struct data_provider_t {
    virtual ~data_provider_t() { }
    virtual size_t get_size() = 0;
    virtual bool get_value(buffer_group_t *dest) = 0;
};

struct store_t {
    /* To get a value from the store, call get() or get_cas(), providing the key you want to get.
    The store will return a get_result_t with either the value or NULL. If it returns a value, you
    must call the provided done_callback_t when you are done to release the buffers holding the
    value. If you call get_cas(), the cas will be in the 'cas' member of the get_result_t; if not,
    the value of 'cas' is undefined and should be ignored. */

    struct get_result_t {
        const_buffer_group_t *buffer; //NULL means not found
        struct done_callback_t {
            virtual void have_copied_value() = 0;
            virtual ~done_callback_t() {}
        } *cb;
        mcflags_t flags;
        cas_t cas;
    };
    virtual get_result_t get(store_key_t *key) = 0;
    virtual get_result_t get_cas(store_key_t *key) = 0;

    /* To set a value in the database, call set(), add(), or replace(). Provide a key* for the key
    to be set and a data_provider_t* for the data. Note that the data_provider_t may be called on
    any core, so you must implement core-switching yourself if necessary. The data_provider_t will
    always be called exactly once. */

    enum set_result_t {
        /* Returned on success */
        sr_stored,
        /* Returned if you add() and it already exists or you replace() and it doesn't */
        sr_not_stored,
        /* Returned if you cas() and the key does not exist. */
        sr_not_found,
        /* Returned if you cas() and the key was modified since get_cas(). */
        sr_exists,
        /* Returned if the value to be stored is too big */
        sr_too_large,
        /* Returned if the data_provider_t that you gave returned have_failed(). */
        sr_data_provider_failed,
        /* Returned if the store doesn't want you to do what you're doing. */
        sr_not_allowed,
    };

    virtual set_result_t set(store_key_t *key, data_provider_t *data, mcflags_t flags, exptime_t exptime) = 0;
    virtual set_result_t add(store_key_t *key, data_provider_t *data, mcflags_t flags, exptime_t exptime) = 0;
    virtual set_result_t replace(store_key_t *key, data_provider_t *data, mcflags_t flags, exptime_t exptime) = 0;
    virtual set_result_t cas(store_key_t *key, data_provider_t *data, mcflags_t flags, exptime_t exptime, cas_t unique) = 0;

    /* To increment or decrement a value, use incr() or decr(). They're pretty straight-forward. */

    struct incr_decr_result_t {
        enum result_t {
            idr_success,
            idr_not_found,
            idr_not_numeric,
            idr_not_allowed,
        } res;
        unsigned long long new_value;   // Valid only if idr_success
        incr_decr_result_t() { }
        incr_decr_result_t(result_t r, unsigned long long n = 0) : res(r), new_value(n) { }
    };
    virtual incr_decr_result_t incr(store_key_t *key, unsigned long long amount) = 0;
    virtual incr_decr_result_t decr(store_key_t *key, unsigned long long amount) = 0;
    
    /* To append or prepend a value, use append() or prepend(). */
    
    enum append_prepend_result_t {
        apr_success,
        apr_too_large,
        apr_not_found,
        apr_data_provider_failed,
        apr_not_allowed,
    };
    virtual append_prepend_result_t append(store_key_t *key, data_provider_t *data) = 0;
    virtual append_prepend_result_t prepend(store_key_t *key, data_provider_t *data) = 0;
    
    /* To delete a key-value pair, use delete(). */
    
    enum delete_result_t {
        dr_deleted,
        dr_not_found,
        dr_not_allowed
    };

    virtual delete_result_t delete_key(store_key_t *key) = 0;

<<<<<<< HEAD
    /* To start replicating, call replicate() with a replicant_t.
    
    The replicant_t's value() method will be called for every key in the database at the time that
    replicate() is called and for every change that is made after replicate() is called. It may be
    called on any thread(s) and in any order.
    
    To stop replicating, call stop_replicating() with the same replicant. It will be safe to delete
    the replicant only after stopped() is called on it. */
    
    struct replicant_t {
        struct done_callback_t {
            virtual void have_copied_value() = 0;
            virtual ~done_callback_t() {}
        };
        virtual void value(const store_key_t *key, const_buffer_group_t *value, done_callback_t *cb, mcflags_t flags, exptime_t exptime, cas_t cas, repli_timestamp timestamp) = 0;
        virtual void stopped() = 0;
        virtual ~replicant_t() {}
    };
    virtual void replicate(replicant_t *cb, repli_timestamp cutoff) = 0;
    virtual void stop_replicating(replicant_t *cb) = 0;

public:
    struct shutdown_callback_t {
        virtual void on_store_shutdown() = 0;
        virtual ~shutdown_callback_t() {}
    };
    virtual bool shutdown(shutdown_callback_t *cb) = 0;

=======
>>>>>>> c8806b59
    virtual ~store_t() {}
};

#endif /* __STORE_HPP__ */<|MERGE_RESOLUTION|>--- conflicted
+++ resolved
@@ -169,37 +169,6 @@
 
     virtual delete_result_t delete_key(store_key_t *key) = 0;
 
-<<<<<<< HEAD
-    /* To start replicating, call replicate() with a replicant_t.
-    
-    The replicant_t's value() method will be called for every key in the database at the time that
-    replicate() is called and for every change that is made after replicate() is called. It may be
-    called on any thread(s) and in any order.
-    
-    To stop replicating, call stop_replicating() with the same replicant. It will be safe to delete
-    the replicant only after stopped() is called on it. */
-    
-    struct replicant_t {
-        struct done_callback_t {
-            virtual void have_copied_value() = 0;
-            virtual ~done_callback_t() {}
-        };
-        virtual void value(const store_key_t *key, const_buffer_group_t *value, done_callback_t *cb, mcflags_t flags, exptime_t exptime, cas_t cas, repli_timestamp timestamp) = 0;
-        virtual void stopped() = 0;
-        virtual ~replicant_t() {}
-    };
-    virtual void replicate(replicant_t *cb, repli_timestamp cutoff) = 0;
-    virtual void stop_replicating(replicant_t *cb) = 0;
-
-public:
-    struct shutdown_callback_t {
-        virtual void on_store_shutdown() = 0;
-        virtual ~shutdown_callback_t() {}
-    };
-    virtual bool shutdown(shutdown_callback_t *cb) = 0;
-
-=======
->>>>>>> c8806b59
     virtual ~store_t() {}
 };
 
