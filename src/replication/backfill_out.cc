#include "btree/node.hpp"
#include "replication/backfill_out.hpp"
#include "concurrency/drain_semaphore.hpp"
#include "concurrency/pmap.hpp"
#include "concurrency/count_down_latch.hpp"
#include "btree/slice.hpp"
#include "concurrency/coro_pool.hpp"
#include "concurrency/queue/cross_thread_limited_fifo.hpp"
#include "concurrency/queue/accounting.hpp"

perfmon_duration_sampler_t
    pm_replication_master_dispatch_cost("replication_master_dispatch_cost", secs_to_ticks(1.0)),
    pm_replication_master_enqueue_cost("replication_master_enqueue_cost", secs_to_ticks(1.0));

#define REPLICATION_JOB_QUEUE_DEPTH 2048

namespace replication {

struct backfill_and_streaming_manager_t :
    public home_thread_mixin_t
{
<<<<<<< HEAD
    /* Realtime operation handlers */

    struct change_visitor_t : public boost::static_visitor<mutation_t> {
    
        backfill_and_streaming_manager_t *manager;
        castime_t castime;
    
        mutation_t operator()(const get_cas_mutation_t& m) {
            manager->realtime_job_queue.push(boost::bind(&backfill_and_streaming_manager_t::realtime_get_cas, manager,
                    m.key, castime));
            return m;
        }
        mutation_t operator()(const sarc_mutation_t& m) {
            boost::shared_ptr<data_provider_t> dps[2];
            duplicate_data_provider(m.data, 2, dps);
            manager->realtime_job_queue.push(boost::bind(&backfill_and_streaming_manager_t::realtime_sarc, manager,
                    m.key, dps[0], m.flags, m.exptime, castime, m.add_policy, m.replace_policy, m.old_cas));
            sarc_mutation_t m2(m);
            m2.data = dps[1];
            return m2;
        }
        mutation_t operator()(const incr_decr_mutation_t& m) {
            manager->realtime_job_queue.push(boost::bind(&backfill_and_streaming_manager_t::realtime_incr_decr, manager,
                    m.kind, m.key, m.amount, castime));
            return m;
        }
        mutation_t operator()(const append_prepend_mutation_t &m) {
            boost::shared_ptr<data_provider_t> dps[2];
            duplicate_data_provider(m.data, 2, dps);
            manager->realtime_job_queue.push(boost::bind(&backfill_and_streaming_manager_t::realtime_append_prepend, manager,
                    m.kind, m.key, dps[0], castime));
            append_prepend_mutation_t m2(m);
            m2.data = dps[1];
            return m2;
=======
    /* We construct one `slice_manager_t` per slice */

    struct slice_manager_t :
        public backfill_callback_t
    {
        slice_manager_t(backfill_and_streaming_manager_t *parent, shard_store_t *shard, repli_timestamp_t backfill_from, repli_timestamp_t new_timestamp) :
            parent_(parent), shard_(shard),
            max_backfill_timestamp_(new_timestamp), min_realtime_timestamp_(new_timestamp),
            backfill_job_queue(shard_->home_thread, REPLICATION_JOB_QUEUE_DEPTH),
            realtime_job_queue(shard_->home_thread, REPLICATION_JOB_QUEUE_DEPTH),
            backfill_job_account(&parent->backfill_job_queue, &backfill_job_queue, 1),
            realtime_job_account(&parent->realtime_job_queue, &realtime_job_queue, 1)
        {
            on_thread_t thread_switcher(shard_->home_thread);

            {
                ASSERT_NO_CORO_WAITING;

                /* Increment the replication clock right as we start the backfill. This
                   makes it so that every operation with timestamp `new_timestamp - 1` will be
                   included in the backfill, and no operation with timestamp `new_timestamp`
                   will be included. */

                rassert(shard_->timestamper.get_timestamp() < new_timestamp, "shard_->timestamper.get_timestamp() = %u, new_timestamp = %u", shard_->timestamper.get_timestamp(), new_timestamp);

                shard_->timestamper.set_timestamp(new_timestamp);

                /* On each thread, atomically start a backfill operation and start streaming
                   realtime operations. If we start a backfill but don't start streaming operations
                   immediately, operations will be lost; if we start streaming operations before we
                   start a backfill, operations will be duplicated. Both are bad. */

                shard_->dispatching_store.set_dispatcher(
                    boost::bind(
                    &slice_manager_t::dispatch_change, this,
                    drain_semaphore_t::lock_t(&realtime_mutation_drain_semaphore),
                    _1, _2, _3));

                backfilling_ = true;
            }
            coro_t::spawn_now(boost::bind(
                &btree_slice_t::backfill, &shard->btree, backfill_from, this));
>>>>>>> 5d08aef2
        }

        ~slice_manager_t() {
            on_thread_t thread_switcher(shard_->home_thread);

            shard_->dispatching_store.set_dispatcher(0);

            /* The backfill is already over, so there's no need to cancel the backfill.
            Besides, the backfill code doesn't support cancelling right now. */

            /* Wait for any already-dispatched changes to finish before we let ourselves
            be destroyed */
            realtime_mutation_drain_semaphore.drain();
        }

        backfill_and_streaming_manager_t *parent_;
        shard_store_t *shard_;

        // For sanity checking. All backfill operations should have timestamps less than
        // `max_backfill_timestamp_`, and all realtime operations should have timestamps
        // greater than or equal to `min_realtime_timestamp_`.
        repli_timestamp_t max_backfill_timestamp_, min_realtime_timestamp_;

        // True while actually backfilling
        bool backfilling_;

        cross_thread_limited_fifo_t<boost::function<void()> > backfill_job_queue, realtime_job_queue;
        accounting_queue_t<boost::function<void()> >::account_t backfill_job_account, realtime_job_account;

        drain_semaphore_t realtime_mutation_drain_semaphore;

        /* Functor for replicating changes */

        struct change_visitor_t : public boost::static_visitor<mutation_t> {

            slice_manager_t *manager;
            castime_t castime;
            order_token_t order_token;
            mutation_t operator()(const get_cas_mutation_t& m) {
                block_pm_duration timer(&pm_replication_master_enqueue_cost);
                manager->realtime_job_queue.push(boost::bind(
                    &backfill_and_realtime_streaming_callback_t::realtime_get_cas, manager->parent_->handler_,
                    m.key, castime, order_token));
                return m;
            }
            mutation_t operator()(const sarc_mutation_t& m) {
                unique_ptr_t<data_provider_t> dps[2];
                duplicate_data_provider(m.data, 2, dps);

                {
                    sarc_mutation_t m3(m);
                    m3.data = dps[0];
                    block_pm_duration timer(&pm_replication_master_enqueue_cost);
                    manager->realtime_job_queue.push(boost::bind(
                        &backfill_and_realtime_streaming_callback_t::realtime_sarc, manager->parent_->handler_,
                        m3, castime, order_token));
                }

                sarc_mutation_t m2(m);
                m2.data = dps[1];
                return m2;
            }
            mutation_t operator()(const incr_decr_mutation_t& m) {
                block_pm_duration timer(&pm_replication_master_enqueue_cost);
                manager->realtime_job_queue.push(boost::bind(
                    &backfill_and_realtime_streaming_callback_t::realtime_incr_decr, manager->parent_->handler_,
                    m.kind, m.key, m.amount, castime, order_token));
                return m;
            }
            mutation_t operator()(const append_prepend_mutation_t &m) {
                unique_ptr_t<data_provider_t> dps[2];
                duplicate_data_provider(m.data, 2, dps);
                block_pm_duration timer(&pm_replication_master_enqueue_cost);
                manager->realtime_job_queue.push(boost::bind(
                    &backfill_and_realtime_streaming_callback_t::realtime_append_prepend, manager->parent_->handler_,
                    m.kind, m.key, dps[0], castime, order_token));
                append_prepend_mutation_t m2(m);
                m2.data = dps[1];
                return m2;
            }
            mutation_t operator()(const delete_mutation_t& m) {
                block_pm_duration timer(&pm_replication_master_enqueue_cost);
                manager->realtime_job_queue.push(boost::bind(
                    &backfill_and_realtime_streaming_callback_t::realtime_delete_key, manager->parent_->handler_,
                    m.key, castime.timestamp, order_token));
                return m;
            }
        };

        mutation_t dispatch_change(
                UNUSED drain_semaphore_t::lock_t keep_alive,
                const mutation_t& m, castime_t castime, order_token_t token) {

            rassert(get_thread_id() == shard_->home_thread);
            rassert(castime.timestamp >= min_realtime_timestamp_);

            block_pm_duration timer(&pm_replication_master_dispatch_cost);
            change_visitor_t functor;
            functor.manager = this;
            functor.castime = castime;
            functor.order_token = token;
            return boost::apply_visitor(functor, m.mutation);
        }

<<<<<<< HEAD
    void realtime_get_cas(const store_key_t& key, castime_t castime) {
        block_pm_duration set_timer(&master_rt_get_cas);
        handler_->realtime_get_cas(key, castime);
    }
    void realtime_sarc(const store_key_t& key, boost::shared_ptr<data_provider_t> data,
            mcflags_t flags, exptime_t exptime, castime_t castime, add_policy_t add_policy,
            replace_policy_t replace_policy, cas_t old_cas) {
        block_pm_duration set_timer(&master_rt_sarc);
        handler_->realtime_sarc(key, data, flags, exptime, castime, add_policy, replace_policy, old_cas);
    }
    void realtime_incr_decr(incr_decr_kind_t kind, const store_key_t &key, uint64_t amount,
            castime_t castime) {
        block_pm_duration set_timer(&master_rt_incr_decr);
        handler_->realtime_incr_decr(kind, key, amount, castime);
    }
    void realtime_append_prepend(append_prepend_kind_t kind, const store_key_t &key,
            boost::shared_ptr<data_provider_t> data, castime_t castime) {
        block_pm_duration set_timer(&master_rt_app_prep);
        handler_->realtime_append_prepend(kind, key, data, castime);
    }
    void realtime_delete_key(const store_key_t &key, repli_timestamp timestamp) {
        block_pm_duration set_timer(&master_rt_del);
        handler_->realtime_delete_key(key, timestamp);
    }
=======
        /* Logic for incrementing replication clock */
>>>>>>> 5d08aef2

        void set_replication_clock(repli_timestamp_t new_timestamp, boost::function<void()> job) {
            on_thread_t thread_switcher(shard_->home_thread);

            rassert(new_timestamp >= min_realtime_timestamp_);
            min_realtime_timestamp_ = new_timestamp;

            shard_->timestamper.set_timestamp(new_timestamp);

            /* Push the notification through the realtime job queue so that the order of
            the notification is preserved relative to the realtime mutations that we
            push through the job queue. Every realtime mutation delivered before the
            notification is delivered will have a timestamp less than `new_timestamp`;
            every realtime mutation delivered after the notification is delivered will have
            timestamp greater than or equal to `new_timestamp`. */
            realtime_job_queue.push(job);
        }

        /* backfill_callback_t implementation */

        bool should_send_deletion_keys(bool can_send_deletion_keys) {
            on_thread_t th(parent_->home_thread);

            rassert(backfilling_);

            if (parent_->all_delete_queues_so_far_can_send_keys_ && !can_send_deletion_keys) {
                parent_->all_delete_queues_so_far_can_send_keys_ = false;

                // We only send this once, and it is important that we
                // send it before the delete_queues_can_send_keys_latch_
                // gets pulsed, because then a delete queue could finish
                // and start sending sets before we sent a
                // delete_everything message.
                parent_->handler_->backfill_delete_everything(order_token_t::ignore);
            }

            parent_->delete_queues_can_send_keys_latch_.count_down();

            // Wait until all slices have gotten here.
            parent_->delete_queues_can_send_keys_latch_.wait();

            return parent_->all_delete_queues_so_far_can_send_keys_;
        }

        void wait_and_maybe_send_delete_all_keys_message() {
            parent_->delete_queues_can_send_keys_latch_.wait();
        }

        /* The store calls this when we need to backfill a deletion. */
        void deletion_key(const btree_key_t *key) {
            // This runs in the scheduler context.
            rassert(get_thread_id() == shard_->home_thread);
            rassert(backfilling_);
            store_key_t tmp(key->size, key->contents);
            backfill_job_queue.push(boost::bind(
                &backfill_and_realtime_streaming_callback_t::backfill_deletion, parent_->handler_,
                tmp, order_token_t::ignore));
        }

        /* The store calls this when it finishes the first phase of backfilling. It's redundant
        because we will get another callback when the second phase is done. */
        void done_deletion_keys() {
        }

        /* The store calls this when we need to backfill a key/value pair to the slave */
        void on_keyvalue(backfill_atom_t atom) {
            // This runs in the scheduler context
            rassert(get_thread_id() == shard_->home_thread);
            rassert(atom.recency < max_backfill_timestamp_, "atom.recency (%u) < max_backfill_timestamp_ (%u)", atom.recency, max_backfill_timestamp_);
            rassert(backfilling_);
            backfill_job_queue.push(boost::bind(
                &backfill_and_realtime_streaming_callback_t::backfill_set, parent_->handler_,
                atom, order_token_t::ignore));
        }

        /* When we are finally done with the backfill, the store calls `done()`. */
        void done_backfill() {
            // This runs in the scheduler context. Since `push()` can block, we spawn a coroutine.
            // It is essential that we push it through the backfill job queue so that it it not
            // reordered relative to the actual backfill sets. Note that `boost::bind()` assigns
            // a special meaning to `boost::bind()` called with a `boost::bind()` as one of its
            // parameters, so we need to wrap it in a `boost::function` to get the behavior we
            // want.
            rassert(get_thread_id() == shard_->home_thread);
            rassert(backfilling_);
            backfilling_ = false;
            boost::function<void()> fun = boost::bind(&backfill_and_streaming_manager_t::backfill_done, parent_);
            coro_t::spawn_now(boost::bind(
                &cross_thread_limited_fifo_t<boost::function<void()> >::push, &backfill_job_queue, fun));
        }
    };

    void backfill_done() {
        rassert(get_thread_id() == home_thread);

        outstanding_backfills--;
        if (outstanding_backfills == 0) {

            /* We're done backfilling. The timestamp we send to backfill_done() should be the
            earliest timestamp such that we have backfilled all changes which are timestamped
            less than that timestamp. That's why we call `.next()`; if it was "less than or equal"
            instead of "less than", we wouldn't call `.next()`. */
            debugf("Backfilled up to %d\n", initial_replication_clock_.next().time);
            handler_->backfill_done(initial_replication_clock_.next(), order_token_t::ignore);

            /* This allows us to shut down */
            pulsed_when_backfill_over.pulse();
        }
    }

    /* Logic for incrementing the replication clock */

    repli_timestamp_t replication_clock_;
    repli_timestamp_t initial_replication_clock_;   // The time we started the backfill at

    void increment_replication_clock(drain_semaphore_t::lock_t) {

        /* We are sending heartbeat number "rc" */
        repli_timestamp_t rc = replication_clock_.next();

        /* Record the new value of the replication clock */
        replication_clock_ = rc;
        internal_store_->set_replication_clock(rc);

        /* `slice_manager_t::set_replication_clock()` pushes a command to count down the
        `count_down_latch_t` through the same queue that is used for realtime replication
        operations. That guarantees correct ordering between replication operations and
        replication clock ticks. */
        count_down_latch_t countdown(slice_managers.size());
        for (int i = 0; i < (int)slice_managers.size(); i++) {
            slice_managers[i]->set_replication_clock(rc,
                boost::bind(&count_down_latch_t::count_down, &countdown));
        }
        countdown.wait();

        /* Now we're *sure* that no more operations are going to occur that have timestamps
        less than "rc", so we can send a time-barrier to the slave. */

        handler_->realtime_time_barrier(rc, order_token_t::ignore);
    }

    /* Startup, shutdown, and member variables */

    count_down_latch_t delete_queues_can_send_keys_latch_;
    bool all_delete_queues_so_far_can_send_keys_;

    btree_key_value_store_t *internal_store_;
    backfill_and_realtime_streaming_callback_t *handler_;

    int outstanding_backfills;

    std::vector<slice_manager_t *> slice_managers;

    boost::scoped_ptr<repeating_timer_t> replication_clock_timer_;
    drain_semaphore_t replication_clock_drain_semaphore_;

    /* In order to not stress the coroutine limit too much, we use a `coro_pool_t` to handle
    our work. We feed the coro_pool_t from an `accounting_queue_t` with two accounts, one for
    realtime operations and one for backfills. This way, backfills don't choke out realtime
    operations or vice versa. Each of the accounts is itself an `accounting_queue_t` that
    collects operations from all the different slices. */
    accounting_queue_t<boost::function<void()> > combined_job_queue;
    coro_pool_t coro_pool;
    accounting_queue_t<boost::function<void()> > backfill_job_queue, realtime_job_queue;
    accounting_queue_t<boost::function<void()> >::account_t backfill_job_account, realtime_job_account;

    /* We can't stop until backfill is over and we can't interrupt a running backfill operation,
    so we have to use pulsed_when_backfill_over to wait for the backfill operation to finish. */
    cond_t pulsed_when_backfill_over;

    backfill_and_streaming_manager_t(btree_key_value_store_t *kvs,
            backfill_and_realtime_streaming_callback_t *handler,
            repli_timestamp_t backfill_from) :
        delete_queues_can_send_keys_latch_(kvs->btree_static_config.n_slices),
        all_delete_queues_so_far_can_send_keys_(true),
        internal_store_(kvs),
        handler_(handler),
        /* Every job that goes through the job queue will try to acquire the same lock, so
        there is no point in having more than one coroutine. Also, there is empirical
        evidence that having extra coroutines just waiting for the lock hurts performance.
        So the "pool" really just has one thing in it. */
        coro_pool(1, &combined_job_queue),
        backfill_job_account(&combined_job_queue, &backfill_job_queue, 1),
        realtime_job_account(&combined_job_queue, &realtime_job_queue, 1)
    {
        /* Read the old value of the replication clock. */
        initial_replication_clock_ = internal_store_->get_replication_clock();

        slice_managers.resize(internal_store_->btree_static_config.n_slices);
        replication_clock_ = initial_replication_clock_.next();
        outstanding_backfills = internal_store_->btree_static_config.n_slices;

        /* Store the current state of the replication clock. We must write it back to
        the file before we run `register_on_slice()`, because after `register_on_slice()`
        has been run operations can be spawned with the new timestmap. If an operation
        happened with the new timestamp and that operation was written to disk but we
        crashed before the new value of the replication clock could be written to disk,
        then the database could behave incorrectly when it started back up. */
        internal_store_->set_replication_clock(replication_clock_);

        pmap(internal_store_->btree_static_config.n_slices,
             boost::bind(&backfill_and_streaming_manager_t::register_on_slice, this,
                         _1, backfill_from, replication_clock_));

        /* Start the timer that will repeatedly increment the replication clock */
        replication_clock_timer_.reset(new repeating_timer_t(1000,
            boost::bind(
                &backfill_and_streaming_manager_t::increment_replication_clock, this,
                drain_semaphore_t::lock_t(&replication_clock_drain_semaphore_))));
    }

    void register_on_slice(int i, repli_timestamp_t backfill_from, repli_timestamp_t new_timestamp) {
        slice_managers[i] = new slice_manager_t(this, internal_store_->shards[i], backfill_from, new_timestamp);
    }

    ~backfill_and_streaming_manager_t() {

        /* We can't delete ourself until the backfill is over. It's impossible to interrupt
        a running backfill. The backfill logic takes care of calling handler_->backfill_done(). */
        pulsed_when_backfill_over.wait();

        /* Stop the replication-clock timer, and wait for any operations that it started to
        finish. We must do this before we delete the slice managers. */
        replication_clock_timer_.reset();
        replication_clock_drain_semaphore_.drain();

        /* Unregister for real-time updates */
        pmap(internal_store_->btree_static_config.n_slices,
            boost::bind(&backfill_and_streaming_manager_t::unregister_on_slice, this, _1));

        /* Now we can stop */
    }

    void unregister_on_slice(int i) {
        delete slice_managers[i];
    }
};

void backfill_and_realtime_stream(btree_key_value_store_t *kvs, repli_timestamp_t start_time,
        backfill_and_realtime_streaming_callback_t *bfh, signal_t *pulse_to_stop) {

    {
        /* Constructing this object starts the backfill and the streaming. */
        backfill_and_streaming_manager_t manager(kvs, bfh, start_time);

        pulse_to_stop->wait();

        /* The destructor for "manager" waits for the backfill to finish, then stops the
        realtime stream. */
    }
}

}  // namespace replication<|MERGE_RESOLUTION|>--- conflicted
+++ resolved
@@ -19,42 +19,6 @@
 struct backfill_and_streaming_manager_t :
     public home_thread_mixin_t
 {
-<<<<<<< HEAD
-    /* Realtime operation handlers */
-
-    struct change_visitor_t : public boost::static_visitor<mutation_t> {
-    
-        backfill_and_streaming_manager_t *manager;
-        castime_t castime;
-    
-        mutation_t operator()(const get_cas_mutation_t& m) {
-            manager->realtime_job_queue.push(boost::bind(&backfill_and_streaming_manager_t::realtime_get_cas, manager,
-                    m.key, castime));
-            return m;
-        }
-        mutation_t operator()(const sarc_mutation_t& m) {
-            boost::shared_ptr<data_provider_t> dps[2];
-            duplicate_data_provider(m.data, 2, dps);
-            manager->realtime_job_queue.push(boost::bind(&backfill_and_streaming_manager_t::realtime_sarc, manager,
-                    m.key, dps[0], m.flags, m.exptime, castime, m.add_policy, m.replace_policy, m.old_cas));
-            sarc_mutation_t m2(m);
-            m2.data = dps[1];
-            return m2;
-        }
-        mutation_t operator()(const incr_decr_mutation_t& m) {
-            manager->realtime_job_queue.push(boost::bind(&backfill_and_streaming_manager_t::realtime_incr_decr, manager,
-                    m.kind, m.key, m.amount, castime));
-            return m;
-        }
-        mutation_t operator()(const append_prepend_mutation_t &m) {
-            boost::shared_ptr<data_provider_t> dps[2];
-            duplicate_data_provider(m.data, 2, dps);
-            manager->realtime_job_queue.push(boost::bind(&backfill_and_streaming_manager_t::realtime_append_prepend, manager,
-                    m.kind, m.key, dps[0], castime));
-            append_prepend_mutation_t m2(m);
-            m2.data = dps[1];
-            return m2;
-=======
     /* We construct one `slice_manager_t` per slice */
 
     struct slice_manager_t :
@@ -97,7 +61,6 @@
             }
             coro_t::spawn_now(boost::bind(
                 &btree_slice_t::backfill, &shard->btree, backfill_from, this));
->>>>>>> 5d08aef2
         }
 
         ~slice_manager_t() {
@@ -144,7 +107,7 @@
                 return m;
             }
             mutation_t operator()(const sarc_mutation_t& m) {
-                unique_ptr_t<data_provider_t> dps[2];
+                boost::shared_ptr<data_provider_t> dps[2];
                 duplicate_data_provider(m.data, 2, dps);
 
                 {
@@ -168,7 +131,7 @@
                 return m;
             }
             mutation_t operator()(const append_prepend_mutation_t &m) {
-                unique_ptr_t<data_provider_t> dps[2];
+                boost::shared_ptr<data_provider_t> dps[2];
                 duplicate_data_provider(m.data, 2, dps);
                 block_pm_duration timer(&pm_replication_master_enqueue_cost);
                 manager->realtime_job_queue.push(boost::bind(
@@ -202,34 +165,7 @@
             return boost::apply_visitor(functor, m.mutation);
         }
 
-<<<<<<< HEAD
-    void realtime_get_cas(const store_key_t& key, castime_t castime) {
-        block_pm_duration set_timer(&master_rt_get_cas);
-        handler_->realtime_get_cas(key, castime);
-    }
-    void realtime_sarc(const store_key_t& key, boost::shared_ptr<data_provider_t> data,
-            mcflags_t flags, exptime_t exptime, castime_t castime, add_policy_t add_policy,
-            replace_policy_t replace_policy, cas_t old_cas) {
-        block_pm_duration set_timer(&master_rt_sarc);
-        handler_->realtime_sarc(key, data, flags, exptime, castime, add_policy, replace_policy, old_cas);
-    }
-    void realtime_incr_decr(incr_decr_kind_t kind, const store_key_t &key, uint64_t amount,
-            castime_t castime) {
-        block_pm_duration set_timer(&master_rt_incr_decr);
-        handler_->realtime_incr_decr(kind, key, amount, castime);
-    }
-    void realtime_append_prepend(append_prepend_kind_t kind, const store_key_t &key,
-            boost::shared_ptr<data_provider_t> data, castime_t castime) {
-        block_pm_duration set_timer(&master_rt_app_prep);
-        handler_->realtime_append_prepend(kind, key, data, castime);
-    }
-    void realtime_delete_key(const store_key_t &key, repli_timestamp timestamp) {
-        block_pm_duration set_timer(&master_rt_del);
-        handler_->realtime_delete_key(key, timestamp);
-    }
-=======
         /* Logic for incrementing replication clock */
->>>>>>> 5d08aef2
 
         void set_replication_clock(repli_timestamp_t new_timestamp, boost::function<void()> job) {
             on_thread_t thread_switcher(shard_->home_thread);
