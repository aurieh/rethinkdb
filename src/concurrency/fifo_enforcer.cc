--- conflicted
+++ resolved
@@ -101,11 +101,7 @@
     } while (cont);
 }
 
-<<<<<<< HEAD
-void fifo_enforcer_sink_t::finish_a_reader(UNUSED state_timestamp_t timestamp) THROWS_NOTHING {
-=======
 void fifo_enforcer_sink_t::finish_a_reader(DEBUG_ONLY_VAR state_timestamp_t timestamp) THROWS_NOTHING {
->>>>>>> 1778a58a
     assert_thread();
 
     rassert(state.timestamp == timestamp);
@@ -113,11 +109,7 @@
     state.num_reads++;
 }
 
-<<<<<<< HEAD
-void fifo_enforcer_sink_t::finish_a_writer(transition_timestamp_t timestamp, UNUSED int num_preceding_reads) THROWS_NOTHING {
-=======
 void fifo_enforcer_sink_t::finish_a_writer(transition_timestamp_t timestamp, DEBUG_ONLY_VAR int num_preceding_reads) THROWS_NOTHING {
->>>>>>> 1778a58a
     assert_thread();
 
     rassert(state.timestamp == timestamp.timestamp_before());
