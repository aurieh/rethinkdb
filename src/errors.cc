// Copyright 2010-2012 RethinkDB, all rights reserved.
#include "errors.hpp"

#ifndef _MSC_VER
#include <cxxabi.h>
#endif

#include <signal.h>
#include <stdarg.h>
#include <stdlib.h>
#include <string.h>
#include <stdio.h>

#include <typeinfo>

#include "logger.hpp"
#include "utils.hpp"
#include "backtrace.hpp"
#include "thread_local.hpp"
#include "clustering/administration/logs/log_writer.hpp"
#include "arch/timing.hpp"

TLS_with_init(bool, crashed, false); // to prevent crashing within crashes

NOINLINE int get_errno() {
    return errno;
}
NOINLINE void set_errno(int new_errno) {
    errno = new_errno;
}

NORETURN void crash_oom() {
    const char *message = "rethinkdb: Memory allocation failed. This usually means "
                          "that we have run out of RAM. Aborting.\n";
    UNUSED size_t res = fwrite(message, 1, strlen(message), stderr);
    abort();
}

void report_user_error(const char *msg, ...) {
    fprintf(stderr, "Version: %s\n", RETHINKDB_VERSION_STR);
    if (TLS_get_crashed()) {
        va_list args;
        va_start(args, msg);
        fprintf(stderr, "Crashing while already crashed. Printing error message to stderr.\n");
        vfprintf(stderr, msg, args);
        va_end(args);
        return;
    }

    TLS_set_crashed(true);

    thread_log_writer_disabler_t disabler;

    va_list args;
    va_start(args, msg);
    vlogERR(msg, args);
    va_end(args);
}

void report_fatal_error(const char *file, int line, const char *msg, ...) {
    fprintf(stderr, "Version: %s\n", RETHINKDB_VERSION_STR);
    if (TLS_get_crashed()) {
        va_list args;
        va_start(args, msg);
        fprintf(stderr, "Crashing while already crashed. Printing error message to stderr.\n");
        vfprintf(stderr, msg, args);
        va_end(args);
        return;
    }

    TLS_set_crashed(true);

    thread_log_writer_disabler_t disabler;

    va_list args;
    va_start(args, msg);
    logERR("Error in thread %d in %s at line %d:", get_thread_id().threadnum, file, line);
    vlogERR(msg, args);
    va_end(args);

    /* Don't print backtraces in valgrind mode because valgrind issues lots of spurious
    warnings when print_backtrace() is run. */
#if !defined(VALGRIND)
    logERR("Backtrace:");
    logERR("%s", format_backtrace().c_str());
#endif

    logERR("Exiting.");
}

const char *errno_string_maybe_using_buffer(int errsv, char *buf, size_t buflen) {
#ifdef _GNU_SOURCE
    return strerror_r(errsv, buf, buflen);
#elif defined(_WIN32)
    UNUSED errno_t res = strerror_s(buf, buflen, errsv);
    return buf;
#else
    // The result is either 0 or ERANGE (if the buffer is too small) or EINVAL (if the error number
    // is invalid), but in either case a friendly nul-terminated buffer is written.
    UNUSED int res = strerror_r(errsv, buf, buflen);
    return buf;
#endif
<<<<<<< HEAD
}

#ifdef _WIN32
MUST_USE const std::string winerr_string(DWORD winerr) {
    char *errmsg;
    DWORD res = FormatMessageA(FORMAT_MESSAGE_ALLOCATE_BUFFER | FORMAT_MESSAGE_FROM_SYSTEM | FORMAT_MESSAGE_IGNORE_INSERTS,
                   NULL, winerr, MAKELANGID(LANG_NEUTRAL, SUBLANG_DEFAULT), (LPSTR)&errmsg, 0, NULL);
    if (res != 0) {
        size_t end = strlen(errmsg);
        while (end > 0 && isspace(errmsg[end-1])) {
            end--;
        }
        errmsg[end] = 0;
        std::string ret(errmsg);
        LocalFree(errmsg);
        return ret;
    } else {
        return strprintf("Unkown error 0x%x (error formatting the error: 0x%x)", winerr, GetLastError());
    }
=======
>>>>>>> 10a18556
}
#endif

#ifdef _WIN32
MUST_USE const std::string winerr_string(DWORD winerr) {
    char *errmsg;
    DWORD res = FormatMessageA(FORMAT_MESSAGE_ALLOCATE_BUFFER | FORMAT_MESSAGE_FROM_SYSTEM | FORMAT_MESSAGE_IGNORE_INSERTS,
                   NULL, winerr, MAKELANGID(LANG_NEUTRAL, SUBLANG_DEFAULT), (LPSTR)&errmsg, 0, NULL);
    if (res != 0) {
        size_t end = strlen(errmsg);
        while (end > 0 && isspace(errmsg[end-1])) {
            end--;
        }
        errmsg[end] = 0;
        std::string ret(errmsg);
        LocalFree(errmsg);
        return ret;
    } else {
        return strprintf("Unkown error 0x%x (error formatting the error: 0x%x)", winerr, GetLastError());
    }
}
#endif

/* Handlers for various signals and for unexpected exceptions or calls to std::terminate() */

<<<<<<< HEAD
#ifndef _WIN32
=======
#ifndef _WIN32 // ATN TODO
>>>>>>> 10a18556
NORETURN void generic_crash_handler(int signum) {
    if (signum == SIGSEGV) {
        crash("Segmentation fault.");
    } else if (signum == SIGBUS) {
        crash("Bus error.");
    } else {
        crash("Unexpected signal: %d", signum);
    }
}
#endif

<<<<<<< HEAD
NORETURN void rdb_terminate_handler() {
=======
#ifdef _WIN32 // ATN TODO
#define terminate_handler terminate_handler_
#endif
NORETURN void terminate_handler() {
>>>>>>> 10a18556
#ifndef _WIN32
    std::type_info *t = abi::__cxa_current_exception_type();
#else
    bool t = std::uncaught_exception();
#endif
    if (t) {
#ifndef _WIN32
        std::string name;
        try {
            name = demangle_cpp_name(t->name());
        } catch (const demangle_failed_exc_t &) {
            name = t->name();
        }
#else
<<<<<<< HEAD
        // On windows, uncaught exceptions are handled in windows_crash_handler
=======
>>>>>>> 10a18556
        std::string name = "unknown";
#endif
        try {
            /* This will rethrow whatever unexpected exception was thrown. */
            throw;
        } catch (const std::exception& e) {
            crash("Uncaught exception of type \"%s\"\n  what(): %s", name.c_str(), e.what());
        } catch (...) {
            crash("Uncaught exception of type \"%s\"", name.c_str());
        }
        unreachable();
    } else {
        crash("std::terminate() called without any exception.");
    }
}

#ifdef _WIN32
<<<<<<< HEAD
LONG WINAPI windows_crash_handler(EXCEPTION_POINTERS *exception) {
    std::string message;
    EXCEPTION_RECORD *record = exception->ExceptionRecord;
    switch (record->ExceptionCode) {
    case 0xe06d7363:
        try {
            _CxxThrowException(reinterpret_cast<void*>(record->ExceptionInformation[1]),
                               reinterpret_cast<_ThrowInfo*>(record->ExceptionInformation[2]));
        } catch (std::exception &e) {
            message = strprintf("Unhandled C++ exception: %s: %s", typeid(e).name(), e.what());
        } catch (...) {
            message = "Unhandled C++ exception";
        }
        break;
    case EXCEPTION_BREAKPOINT:
        return EXCEPTION_EXECUTE_HANDLER;
    case EXCEPTION_ACCESS_VIOLATION:
        message = "ACCESS_VIOLATION: The thread tried to read from or write to a virtual address for which it does not have the appropriate access.";
        break;
    case EXCEPTION_ARRAY_BOUNDS_EXCEEDED:
        message = "ARRAY_BOUNDS_EXCEEDED: The thread tried to access an array element that is out of bounds and the underlying hardware supports bounds checking.";
        break;
    case EXCEPTION_DATATYPE_MISALIGNMENT:
        message = "DATATYPE_MISALIGNMENT: The thread tried to read or write data that is misaligned on hardware that does not provide alignment. For example, 16-bit values must be aligned on 2-byte boundaries; 32-bit values on 4-byte boundaries, and so on.";
        break;
    case EXCEPTION_FLT_DENORMAL_OPERAND:
        message = "FLT_DENORMAL_OPERAND: One of the operands in a floating-point operation is denormal. A denormal value is one that is too small to represent as a standard floating-point value.";
        break;
    case EXCEPTION_FLT_DIVIDE_BY_ZERO:
        message = "FLT_DIVIDE_BY_ZERO: The thread tried to divide a floating-point value by a floating-point divisor of zero.";
        break;
    case EXCEPTION_FLT_INEXACT_RESULT:
        message = "FLT_INEXACT_RESULT: The result of a floating-point operation cannot be represented exactly as a decimal fraction.";
        break;
    case EXCEPTION_FLT_INVALID_OPERATION:
        message = "FLT_INVALID_OPERATION: This exception represents any floating-point exception not included in this list.";
        break;
    case EXCEPTION_FLT_OVERFLOW:
        message = "FLT_OVERFLOW: The exponent of a floating-point operation is greater than the magnitude allowed by the corresponding type.";
        break;
    case EXCEPTION_FLT_STACK_CHECK:
        message = "FLT_STACK_CHECK: The stack overflowed or underflowed as the result of a floating-point operation.";
        break;
    case EXCEPTION_FLT_UNDERFLOW:
        message = "FLT_UNDERFLOW: The exponent of a floating-point operation is less than the magnitude allowed by the corresponding type.";
        break;
    case EXCEPTION_ILLEGAL_INSTRUCTION:
        message = "ILLEGAL_INSTRUCTION: The thread tried to execute an invalid instruction.";
        break;
    case EXCEPTION_IN_PAGE_ERROR:
        message = "IN_PAGE_ERROR: The thread tried to access a page that was not present, and the system was unable to load the page. For example, this exception might occur if a network connection is lost while running a program over the network.";
        break;
    case EXCEPTION_INT_DIVIDE_BY_ZERO:
        message = "INT_DIVIDE_BY_ZERO: The thread tried to divide an integer value by an integer divisor of zero.";
        break;
    case EXCEPTION_INT_OVERFLOW:
        message = "INT_OVERFLOW: The result of an integer operation caused a carry out of the most significant bit of the result.";
        break;
    case EXCEPTION_INVALID_DISPOSITION:
        message = "INVALID_DISPOSITION: An exception handler returned an invalid disposition to the exception dispatcher. Programmers using a high-level language such as C should never encounter this exception.";
        break;
    case EXCEPTION_NONCONTINUABLE_EXCEPTION:
        message = "NONCONTINUABLE_EXCEPTION: The thread tried to continue execution after a noncontinuable exception occurred.";
        break;
    case EXCEPTION_PRIV_INSTRUCTION:
        message = "PRIV_INSTRUCTION: The thread tried to execute an instruction whose operation is not allowed in the current machine mode.";
        break;
    case EXCEPTION_SINGLE_STEP:
        message = "SINGLE_STEP: A trace trap or other single-instruction mechanism signaled that one instruction has been executed.";
        break;
    case EXCEPTION_STACK_OVERFLOW:
        message = "STACK_OVERFLOW: The thread used up its stack.";
        break;
    default:
        message = "Unkown exception.";
    }

    logERR("Windows exception 0x%x: %s", exception->ExceptionRecord->ExceptionCode, message.c_str());
    logERR("backtrace:\n%s", format_backtrace(exception->ContextRecord).c_str());

=======
template <class T>
T *relative_to(ULONG_PTR hInstance, T *ptr) {
    return reinterpret_cast<T*>(hInstance + reinterpret_cast<ULONG_PTR>(ptr));
}

LONG WINAPI windows_crash_handler(EXCEPTION_POINTERS *exception) {
    std::string message;
    EXCEPTION_RECORD *record = exception->ExceptionRecord;
    switch (record->ExceptionCode) {
    case 0xe06d7363:
        try {
            _CxxThrowException(reinterpret_cast<void*>(record->ExceptionInformation[1]),
                               reinterpret_cast<_ThrowInfo*>(record->ExceptionInformation[2]));
        } catch (std::exception &e) {
            message = strprintf("Unhandled C++ exception: %s: %s", typeid(e).name(), e.what());
        } catch (...) {
            message = "Unhandled C++ exception";
        }
        break;
    case EXCEPTION_BREAKPOINT:
        return EXCEPTION_EXECUTE_HANDLER;
    case EXCEPTION_ACCESS_VIOLATION:
        message = "ACCESS_VIOLATION: The thread tried to read from or write to a virtual address for which it does not have the appropriate access.";
        break;
    case EXCEPTION_ARRAY_BOUNDS_EXCEEDED:
        message = "ARRAY_BOUNDS_EXCEEDED: The thread tried to access an array element that is out of bounds and the underlying hardware supports bounds checking.";
        break;
    case EXCEPTION_DATATYPE_MISALIGNMENT:
        message = "DATATYPE_MISALIGNMENT: The thread tried to read or write data that is misaligned on hardware that does not provide alignment. For example, 16-bit values must be aligned on 2-byte boundaries; 32-bit values on 4-byte boundaries, and so on.";
        break;
    case EXCEPTION_FLT_DENORMAL_OPERAND:
        message = "FLT_DENORMAL_OPERAND: One of the operands in a floating-point operation is denormal. A denormal value is one that is too small to represent as a standard floating-point value.";
        break;
    case EXCEPTION_FLT_DIVIDE_BY_ZERO:
        message = "FLT_DIVIDE_BY_ZERO: The thread tried to divide a floating-point value by a floating-point divisor of zero.";
        break;
    case EXCEPTION_FLT_INEXACT_RESULT:
        message = "FLT_INEXACT_RESULT: The result of a floating-point operation cannot be represented exactly as a decimal fraction.";
        break;
    case EXCEPTION_FLT_INVALID_OPERATION:
        message = "FLT_INVALID_OPERATION: This exception represents any floating-point exception not included in this list.";
        break;
    case EXCEPTION_FLT_OVERFLOW:
        message = "FLT_OVERFLOW: The exponent of a floating-point operation is greater than the magnitude allowed by the corresponding type.";
        break;
    case EXCEPTION_FLT_STACK_CHECK:
        message = "FLT_STACK_CHECK: The stack overflowed or underflowed as the result of a floating-point operation.";
        break;
    case EXCEPTION_FLT_UNDERFLOW:
        message = "FLT_UNDERFLOW: The exponent of a floating-point operation is less than the magnitude allowed by the corresponding type.";
        break;
    case EXCEPTION_ILLEGAL_INSTRUCTION:
        message = "ILLEGAL_INSTRUCTION: The thread tried to execute an invalid instruction.";
        break;
    case EXCEPTION_IN_PAGE_ERROR:
        message = "IN_PAGE_ERROR: The thread tried to access a page that was not present, and the system was unable to load the page. For example, this exception might occur if a network connection is lost while running a program over the network.";
        break;
    case EXCEPTION_INT_DIVIDE_BY_ZERO:
        message = "INT_DIVIDE_BY_ZERO: The thread tried to divide an integer value by an integer divisor of zero.";
        break;
    case EXCEPTION_INT_OVERFLOW:
        message = "INT_OVERFLOW: The result of an integer operation caused a carry out of the most significant bit of the result.";
        break;
    case EXCEPTION_INVALID_DISPOSITION:
        message = "INVALID_DISPOSITION: An exception handler returned an invalid disposition to the exception dispatcher. Programmers using a high-level language such as C should never encounter this exception.";
        break;
    case EXCEPTION_NONCONTINUABLE_EXCEPTION:
        message = "NONCONTINUABLE_EXCEPTION: The thread tried to continue execution after a noncontinuable exception occurred.";
        break;
    case EXCEPTION_PRIV_INSTRUCTION:
        message = "PRIV_INSTRUCTION: The thread tried to execute an instruction whose operation is not allowed in the current machine mode.";
        break;
    case EXCEPTION_SINGLE_STEP:
        message = "SINGLE_STEP: A trace trap or other single-instruction mechanism signaled that one instruction has been executed.";
        break;
    case EXCEPTION_STACK_OVERFLOW:
        message = "STACK_OVERFLOW: The thread used up its stack.";
        break;
    default:
        message = "Unkown exception.";
    }

    logERR("Windows exception 0x%x: %s", exception->ExceptionRecord->ExceptionCode, message.c_str());
    logERR("backtrace:\n%s", format_backtrace(exception->ContextRecord).c_str());

>>>>>>> 10a18556
    // This usually results in process termination
    return EXCEPTION_EXECUTE_HANDLER;
}

int windows_runtime_debug_failure_handler(int type, char *message, int *retval) {
    logERR("run-time debug failure:\n%s", message);
    logERR("backtrace:\n%s", format_backtrace().c_str());

    return FALSE;
}

#endif

void install_generic_crash_handler() {
#ifdef _WIN32
<<<<<<< HEAD
    // TODO WINDOWS: maybe call SetErrorMode
=======
    // TODO ATN: maybe call SetErrorMode
>>>>>>> 10a18556
    SetUnhandledExceptionFilter(windows_crash_handler);
#ifdef _MSC_VER
    _CrtSetReportHook(windows_runtime_debug_failure_handler);
#endif
#else
#ifndef VALGRIND
    {
        struct sigaction sa = make_sa_handler(0, generic_crash_handler);

        int res = sigaction(SIGSEGV, &sa, NULL);
        guarantee_err(res == 0, "Could not install SEGV signal handler");
        res = sigaction(SIGBUS, &sa, NULL);
        guarantee_err(res == 0, "Could not install BUS signal handler");
    }
#endif

    struct sigaction sa = make_sa_handler(0, SIG_IGN);
    int res = sigaction(SIGPIPE, &sa, NULL);
    guarantee_err(res == 0, "Could not install PIPE handler");
#endif

    std::set_terminate(&rdb_terminate_handler);
}

/* If a call to `operator new()` or `operator new[]()` fails, we have to crash
immediately.
The default behavior of this handler is to throw an `std::bad_alloc` exception.
However that is dangerous because it unwinds the stack and can cause side-effects
including data corruption. */
NORETURN void new_oom_handler() {
    crash_oom();
}

void install_new_oom_handler() {
    std::set_new_handler(&new_oom_handler);
}


/* Boost will call this function when an assertion fails. */

namespace boost {

void assertion_failed(char const * expr, char const * function, char const * file, long line) { // NOLINT(runtime/int)
    report_fatal_error(file, line, "BOOST_ASSERT failure in '%s': %s", function, expr);
    BREAKPOINT;
}

void assertion_failed_msg(char const * expr, char const * msg, char const * function, char const * file, long line) { // NOLINT(runtime/int)
    report_fatal_error(file, line, "BOOST_ASSERT_MSG failure in '%s': %s (%s)", function, expr, msg);
    BREAKPOINT;
}

}  // namespace boost<|MERGE_RESOLUTION|>--- conflicted
+++ resolved
@@ -100,8 +100,8 @@
     UNUSED int res = strerror_r(errsv, buf, buflen);
     return buf;
 #endif
-<<<<<<< HEAD
-}
+}
+#endif
 
 #ifdef _WIN32
 MUST_USE const std::string winerr_string(DWORD winerr) {
@@ -120,38 +120,12 @@
     } else {
         return strprintf("Unkown error 0x%x (error formatting the error: 0x%x)", winerr, GetLastError());
     }
-=======
->>>>>>> 10a18556
-}
-#endif
-
-#ifdef _WIN32
-MUST_USE const std::string winerr_string(DWORD winerr) {
-    char *errmsg;
-    DWORD res = FormatMessageA(FORMAT_MESSAGE_ALLOCATE_BUFFER | FORMAT_MESSAGE_FROM_SYSTEM | FORMAT_MESSAGE_IGNORE_INSERTS,
-                   NULL, winerr, MAKELANGID(LANG_NEUTRAL, SUBLANG_DEFAULT), (LPSTR)&errmsg, 0, NULL);
-    if (res != 0) {
-        size_t end = strlen(errmsg);
-        while (end > 0 && isspace(errmsg[end-1])) {
-            end--;
-        }
-        errmsg[end] = 0;
-        std::string ret(errmsg);
-        LocalFree(errmsg);
-        return ret;
-    } else {
-        return strprintf("Unkown error 0x%x (error formatting the error: 0x%x)", winerr, GetLastError());
-    }
 }
 #endif
 
 /* Handlers for various signals and for unexpected exceptions or calls to std::terminate() */
 
-<<<<<<< HEAD
 #ifndef _WIN32
-=======
-#ifndef _WIN32 // ATN TODO
->>>>>>> 10a18556
 NORETURN void generic_crash_handler(int signum) {
     if (signum == SIGSEGV) {
         crash("Segmentation fault.");
@@ -163,14 +137,7 @@
 }
 #endif
 
-<<<<<<< HEAD
 NORETURN void rdb_terminate_handler() {
-=======
-#ifdef _WIN32 // ATN TODO
-#define terminate_handler terminate_handler_
-#endif
-NORETURN void terminate_handler() {
->>>>>>> 10a18556
 #ifndef _WIN32
     std::type_info *t = abi::__cxa_current_exception_type();
 #else
@@ -185,10 +152,7 @@
             name = t->name();
         }
 #else
-<<<<<<< HEAD
         // On windows, uncaught exceptions are handled in windows_crash_handler
-=======
->>>>>>> 10a18556
         std::string name = "unknown";
 #endif
         try {
@@ -206,7 +170,6 @@
 }
 
 #ifdef _WIN32
-<<<<<<< HEAD
 LONG WINAPI windows_crash_handler(EXCEPTION_POINTERS *exception) {
     std::string message;
     EXCEPTION_RECORD *record = exception->ExceptionRecord;
@@ -287,93 +250,6 @@
     logERR("Windows exception 0x%x: %s", exception->ExceptionRecord->ExceptionCode, message.c_str());
     logERR("backtrace:\n%s", format_backtrace(exception->ContextRecord).c_str());
 
-=======
-template <class T>
-T *relative_to(ULONG_PTR hInstance, T *ptr) {
-    return reinterpret_cast<T*>(hInstance + reinterpret_cast<ULONG_PTR>(ptr));
-}
-
-LONG WINAPI windows_crash_handler(EXCEPTION_POINTERS *exception) {
-    std::string message;
-    EXCEPTION_RECORD *record = exception->ExceptionRecord;
-    switch (record->ExceptionCode) {
-    case 0xe06d7363:
-        try {
-            _CxxThrowException(reinterpret_cast<void*>(record->ExceptionInformation[1]),
-                               reinterpret_cast<_ThrowInfo*>(record->ExceptionInformation[2]));
-        } catch (std::exception &e) {
-            message = strprintf("Unhandled C++ exception: %s: %s", typeid(e).name(), e.what());
-        } catch (...) {
-            message = "Unhandled C++ exception";
-        }
-        break;
-    case EXCEPTION_BREAKPOINT:
-        return EXCEPTION_EXECUTE_HANDLER;
-    case EXCEPTION_ACCESS_VIOLATION:
-        message = "ACCESS_VIOLATION: The thread tried to read from or write to a virtual address for which it does not have the appropriate access.";
-        break;
-    case EXCEPTION_ARRAY_BOUNDS_EXCEEDED:
-        message = "ARRAY_BOUNDS_EXCEEDED: The thread tried to access an array element that is out of bounds and the underlying hardware supports bounds checking.";
-        break;
-    case EXCEPTION_DATATYPE_MISALIGNMENT:
-        message = "DATATYPE_MISALIGNMENT: The thread tried to read or write data that is misaligned on hardware that does not provide alignment. For example, 16-bit values must be aligned on 2-byte boundaries; 32-bit values on 4-byte boundaries, and so on.";
-        break;
-    case EXCEPTION_FLT_DENORMAL_OPERAND:
-        message = "FLT_DENORMAL_OPERAND: One of the operands in a floating-point operation is denormal. A denormal value is one that is too small to represent as a standard floating-point value.";
-        break;
-    case EXCEPTION_FLT_DIVIDE_BY_ZERO:
-        message = "FLT_DIVIDE_BY_ZERO: The thread tried to divide a floating-point value by a floating-point divisor of zero.";
-        break;
-    case EXCEPTION_FLT_INEXACT_RESULT:
-        message = "FLT_INEXACT_RESULT: The result of a floating-point operation cannot be represented exactly as a decimal fraction.";
-        break;
-    case EXCEPTION_FLT_INVALID_OPERATION:
-        message = "FLT_INVALID_OPERATION: This exception represents any floating-point exception not included in this list.";
-        break;
-    case EXCEPTION_FLT_OVERFLOW:
-        message = "FLT_OVERFLOW: The exponent of a floating-point operation is greater than the magnitude allowed by the corresponding type.";
-        break;
-    case EXCEPTION_FLT_STACK_CHECK:
-        message = "FLT_STACK_CHECK: The stack overflowed or underflowed as the result of a floating-point operation.";
-        break;
-    case EXCEPTION_FLT_UNDERFLOW:
-        message = "FLT_UNDERFLOW: The exponent of a floating-point operation is less than the magnitude allowed by the corresponding type.";
-        break;
-    case EXCEPTION_ILLEGAL_INSTRUCTION:
-        message = "ILLEGAL_INSTRUCTION: The thread tried to execute an invalid instruction.";
-        break;
-    case EXCEPTION_IN_PAGE_ERROR:
-        message = "IN_PAGE_ERROR: The thread tried to access a page that was not present, and the system was unable to load the page. For example, this exception might occur if a network connection is lost while running a program over the network.";
-        break;
-    case EXCEPTION_INT_DIVIDE_BY_ZERO:
-        message = "INT_DIVIDE_BY_ZERO: The thread tried to divide an integer value by an integer divisor of zero.";
-        break;
-    case EXCEPTION_INT_OVERFLOW:
-        message = "INT_OVERFLOW: The result of an integer operation caused a carry out of the most significant bit of the result.";
-        break;
-    case EXCEPTION_INVALID_DISPOSITION:
-        message = "INVALID_DISPOSITION: An exception handler returned an invalid disposition to the exception dispatcher. Programmers using a high-level language such as C should never encounter this exception.";
-        break;
-    case EXCEPTION_NONCONTINUABLE_EXCEPTION:
-        message = "NONCONTINUABLE_EXCEPTION: The thread tried to continue execution after a noncontinuable exception occurred.";
-        break;
-    case EXCEPTION_PRIV_INSTRUCTION:
-        message = "PRIV_INSTRUCTION: The thread tried to execute an instruction whose operation is not allowed in the current machine mode.";
-        break;
-    case EXCEPTION_SINGLE_STEP:
-        message = "SINGLE_STEP: A trace trap or other single-instruction mechanism signaled that one instruction has been executed.";
-        break;
-    case EXCEPTION_STACK_OVERFLOW:
-        message = "STACK_OVERFLOW: The thread used up its stack.";
-        break;
-    default:
-        message = "Unkown exception.";
-    }
-
-    logERR("Windows exception 0x%x: %s", exception->ExceptionRecord->ExceptionCode, message.c_str());
-    logERR("backtrace:\n%s", format_backtrace(exception->ContextRecord).c_str());
-
->>>>>>> 10a18556
     // This usually results in process termination
     return EXCEPTION_EXECUTE_HANDLER;
 }
@@ -389,11 +265,7 @@
 
 void install_generic_crash_handler() {
 #ifdef _WIN32
-<<<<<<< HEAD
     // TODO WINDOWS: maybe call SetErrorMode
-=======
-    // TODO ATN: maybe call SetErrorMode
->>>>>>> 10a18556
     SetUnhandledExceptionFilter(windows_crash_handler);
 #ifdef _MSC_VER
     _CrtSetReportHook(windows_runtime_debug_failure_handler);
