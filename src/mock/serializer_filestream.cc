// Copyright 2010-2014 RethinkDB, all rights reserved.
#include "mock/serializer_filestream.hpp"

#include "buffer_cache/alt/alt.hpp"
#include "perfmon/core.hpp"
#include "serializer/serializer.hpp"

namespace mock {

// Maybe we should have just used a blob for this.

serializer_file_read_stream_t::serializer_file_read_stream_t(serializer_t *serializer)
    : known_size_(-1), position_(0) {
    bool has_block_zero;
    {
        on_thread_t th(serializer->home_thread());
        has_block_zero = !serializer->get_delete_bit(0);
    }
<<<<<<< HEAD
    cache_.init(new alt_cache_t(serializer, alt_cache_config_t(),
                                &get_global_perfmon_collection()));
    if (has_block_zero) {
        alt_txn_t txn(cache_.get(), alt_read_access_t::read);
        alt_buf_lock_t bufzero(alt_buf_parent_t(&txn), 0, alt_access_t::read);
        alt_buf_read_t bufzero_read(&bufzero);
=======
    cache_.init(new cache_t(serializer, alt_cache_config_t(),
                            &get_global_perfmon_collection()));
    if (has_block_zero) {
        txn_t txn(cache_.get(), alt_read_access_t::read);
        buf_lock_t bufzero(buf_parent_t(&txn), 0, alt_access_t::read);
        buf_read_t bufzero_read(&bufzero);
>>>>>>> 1db2f996
        const void *data = bufzero_read.get_data_read();
        known_size_ = *static_cast<const int64_t *>(data);
        guarantee(known_size_ >= 0);
    }
}

serializer_file_read_stream_t::~serializer_file_read_stream_t() { }

MUST_USE int64_t serializer_file_read_stream_t::read(void *p, int64_t n) {
    if (known_size_ == -1) {
        return -1;
    }

    guarantee(n >= 0);
    const int64_t real_size = known_size_ + sizeof(int64_t);
    const int64_t real_position = position_ + sizeof(int64_t);

    if (real_position == real_size || n == 0) {
        return 0;
    }

    const block_size_t block_size = cache_->get_block_size();
    const int64_t block_number = real_position / block_size.value();
    const int64_t block_offset = real_position % block_size.value();

    const int64_t s = std::min(real_position + n, real_size);
    const int64_t end_block_offset = (s < block_size.value() * (block_number + 1)) ? s % block_size.value() : block_size.value();
    const int64_t num_copied = end_block_offset - block_offset;
    rassert(num_copied > 0);

<<<<<<< HEAD
    alt_txn_t txn(cache_.get(), alt_read_access_t::read);
    alt_buf_lock_t block(alt_buf_parent_t(&txn), block_number, alt_access_t::read);
    alt_buf_read_t block_read(&block);
=======
    txn_t txn(cache_.get(), alt_read_access_t::read);
    buf_lock_t block(buf_parent_t(&txn), block_number, alt_access_t::read);
    buf_read_t block_read(&block);
>>>>>>> 1db2f996
    const char *data = static_cast<const char *>(block_read.get_data_read());
    memcpy(p, data + block_offset, num_copied);
    return num_copied;
}

void delete_contiguous_blocks_from_0(serializer_t *serializer) {
    on_thread_t th(serializer->home_thread());
    scoped_ptr_t<file_account_t>
        account(serializer->make_io_account(CACHE_WRITES_IO_PRIORITY));
    block_id_t num_blocks = 0;
    while (!serializer->get_delete_bit(num_blocks)) {
        ++num_blocks;
    }
    if (num_blocks > 0) {
        std::vector<index_write_op_t> deletes;
        for (block_id_t i = 0; i < num_blocks; ++i) {
            deletes.push_back(index_write_op_t(i,
                                               counted_t<standard_block_token_t>()));
        }
        serializer->index_write(deletes, account.get());
    }
}
<<<<<<< HEAD

serializer_file_write_stream_t::serializer_file_write_stream_t(serializer_t *serializer) : size_(0) {
    // The serializer might be reused for the sake of a write stream.  We delete all
    // of its blocks.  (Having the cache support testing whether a block is deleted
    // (given a particular parent block) would be possible and nice but somewhat
    // problematic.)
    delete_contiguous_blocks_from_0(serializer);

    cache_.init(new alt_cache_t(serializer, alt_cache_config_t(),
                                &get_global_perfmon_collection()));

    alt_txn_t txn(cache_.get(),
                  write_durability_t::HARD,
                  repli_timestamp_t::invalid,
                  1);

    alt_buf_lock_t z(&txn, 0, alt_create_t::create);
    alt_buf_write_t z_write(&z);
=======

serializer_file_write_stream_t::serializer_file_write_stream_t(serializer_t *serializer) : size_(0) {
    // The serializer might be reused for the sake of a write stream.  We delete all
    // of its blocks.  (Having the cache support testing whether a block is deleted
    // (given a particular parent block) would be possible and nice but somewhat
    // problematic.)
    delete_contiguous_blocks_from_0(serializer);

    cache_.init(new cache_t(serializer, alt_cache_config_t(),
                            &get_global_perfmon_collection()));

    txn_t txn(cache_.get(), write_durability_t::HARD, repli_timestamp_t::invalid, 1);

    buf_lock_t z(&txn, 0, alt_create_t::create);
    buf_write_t z_write(&z);
>>>>>>> 1db2f996
    int64_t *p = static_cast<int64_t *>(z_write.get_data_write());
    *p = 0;
}

serializer_file_write_stream_t::~serializer_file_write_stream_t() { }

MUST_USE int64_t serializer_file_write_stream_t::write(const void *p, int64_t n) {
    const char *chp = static_cast<const char *>(p);
    const int block_size = cache_->get_block_size().value();

<<<<<<< HEAD
    alt_txn_t txn(cache_.get(), write_durability_t::HARD, repli_timestamp_t::invalid,
                  2 + n / block_size);
    // Hold the size block during writes, to lock out other writers.
    alt_buf_lock_t z(alt_buf_parent_t(&txn), 0, alt_access_t::write);
    {
        alt_buf_read_t z_read(&z);
=======
    txn_t txn(cache_.get(), write_durability_t::HARD, repli_timestamp_t::invalid,
              2 + n / block_size);
    // Hold the size block during writes, to lock out other writers.
    buf_lock_t z(buf_parent_t(&txn), 0, alt_access_t::write);
    {
        buf_read_t z_read(&z);
>>>>>>> 1db2f996
        const int64_t *size_ptr = static_cast<const int64_t *>(z_read.get_data_read());
        guarantee(*size_ptr == size_);
    }
    int64_t offset = size_ + sizeof(int64_t);
    const int64_t end_offset = offset + n;
    while (offset < end_offset) {
        int64_t block_id = offset / block_size;

        alt_buf_lock_t block;
        alt_buf_lock_t *b = &z;
        if (block_id > 0) {
            if (offset % block_size == 0) {
<<<<<<< HEAD
                block = alt_buf_lock_t(&z, block_id, alt_access_t::write);
            } else {
                block = alt_buf_lock_t(alt_buf_parent_t(&z), block_id,
                                       alt_create_t::create);
=======
                block = buf_lock_t(&z, block_id, alt_access_t::write);
            } else {
                block = buf_lock_t(buf_parent_t(&z), block_id,
                                   alt_create_t::create);
>>>>>>> 1db2f996
            }
            b = &block;
        }

        const int64_t block_offset = offset % block_size;
        const int64_t end_block_offset = end_offset / block_size == block_id ? end_offset % block_size : block_size;
        const int64_t num_written = end_block_offset - block_offset;
        guarantee(num_written > 0);
        {
<<<<<<< HEAD
            alt_buf_write_t b_read(b);
=======
            buf_write_t b_read(b);
>>>>>>> 1db2f996
            char *buf = static_cast<char *>(b_read.get_data_write());
            memcpy(buf + block_offset, chp, num_written);
        }
        offset += num_written;
    }
    size_ += n;
    {
<<<<<<< HEAD
        alt_buf_write_t z_write(&z);
=======
        buf_write_t z_write(&z);
>>>>>>> 1db2f996
        int64_t *size_ptr = static_cast<int64_t *>(z_write.get_data_write());
        *size_ptr = size_;
    }
    return n;
}

}  // namespace mock<|MERGE_RESOLUTION|>--- conflicted
+++ resolved
@@ -16,21 +16,12 @@
         on_thread_t th(serializer->home_thread());
         has_block_zero = !serializer->get_delete_bit(0);
     }
-<<<<<<< HEAD
-    cache_.init(new alt_cache_t(serializer, alt_cache_config_t(),
-                                &get_global_perfmon_collection()));
-    if (has_block_zero) {
-        alt_txn_t txn(cache_.get(), alt_read_access_t::read);
-        alt_buf_lock_t bufzero(alt_buf_parent_t(&txn), 0, alt_access_t::read);
-        alt_buf_read_t bufzero_read(&bufzero);
-=======
     cache_.init(new cache_t(serializer, alt_cache_config_t(),
                             &get_global_perfmon_collection()));
     if (has_block_zero) {
         txn_t txn(cache_.get(), alt_read_access_t::read);
         buf_lock_t bufzero(buf_parent_t(&txn), 0, alt_access_t::read);
         buf_read_t bufzero_read(&bufzero);
->>>>>>> 1db2f996
         const void *data = bufzero_read.get_data_read();
         known_size_ = *static_cast<const int64_t *>(data);
         guarantee(known_size_ >= 0);
@@ -61,15 +52,9 @@
     const int64_t num_copied = end_block_offset - block_offset;
     rassert(num_copied > 0);
 
-<<<<<<< HEAD
-    alt_txn_t txn(cache_.get(), alt_read_access_t::read);
-    alt_buf_lock_t block(alt_buf_parent_t(&txn), block_number, alt_access_t::read);
-    alt_buf_read_t block_read(&block);
-=======
     txn_t txn(cache_.get(), alt_read_access_t::read);
     buf_lock_t block(buf_parent_t(&txn), block_number, alt_access_t::read);
     buf_read_t block_read(&block);
->>>>>>> 1db2f996
     const char *data = static_cast<const char *>(block_read.get_data_read());
     memcpy(p, data + block_offset, num_copied);
     return num_copied;
@@ -92,26 +77,6 @@
         serializer->index_write(deletes, account.get());
     }
 }
-<<<<<<< HEAD
-
-serializer_file_write_stream_t::serializer_file_write_stream_t(serializer_t *serializer) : size_(0) {
-    // The serializer might be reused for the sake of a write stream.  We delete all
-    // of its blocks.  (Having the cache support testing whether a block is deleted
-    // (given a particular parent block) would be possible and nice but somewhat
-    // problematic.)
-    delete_contiguous_blocks_from_0(serializer);
-
-    cache_.init(new alt_cache_t(serializer, alt_cache_config_t(),
-                                &get_global_perfmon_collection()));
-
-    alt_txn_t txn(cache_.get(),
-                  write_durability_t::HARD,
-                  repli_timestamp_t::invalid,
-                  1);
-
-    alt_buf_lock_t z(&txn, 0, alt_create_t::create);
-    alt_buf_write_t z_write(&z);
-=======
 
 serializer_file_write_stream_t::serializer_file_write_stream_t(serializer_t *serializer) : size_(0) {
     // The serializer might be reused for the sake of a write stream.  We delete all
@@ -127,7 +92,6 @@
 
     buf_lock_t z(&txn, 0, alt_create_t::create);
     buf_write_t z_write(&z);
->>>>>>> 1db2f996
     int64_t *p = static_cast<int64_t *>(z_write.get_data_write());
     *p = 0;
 }
@@ -138,21 +102,12 @@
     const char *chp = static_cast<const char *>(p);
     const int block_size = cache_->get_block_size().value();
 
-<<<<<<< HEAD
-    alt_txn_t txn(cache_.get(), write_durability_t::HARD, repli_timestamp_t::invalid,
-                  2 + n / block_size);
-    // Hold the size block during writes, to lock out other writers.
-    alt_buf_lock_t z(alt_buf_parent_t(&txn), 0, alt_access_t::write);
-    {
-        alt_buf_read_t z_read(&z);
-=======
     txn_t txn(cache_.get(), write_durability_t::HARD, repli_timestamp_t::invalid,
               2 + n / block_size);
     // Hold the size block during writes, to lock out other writers.
     buf_lock_t z(buf_parent_t(&txn), 0, alt_access_t::write);
     {
         buf_read_t z_read(&z);
->>>>>>> 1db2f996
         const int64_t *size_ptr = static_cast<const int64_t *>(z_read.get_data_read());
         guarantee(*size_ptr == size_);
     }
@@ -161,21 +116,14 @@
     while (offset < end_offset) {
         int64_t block_id = offset / block_size;
 
-        alt_buf_lock_t block;
-        alt_buf_lock_t *b = &z;
+        buf_lock_t block;
+        buf_lock_t *b = &z;
         if (block_id > 0) {
             if (offset % block_size == 0) {
-<<<<<<< HEAD
-                block = alt_buf_lock_t(&z, block_id, alt_access_t::write);
-            } else {
-                block = alt_buf_lock_t(alt_buf_parent_t(&z), block_id,
-                                       alt_create_t::create);
-=======
                 block = buf_lock_t(&z, block_id, alt_access_t::write);
             } else {
                 block = buf_lock_t(buf_parent_t(&z), block_id,
                                    alt_create_t::create);
->>>>>>> 1db2f996
             }
             b = &block;
         }
@@ -185,11 +133,7 @@
         const int64_t num_written = end_block_offset - block_offset;
         guarantee(num_written > 0);
         {
-<<<<<<< HEAD
-            alt_buf_write_t b_read(b);
-=======
             buf_write_t b_read(b);
->>>>>>> 1db2f996
             char *buf = static_cast<char *>(b_read.get_data_write());
             memcpy(buf + block_offset, chp, num_written);
         }
@@ -197,11 +141,7 @@
     }
     size_ += n;
     {
-<<<<<<< HEAD
-        alt_buf_write_t z_write(&z);
-=======
         buf_write_t z_write(&z);
->>>>>>> 1db2f996
         int64_t *size_ptr = static_cast<int64_t *>(z_write.get_data_write());
         *size_ptr = size_;
     }
