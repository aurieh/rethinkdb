// Copyright 2010-2014 RethinkDB, all rights reserved.
#ifndef MEMCACHED_MEMCACHED_BTREE_BACKFILL_HPP_
#define MEMCACHED_MEMCACHED_BTREE_BACKFILL_HPP_

#include "btree/keys.hpp"
#include "containers/data_buffer.hpp"
#include "repli_timestamp.hpp"
#include "memcached/queries.hpp"

<<<<<<< HEAD
class alt_buf_lock_t;
=======
class buf_lock_t;
>>>>>>> 1db2f996
class btree_slice_t;
class parallel_traversal_progress_t;
class printf_buffer_t;
class superblock_t;

struct backfill_atom_t {
    store_key_t key;
    counted_t<data_buffer_t> value;
    mcflags_t flags;
    exptime_t exptime;
    repli_timestamp_t recency;
    cas_t cas_or_zero;

    backfill_atom_t() { }
    backfill_atom_t(const store_key_t& _key,
                    const counted_t<data_buffer_t>& _value,
                    const mcflags_t& _flags,
                    const exptime_t& _exptime,
                    const repli_timestamp_t& _recency,
                    const cas_t& _cas_or_zero) :
        key(_key),
        value(_value),
        flags(_flags),
        exptime(_exptime),
        recency(_recency),
        cas_or_zero(_cas_or_zero) { }
};

void debug_print(printf_buffer_t *buf, const backfill_atom_t& atom);


// How to use this class: Send on_delete_range calls before
// on_keyvalue calls for keys within that range.
class backfill_callback_t {
public:
    virtual void on_delete_range(const key_range_t &range, signal_t *interruptor) THROWS_ONLY(interrupted_exc_t) = 0;
    virtual void on_deletion(const btree_key_t *key, repli_timestamp_t recency, signal_t *interruptor) THROWS_ONLY(interrupted_exc_t) = 0;
    virtual void on_keyvalue(const backfill_atom_t& atom, signal_t *interruptor) THROWS_ONLY(interrupted_exc_t) = 0;
protected:
    virtual ~backfill_callback_t() { }
};

void memcached_backfill(btree_slice_t *slice,
                        const key_range_t& key_range,
                        repli_timestamp_t since_when,
                        backfill_callback_t *callback,
                        superblock_t *superblock,
                        alt_buf_lock_t *sindex_block,
                        parallel_traversal_progress_t *p,
                        signal_t *interruptor) THROWS_ONLY(interrupted_exc_t);

#endif /* MEMCACHED_MEMCACHED_BTREE_BACKFILL_HPP_ */<|MERGE_RESOLUTION|>--- conflicted
+++ resolved
@@ -7,11 +7,7 @@
 #include "repli_timestamp.hpp"
 #include "memcached/queries.hpp"
 
-<<<<<<< HEAD
-class alt_buf_lock_t;
-=======
 class buf_lock_t;
->>>>>>> 1db2f996
 class btree_slice_t;
 class parallel_traversal_progress_t;
 class printf_buffer_t;
@@ -59,7 +55,7 @@
                         repli_timestamp_t since_when,
                         backfill_callback_t *callback,
                         superblock_t *superblock,
-                        alt_buf_lock_t *sindex_block,
+                        buf_lock_t *sindex_block,
                         parallel_traversal_progress_t *p,
                         signal_t *interruptor) THROWS_ONLY(interrupted_exc_t);
 
