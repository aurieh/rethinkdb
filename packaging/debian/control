dnl Important: This is a debian control file template which is preprocessed by m4 from the Makefile.
dnl Please be gentle (and test your changes in all relevant configurations!).
dnl
dnl List of macros to be substituted (please update, if you're adding some):
dnl   PACKAGE_NAME - package name to be used (e.g. rethinkdb)
dnl   PACKAGE_VERSION - version string, dashes are fine
dnl   LEGACY_LINUX - 0 or 1 (specifies which library versions we can use)
dnl
define(`concatmove',`$1$2')dnl
Source: PACKAGE_NAME
Section: database
Priority: optional
Maintainer: Package Maintainer <packaging@rethinkdb.com>
define(`BASE_DEPENDS',`Build-Depends: g++, protobuf-compiler, protobuf-c-compiler, libprotobuf-dev, libprotobuf-c0-dev, libboost-dev, libssl-dev, libv8-dev, libboost-program-options-dev, libgoogle-perftools-dev, npm, jsdoc-toolkit, libprotoc-dev, curl, exuberant-ctags, m4, debhelper, fakeroot, ruby, rubygems, git')dnl
define(`NODEJS_DEPENDS_EXTRA',`ifelse(NODEJS_NEW,1,`, nodejs-legacy',`')')dnl
BASE_DEPENDS`'NODEJS_DEPENDS_EXTRA
Homepage: http://www.rethinkdb.com
ifelse(SOURCEBUILD, 1, `
',`')dnl
Package: PACKAGE_NAME
Version: PACKAGE_VERSION
Architecture: amd64
Pre-Depends: adduser (>= 3.40)
Depends: ifelse(LEGACY_LINUX, 1,
  `libc6 (>= 2.5), libstdc++6 (>= 4.6), libgcc1, libv8-dev (>=3.1)',
  `libc6 (>= 2.10.1), libstdc++6 (>= 4.6), libgcc1, libv8-dev (>=3.1)')
Breaks: PACKAGE_NAME (<< PACKAGE_VERSION)
Conflicts: PACKAGE_NAME (<< PACKAGE_VERSION)
Provides: PACKAGE_NAME
ifelse(SOURCEBUILD, 1, `', `Installed-Size: DISK_SIZE
')dnl
Description: RethinkDB supports replication, sharding, and powerful queries via its JavaScript, Python, and Ruby bindings.
ifelse(SOURCEBUILD, 1,`
Package: PACKAGE_NAME`'-dbg
Version: PACKAGE_VERSION
Architecture: amd64
Pre-Depends: adduser (>= 3.40)
Depends: ifelse(LEGACY_LINUX, 1,
  `libc6 (>= 2.5), libstdc++6 (>= 4.6), libgcc1, libv8-dev (>=3.1)',
<<<<<<< HEAD
  `libc6 (>= 2.10.1), libstdc++6 (>= 4.6), libgcc1, libv8-dev (>=3.1)')`, 'PACKAGE_NAME`'(= PACKAGE_VERSION)
=======
  `libc6 (>= 2.10.1), libstdc++6 (>= 4.6), libgcc1, libv8-dev (>=3.1)')`, 'PACKAGE_NAME`'(>= PACKAGE_VERSION)
>>>>>>> 05d867c3
Breaks: PACKAGE_NAME (<< PACKAGE_VERSION)
Conflicts: PACKAGE_NAME (<< PACKAGE_VERSION)
Provides: PACKAGE_NAME`'-dbg
Description: RethinkDB supports replication, sharding, and powerful queries via its JavaScript, Python, and Ruby bindings. This package provides debug symbols.
',`')
<|MERGE_RESOLUTION|>--- conflicted
+++ resolved
@@ -37,11 +37,7 @@
 Pre-Depends: adduser (>= 3.40)
 Depends: ifelse(LEGACY_LINUX, 1,
   `libc6 (>= 2.5), libstdc++6 (>= 4.6), libgcc1, libv8-dev (>=3.1)',
-<<<<<<< HEAD
-  `libc6 (>= 2.10.1), libstdc++6 (>= 4.6), libgcc1, libv8-dev (>=3.1)')`, 'PACKAGE_NAME`'(= PACKAGE_VERSION)
-=======
   `libc6 (>= 2.10.1), libstdc++6 (>= 4.6), libgcc1, libv8-dev (>=3.1)')`, 'PACKAGE_NAME`'(>= PACKAGE_VERSION)
->>>>>>> 05d867c3
 Breaks: PACKAGE_NAME (<< PACKAGE_VERSION)
 Conflicts: PACKAGE_NAME (<< PACKAGE_VERSION)
 Provides: PACKAGE_NAME`'-dbg
