#!/bin/bash

# Set up the directory
BENCH_DIR="$HOME/bench/$(date +%Y-%m-%d-%H:%M)"
mkdir -p "$BENCH_DIR"
rm -f $HOME/bench/latest
ln -s $BENCH_DIR $HOME/bench/latest
#exec > "$BENCH_DIR/full_bench.log" 2>&1


# Horrible but working way of finding the argument after --email.
# TODO
email="$(perl -e 'use List::Util qw(first); my $email_idx = 1 + first { $ARGV[$_] eq "--email" } 0 .. $#ARGV; print $ARGV[$email_idx]' -- "$@")"

# Build the server and the stress client
cd src
make clean
make -j DEBUG=0 VALGRIND=0 FAST_PERFMON=1 # TODO: Disable "FAST" Perfmon?
cd ../bench/stress-client
make
scp stress dr-doom:/home/teapot/stress
cd ../dbench

# Some helper functions
function delete_database_files() { # They are large and useless.
    rm -f "$(find "$BENCH_DIR" -name rethinkdb_data)"
}

# Set up the SSDs as individual devices, and note their names to pass to rethinkdb.
#SSD_DRIVES="$(sudo /usr/local/bin/raidconfig ssd single | sed 's/^/-f /; s/$/ /' | tr -d '\n')"
SSD_DRIVES="-f /dev/sdb -f /dev/sdc -f /dev/sdd -f /dev/sde"
HDD_DRIVES="" # TODO


# Run workloads
for WORKLOAD in ../workloads/*; do
    if [ -d "$WORKLOAD" ]; then
        echo -e "\E[37;44m\033[1mRunning workload in $WORKLOAD\033[0m"
        export BENCH_DIR
        export SSD_DRIVES
        export HDD_DRIVES
    
        if [ -e "$WORKLOAD/Setup" ]; then
            "$WORKLOAD/Setup"
        fi
        
        for CONFIGURATION in $( find "$WORKLOAD" -type f -name "R*" | sort ); do
            echo -e "\033[1mRunning $CONFIGURATION\033[0m"
            if [ -e "$BENCH_DIR/environment" ]; then
<<<<<<< HEAD
                . "$BENCH_DIR/environment"
=======
                for DECLARE in `cat $BENCH_DIR/environment`; do
                    $DECLARE
                done
>>>>>>> fdaf1c69
            fi
            $CONFIGURATION
        done
        
        if [ -e "$WORKLOAD/Teardown" ]; then
            if [ -e "$BENCH_DIR/environment" ]; then
<<<<<<< HEAD
                . "$BENCH_DIR/environment"
=======
                for DECLARE in `cat $BENCH_DIR/environment`; do
                    $DECLARE
                done
>>>>>>> fdaf1c69
            fi
            "$WORKLOAD/Teardown"
        fi
        
        if [ -e "$BENCH_DIR/environment" ]; then
            rm -f "$BENCH_DIR/environment"
        fi
    fi
done

# TODO:
# Core/CPU scalability
# Concurrent clients scalability
# Canonical workload on HDD performance


# Now that all benchmarks are done, delete any database files that might have been left over
delete_database_files

# OProfile example
#./dbench -d  "$BENCH_DIR/prof_output"     -H magneto,magneto2 {server}rethinkdb:'-c 12 -s 128' {client}stress[dr-doom:/home/teapot/stress]:'-c 512 -d 10000000'             iostat:1 vmstat:1 rdbstat:1 oprofile
#delete_database_files

# Generate statistics and email.
cd ../format
./report.py "$BENCH_DIR" "$email" > "$BENCH_DIR/report.log" 2>&1
<|MERGE_RESOLUTION|>--- conflicted
+++ resolved
@@ -47,27 +47,15 @@
         for CONFIGURATION in $( find "$WORKLOAD" -type f -name "R*" | sort ); do
             echo -e "\033[1mRunning $CONFIGURATION\033[0m"
             if [ -e "$BENCH_DIR/environment" ]; then
-<<<<<<< HEAD
                 . "$BENCH_DIR/environment"
-=======
-                for DECLARE in `cat $BENCH_DIR/environment`; do
-                    $DECLARE
-                done
->>>>>>> fdaf1c69
             fi
             $CONFIGURATION
         done
         
         if [ -e "$WORKLOAD/Teardown" ]; then
             if [ -e "$BENCH_DIR/environment" ]; then
-<<<<<<< HEAD
                 . "$BENCH_DIR/environment"
-=======
-                for DECLARE in `cat $BENCH_DIR/environment`; do
-                    $DECLARE
-                done
->>>>>>> fdaf1c69
-            fi
+	    fi
             "$WORKLOAD/Teardown"
         fi
         
