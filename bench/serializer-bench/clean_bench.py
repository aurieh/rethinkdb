--- conflicted
+++ resolved
@@ -47,16 +47,12 @@
     serv = subprocess.Popen(
         ["./serializer-bench", "-f", drive_path, "--forever"] + format_args(parameters),
         stderr = subprocess.PIPE, stdout = subprocess.PIPE)
-<<<<<<< HEAD
-    output = serv.communicate()[1]
-    print "Took %.3f seconds." % (time.time() - start_time)
-=======
     try:
         output = serv.communicate()[1]
     finally:
         try: serv.terminate()
         except RuntimeError: pass
->>>>>>> b1b77c05
+    print "Took %.3f seconds." % (time.time() - start_time)
     assert "RethinkDB ran out of disk space." in output
     
     # Now run the actual test on it
